extern crate cbindgen;
extern crate lalrpop;

use std::env;

fn main() {
    let crate_dir = env::var("CARGO_MANIFEST_DIR").unwrap();

<<<<<<< HEAD
    lalrpop::process_root().unwrap();

    // cbindgen::Builder::new()
    //     .with_crate(crate_dir)
    //     .with_language(cbindgen::Language::C)
    //     .with_no_includes()
    //     .with_item_prefix("polar_")
    //     .generate()
    //     .expect("Unable to generate bindings")
    //     .write_to_file("polar.h");
=======
    cbindgen::Builder::new()
        .with_crate(crate_dir)
        .with_language(cbindgen::Language::C)
        .with_no_includes()
        .with_item_prefix("polar_")
        .generate()
        .map(|res| Some(res))
        .or_else(|err| {
            // Continue on syntax errors
            if let cbindgen::Error::ParseSyntaxError { .. } = err {
                Ok(None)
            } else {
                Err(err)
            }
        })
        .expect("Unable to generate bindings")
        .and_then(|res| Some(res.write_to_file("polar.h")));
>>>>>>> 2abd6070
}<|MERGE_RESOLUTION|>--- conflicted
+++ resolved
@@ -6,18 +6,9 @@
 fn main() {
     let crate_dir = env::var("CARGO_MANIFEST_DIR").unwrap();
 
-<<<<<<< HEAD
+
     lalrpop::process_root().unwrap();
 
-    // cbindgen::Builder::new()
-    //     .with_crate(crate_dir)
-    //     .with_language(cbindgen::Language::C)
-    //     .with_no_includes()
-    //     .with_item_prefix("polar_")
-    //     .generate()
-    //     .expect("Unable to generate bindings")
-    //     .write_to_file("polar.h");
-=======
     cbindgen::Builder::new()
         .with_crate(crate_dir)
         .with_language(cbindgen::Language::C)
@@ -35,5 +26,4 @@
         })
         .expect("Unable to generate bindings")
         .and_then(|res| Some(res.write_to_file("polar.h")));
->>>>>>> 2abd6070
 }