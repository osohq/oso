use maplit::btreemap;
use permute::permute;

use std::collections::HashMap;
use std::iter::FromIterator;

use polar::{draw, sym, term, types::*, value, Polar, Query};

type QueryResults = Vec<(HashMap<Symbol, Value>, Option<Trace>)>;

fn no_results(_: Symbol, _: Vec<Term>) -> Option<Term> {
    None
}

fn no_debug(_: &str) -> String {
    "".to_string()
}

fn query_results<F, G>(
    mut query: Query,
    mut external_handler: F,
    mut debug_handler: G,
) -> QueryResults
where
    F: FnMut(Symbol, Vec<Term>) -> Option<Term>,
    G: FnMut(&str) -> String,
{
    let mut results = vec![];
    loop {
        let event = query.next_event().unwrap();
        match event {
            QueryEvent::Done => break,
            QueryEvent::Result { bindings, trace } => {
                results.push((
                    bindings.into_iter().map(|(k, v)| (k, v.value)).collect(),
                    trace,
                ));
            }
            QueryEvent::ExternalCall {
                call_id,
                attribute,
                args,
                ..
            } => {
                query
                    .call_result(call_id, external_handler(attribute, args))
                    .unwrap();
            }
            QueryEvent::Debug { message } => {
                query.debug_command(debug_handler(&message)).unwrap();
            }
            _ => {}
        }
    }
    results
}

fn qeval(polar: &mut Polar, query_str: &str) -> bool {
    let query = polar.new_query(query_str).unwrap();
    !query_results(query, no_results, no_debug).is_empty()
}

fn qnull(polar: &mut Polar, query_str: &str) -> bool {
    let query = polar.new_query(query_str).unwrap();
    query_results(query, no_results, no_debug).is_empty()
}

fn qext(polar: &mut Polar, query_str: &str, external_results: Vec<Value>) -> QueryResults {
    let mut external_results: Vec<Term> =
        external_results.into_iter().map(Term::new).rev().collect();
    let query = polar.new_query(query_str).unwrap();
    query_results(query, |_, _| external_results.pop(), no_debug)
}

fn qvar(polar: &mut Polar, query_str: &str, var: &str) -> Vec<Value> {
    let query = polar.new_query(query_str).unwrap();
    query_results(query, no_results, no_debug)
        .iter()
        .map(|bindings| bindings.0.get(&Symbol(var.to_string())).unwrap().clone())
        .collect()
}

fn qvars(polar: &mut Polar, query_str: &str, vars: &[&str]) -> Vec<Vec<Value>> {
    let query = polar.new_query(query_str).unwrap();

    query_results(query, no_results, no_debug)
        .iter()
        .map(|bindings| {
            vars.iter()
                .map(|&var| bindings.0.get(&Symbol(var.to_string())).unwrap().clone())
                .collect()
        })
        .collect()
}

/// Adapted from <http://web.cse.ohio-state.edu/~stiff.4/cse3521/prolog-resolution.html>
#[test]
fn test_functions() {
    let mut polar = Polar::new();
    polar
        .load("f(1); f(2); g(1); g(2); h(2); k(x) := f(x), h(x), g(x);")
        .unwrap();

    assert!(qnull(&mut polar, "k(1)"));
    assert!(qeval(&mut polar, "k(2)"));
    assert!(qnull(&mut polar, "k(3)"));
    assert_eq!(qvar(&mut polar, "k(a)", "a"), vec![value!(2)]);
}

/// Adapted from <http://web.cse.ohio-state.edu/~stiff.4/cse3521/prolog-resolution.html>
#[test]
fn test_jealous() {
    let polar = Polar::new();
    polar
        .load(
            r#"loves("vincent", "mia");
               loves("marcellus", "mia");
               jealous(a, b) := loves(a, c), loves(b, c);"#,
        )
        .unwrap();

    let query = polar.new_query("jealous(who, of)").unwrap();
    let results = query_results(query, no_results, no_debug);
    let jealous = |who: &str, of: &str| {
        assert!(
            &results.iter().any(|(r, _)| r
                == &HashMap::from_iter(vec![(sym!("who"), value!(who)), (sym!("of"), value!(of))])),
            "{} is not jealous of {} (but should be)",
            who,
            of
        );
    };
    assert_eq!(results.len(), 4);
    jealous("vincent", "vincent");
    jealous("vincent", "marcellus");
    jealous("marcellus", "vincent");
    jealous("marcellus", "marcellus");
}

#[test]
fn test_trace() {
    let polar = Polar::new();
    polar.load("f(x) := x = 1, x = 1; f(y) := y = 1;").unwrap();
    let query = polar.new_query("f(1)").unwrap();
    let results = query_results(query, no_results, no_debug);
    let trace = draw(results.first().unwrap().1.as_ref().unwrap(), 0);
    let expected = r#"f(1) [
  f(x) := x=1,x=1; [
    _x_1=1,_x_1=1 [
      _x_1=1 [
      ]
      _x_1=1 [
      ]
    ]
  ]
]
"#;
    assert!(trace == expected);
}

#[test]
fn test_nested_rule() {
    let mut polar = Polar::new();
    polar
        .load("f(x) := g(x); g(x) := h(x); h(2); g(x) := j(x); j(4);")
        .unwrap();

    assert!(qeval(&mut polar, "f(2)"));
    assert!(qnull(&mut polar, "f(3)"));
    assert!(qeval(&mut polar, "f(4)"));
    assert!(qeval(&mut polar, "j(4)"));
}

#[test]
/// A functions permutation that is known to fail.
fn test_bad_functions() {
    let mut polar = Polar::new();
    polar
        .load("f(2); f(1); g(1); g(2); h(2); k(x) := f(x), h(x), g(x);")
        .unwrap();
    assert_eq!(qvar(&mut polar, "k(a)", "a"), vec![value!(2)]);
}

#[test]
fn test_functions_reorder() {
    // TODO (dhatch): Reorder f(x), h(x), g(x)
    let parts = vec![
        "f(1)",
        "f(2)",
        "g(1)",
        "g(2)",
        "h(2)",
        "k(x) := f(x), g(x), h(x)",
    ];

    for (i, permutation) in permute(parts).into_iter().enumerate() {
        let mut polar = Polar::new();

        let mut joined = permutation.join(";");
        joined.push(';');
        polar.load(&joined).unwrap();

        assert!(
            qnull(&mut polar, "k(1)"),
            "k(1) was true for permutation {:?}",
            &permutation
        );
        assert!(
            qeval(&mut polar, "k(2)"),
            "k(2) failed for permutation {:?}",
            &permutation
        );

        assert_eq!(
            qvar(&mut polar, "k(a)", "a"),
            vec![value!(2)],
            "k(a) failed for permutation {:?}",
            &permutation
        );

        println!("permute: {}", i);
    }
}

#[test]
fn test_results() {
    let mut polar = Polar::new();
    polar.load("foo(1); foo(2); foo(3);").unwrap();
    assert_eq!(
        qvar(&mut polar, "foo(a)", "a"),
        vec![value!(1), value!(2), value!(3)]
    );
}

#[test]
fn test_result_permutations() {
    let parts = vec![
        (1, "foo(1)"),
        (2, "foo(2)"),
        (3, "foo(3)"),
        (4, "foo(4)"),
        (5, "foo(5)"),
    ];
    for permutation in permute(parts).into_iter() {
        eprintln!("{:?}", permutation);
        let mut polar = Polar::new();
        let (results, rules): (Vec<_>, Vec<_>) = permutation.into_iter().unzip();
        polar.load(&format!("{};", rules.join(";"))).unwrap();
        assert_eq!(
            qvar(&mut polar, "foo(a)", "a"),
            results.into_iter().map(|v| value!(v)).collect::<Vec<_>>()
        );
    }
}

#[test]
fn test_multi_arg_method_ordering() {
    let mut polar = Polar::new();
    polar
        .load("bar(2, 1); bar(1, 1); bar(1, 2); bar(2, 2);")
        .unwrap();
    assert_eq!(
        qvars(&mut polar, "bar(a, b)", &["a", "b"]),
        vec![
            vec![value!(2), value!(1)],
            vec![value!(1), value!(1)],
            vec![value!(1), value!(2)],
            vec![value!(2), value!(2)],
        ]
    );
}

#[test]
fn test_no_applicable_rules() {
    let mut polar = Polar::new();
    assert!(qnull(&mut polar, "f()"));

    polar.load("f(x);").unwrap();
    assert!(qnull(&mut polar, "f()"));
}

#[test]
/// From Aït-Kaci's WAM tutorial (1999), page 34.
fn test_ait_kaci_34() {
    let mut polar = Polar::new();
    polar
        .load(
            r#"a() := b(x), c(x);
               b(x) := e(x);
               c(1);
               e(x) := f(x);
               e(x) := g(x);
               f(2);
               g(1);"#,
        )
        .unwrap();
    assert!(qeval(&mut polar, "a()"));
}

#[test]
fn test_not() {
    let mut polar = Polar::new();
    polar.load("odd(1); even(2);").unwrap();
    assert!(qeval(&mut polar, "odd(1)"));
    assert!(qnull(&mut polar, "!odd(1)"));
    assert!(qnull(&mut polar, "even(1)"));
    assert!(qeval(&mut polar, "!even(1)"));
    assert!(qnull(&mut polar, "odd(2)"));
    assert!(qeval(&mut polar, "!odd(2)"));
    assert!(qeval(&mut polar, "even(2)"));
    assert!(qnull(&mut polar, "!even(2)"));
    assert!(qnull(&mut polar, "even(3)"));
    assert!(qeval(&mut polar, "!even(3)"));

    polar
<<<<<<< HEAD
        .load_str("f(x) := !a(x); a(1); b(2); g(x) := !(a(x) | b(x));")
=======
        .load("f(x) := !a(x); a(1); b(2); g(x) := !(a(x) | b(x)), x = 3;")
>>>>>>> 195d3b47
        .unwrap();

    assert!(qnull(&mut polar, "f(1)"));
    assert!(qeval(&mut polar, "f(2)"));

    assert!(qnull(&mut polar, "g(1)"));
    assert!(qnull(&mut polar, "g(2)"));
    assert!(qeval(&mut polar, "g(3)"));
    assert!(qnull(&mut polar, "g(x), x=3")); // this should fail because unbound x means g(x) always fails
    assert!(qeval(&mut polar, "x=3, g(x)"));

    polar
        .load_str("h(x) := !(!(x = 1 | x = 3) | x = 3);")
        .unwrap();
    assert!(qeval(&mut polar, "h(1)"));
    assert!(qnull(&mut polar, "h(2)"));
    assert!(qnull(&mut polar, "h(3)"));
}

#[test]
fn test_and() {
    let mut polar = Polar::new();
    polar.load("f(1); f(2);").unwrap();
    assert!(qeval(&mut polar, "f(1), f(2)"));
    assert!(qnull(&mut polar, "f(1), f(2), f(3)"));
}

#[test]
fn test_equality() {
    let mut polar = Polar::new();
    assert!(qeval(&mut polar, "1 = 1"));
    assert!(qnull(&mut polar, "1 = 2"));
}

#[test]
fn test_lookup() {
    let mut polar = Polar::new();
    assert!(qeval(&mut polar, "{x: 1}.x = 1"));
}

#[test]
fn test_instance_lookup() {
    let mut polar = Polar::new();
    assert_eq!(qext(&mut polar, "a{x: 1}.x = 1", vec![value!(1)]).len(), 1);
}

/// Adapted from <http://web.cse.ohio-state.edu/~stiff.4/cse3521/prolog-resolution.html>
#[test]
fn test_retries() {
    let mut polar = Polar::new();
    polar
        .load("f(1); f(2); g(1); g(2); h(2); k(x) := f(x), h(x), g(x); k(3);")
        .unwrap();

    assert!(qnull(&mut polar, "k(1)"));
    assert!(qeval(&mut polar, "k(2)"));
    assert_eq!(qvar(&mut polar, "k(a)", "a"), vec![value!(2), value!(3)]);
    assert!(qeval(&mut polar, "k(3)"));
}

#[test]
fn test_two_rule_bodies_not_nested() {
    let mut polar = Polar::new();
    polar.load("f(x) := a(x); f(1);").unwrap();
    assert_eq!(qvar(&mut polar, "f(x)", "x"), vec![value!(1)]);
}

#[test]
fn test_two_rule_bodies_nested() {
    let mut polar = Polar::new();
    polar.load("f(x) := a(x); f(1); a(x) := g(x);").unwrap();
    assert_eq!(qvar(&mut polar, "f(x)", "x"), vec![value!(1)]);
}

#[test]
fn test_unify_and() {
    let mut polar = Polar::new();
    polar.load("f(x, y) := a(x), y = 2; a(1); a(3);").unwrap();
    assert_eq!(qvar(&mut polar, "f(x, y)", "x"), vec![value!(1), value!(3)]);
    assert_eq!(qvar(&mut polar, "f(x, y)", "y"), vec![value!(2), value!(2)]);
}

#[test]
fn test_symbol_lookup() {
    let mut polar = Polar::new();
    assert_eq!(
        qvar(&mut polar, "{x: 1}.x = result", "result"),
        vec![value!(1)]
    );
    assert_eq!(
        qvar(&mut polar, "{x: 1} = dict, dict.x = result", "result"),
        vec![value!(1)]
    );
}

#[test]
fn test_or() {
    let mut polar = Polar::new();
    polar.load("f(x) := a(x) | b(x); a(1); b(3);").unwrap();

    assert_eq!(qvar(&mut polar, "f(x)", "x"), vec![value!(1), value!(3)]);
    assert!(qeval(&mut polar, "f(1)"));
    assert!(qnull(&mut polar, "f(2)"));
    assert!(qeval(&mut polar, "f(3)"));

    polar.load("g(x) := a(x) | b(x) | c(x); c(5);").unwrap();
    assert_eq!(
        qvar(&mut polar, "g(x)", "x"),
        vec![value!(1), value!(3), value!(5)]
    );
    assert!(qeval(&mut polar, "g(1)"));
    assert!(qnull(&mut polar, "g(2)"));
    assert!(qeval(&mut polar, "g(3)"));
    assert!(qeval(&mut polar, "g(5)"));
}

#[test]
fn test_dict_head() {
    let mut polar = Polar::new();
    polar.load("f({x: 1});").unwrap();

    // Test isa-ing dicts against our dict head.
    assert!(qeval(&mut polar, "f({x: 1})"));
    assert!(qeval(&mut polar, "f({x: 1, y: 2})"));
    assert!(qnull(&mut polar, "f(1)"));
    assert!(qnull(&mut polar, "f({})"));
    assert!(qnull(&mut polar, "f({x: 2})"));
    assert!(qnull(&mut polar, "f({y: 1})"));

    // Test isa-ing instances against our dict head.
    assert_eq!(qext(&mut polar, "f(a{x: 1})", vec![value!(1)]).len(), 1);
    assert!(qnull(&mut polar, "f(a{})"));
    assert!(qnull(&mut polar, "f(a{x: {}})"));
    assert!(qext(&mut polar, "f(a{x: 2})", vec![value!(2)]).is_empty());
    assert_eq!(
        qext(&mut polar, "f(a{y: 2, x: 1})", vec![value!(1)]).len(),
        1
    );
}

#[test]
fn test_non_instance_specializers() {
    let mut polar = Polar::new();
    polar.load("f(x: 1) := x = 1;").unwrap();
    assert!(qeval(&mut polar, "f(1)"));
    assert!(qnull(&mut polar, "f(2)"));

    polar.load("g(x: 1, y: [x]) := y = [1];").unwrap();
    assert!(qeval(&mut polar, "g(1, [1])"));
    assert!(qnull(&mut polar, "g(1, [2])"));

    polar.load("h(x: {y: y}, x.y) := y = 1;").unwrap();
    assert!(qeval(&mut polar, "h({y: 1}, 1)"));
    assert!(qnull(&mut polar, "h({y: 1}, 2)"));
}

#[test]
fn test_bindings() {
    let mut polar = Polar::new();
    polar.load("f(x) := x = y, g(y); g(y) := y = 1;").unwrap();
    assert_eq!(qvar(&mut polar, "f(x)", "x"), vec![value!(1)]);
}

#[test]
fn test_lookup_derefs() {
    let polar = Polar::new();
    polar
        .load("f(x) := x = y, g(y); g(y) := Foo{}.get(y) = y;")
        .unwrap();
    let query = polar.new_query("f(1)").unwrap();
    let mut foo_lookups = vec![term!(1)];
    let mock_foo = |_, args: Vec<Term>| {
        // check the argument is bound to an integer
        assert!(matches!(args[0].value, Value::Integer(_)));
        foo_lookups.pop()
    };
    let results = query_results(query, mock_foo, no_debug);
    assert_eq!(results.len(), 1);

    let mut foo_lookups = vec![term!(1)];
    let mock_foo = |_, args: Vec<Term>| {
        assert!(matches!(args[0].value, Value::Integer(_)));
        foo_lookups.pop()
    };
    let query = polar.new_query("f(2)").unwrap();
    let results = query_results(query, mock_foo, no_debug);
    assert!(results.is_empty());
}

#[test]
fn unify_predicates() {
    let mut polar = Polar::new();
    polar
        .load("f(g(x)); k(x) := h(g(x), g(x)); h(g(1), g(1));")
        .unwrap();

    assert!(qeval(&mut polar, "f(g(1))"));
    assert!(qnull(&mut polar, "f(1)"));
    assert!(qeval(&mut polar, "k(1)"));
}

#[test]
fn test_isa_predicate() {
    let mut polar = Polar::new();
    polar
        .load("isa(x, y, x: (y)); isa(x, y) := isa(x, y, x);")
        .unwrap();
    assert!(qeval(&mut polar, "isa(1, 1)"));
    assert!(qnull(&mut polar, "isa(1, 2)"));
    assert!(qeval(&mut polar, "isa({x: 1, y: 2}, {y: 2})"));
    assert!(qnull(&mut polar, "isa({x: 1, y: 2}, {x: 2})"));
}

/// Test that rules are executed in the correct order.
#[test]
fn test_rule_order() {
    let mut polar = Polar::new();
    polar.load("a(\"foo\");").unwrap();
    polar.load("a(\"bar\");").unwrap();
    polar.load("a(\"baz\");").unwrap();

    assert_eq!(
        qvar(&mut polar, "a(x)", "x"),
        vec![value!("foo"), value!("bar"), value!("baz")]
    );
}

#[test]
fn test_load_with_query() {
    let polar = Polar::new();
    let src = "f(1); f(2); ?= f(1); ?= !f(3);";
    polar.load(src).expect("load failed");

    while let Some(query) = polar.next_inline_query() {
        assert_eq!(query_results(query, no_results, no_debug).len(), 1);
    }
}

#[test]
fn test_externals_instantiated() {
    let polar = Polar::new();
    polar
        .load("f(x, foo: Foo) := foo.bar(Bar{x: x}) = 1;")
        .unwrap();

    let mut foo_lookups = vec![term!(1)];
    let mock_foo = |_, args: Vec<Term>| {
        // make sure that what we get as input is an external instance
        // with the fields set correctly
        assert!(
            matches!(&args[0].value,
                Value::ExternalInstance(ExternalInstance {
                    literal: Some(InstanceLiteral {
                        ref tag, ref fields
                    }),
                    ..
                }) if tag.0 == "Bar" && fields.fields == btreemap!{sym!("x") => term!(1)}),
            "expected external instance Bar {{ x: 1 }}, found: {:?}",
            args[0].value
        );
        foo_lookups.pop()
    };
    let query = polar.new_query("f(1, Foo{})").unwrap();
    let results = query_results(query, mock_foo, no_debug);
    assert_eq!(results.len(), 1);
}

#[test]
#[ignore] // ignore because this take a LONG time (could consider lowering the goal limit)
#[should_panic(expected = "Goal count exceeded! MAX_EXECUTED_GOALS = 10000")]
fn test_infinite_loop() {
    let mut polar = Polar::new();
    polar.load("f(x) := f(x);").unwrap();
    qeval(&mut polar, "f(1)");
}

#[test]
fn test_comparisons() {
    let mut polar = Polar::new();

    // "<"
    polar
        .load("lt(x, y) := x < y; f(x) := x = 1; g(x) := x = 2;")
        .unwrap();
    assert!(qeval(&mut polar, "lt(1,2)"));
    assert!(!qeval(&mut polar, "lt(2,2)"));
    assert!(qeval(&mut polar, "lt({a: 1}.a,{a: 2}.a)"));
    assert!(qeval(&mut polar, "f(x), g(y), lt(x,y)"));

    // "<="
    polar.load("leq(x, y) := x <= y;").unwrap();
    assert!(qeval(&mut polar, "leq(1,1)"));
    assert!(qeval(&mut polar, "leq(1,2)"));
    assert!(!qeval(&mut polar, "leq(2,1)"));

    // ">"
    polar.load("gt(x, y) := x > y;").unwrap();
    assert!(qeval(&mut polar, "gt(2,1)"));
    assert!(!qeval(&mut polar, "gt(2,2)"));

    // ">="
    polar.load("geq(x, y) := x >= y;").unwrap();
    assert!(qeval(&mut polar, "geq(1,1)"));
    assert!(qeval(&mut polar, "geq(2,1)"));
    assert!(!qeval(&mut polar, "geq(1,2)"));

    // "=="
    polar.load("eq(x, y) := x == y;").unwrap();
    assert!(qeval(&mut polar, "eq(1,1)"));
    assert!(!qeval(&mut polar, "eq(2,1)"));

    // "!="
    polar.load("neq(x, y) := x != y;").unwrap();
    assert!(qeval(&mut polar, "neq(1,2)"));
    assert!(!qeval(&mut polar, "neq(1,1)"));

    let mut query = polar.new_query("eq(bob, bob)").unwrap();
    query
        .next_event()
        .expect_err("Comparison operators should not allow non-integer operands");
}

#[test]
fn test_debug() {
    let polar = Polar::new();
    polar
        .load("a() := debug(\"a\"), b(), c(), d();\nb();\nc() := debug(\"c\");\nd();\n")
        .unwrap();

    // The `match` statement below is checking that the correct messages are received when a user
    // repeatedly calls the `over` debugger command. The LHS of the match arms is the message
    // received from the debugger, and the RHS is the subsequent command the "user" enters into the
    // debugger prompt.
    let debug_handler = |s: &str| match s {
        "Welcome to the debugger!\ndebug(\"a\")" => "over".to_string(),
        "001: a() := debug(\"a\"), b(), c(), d();
                        ^" => "over".to_string(),
        "001: a() := debug(\"a\"), b(), c(), d();
                             ^" => "over".to_string(),
        "Welcome to the debugger!\ndebug(\"c\")" => "over".to_string(),
        "001: a() := debug(\"a\"), b(), c(), d();
                                  ^" => "over".to_string(),
        message => panic!("Unexpected debug message: {}", message),
    };
    let query = polar.new_query("a()").unwrap();
    let _results = query_results(query, no_results, debug_handler);

    // The `match` statement below is checking that the correct messages are received when a user
    // repeatedly calls the `out` debugger command. The LHS of the match arms is the message
    // received from the debugger, and the RHS is the subsequent command the "user" enters into the
    // debugger prompt.
    let debug_handler = |s: &str| match s {
        "Welcome to the debugger!\ndebug(\"a\")" => "out".to_string(),
        "Welcome to the debugger!\ndebug(\"c\")" => "out".to_string(),
        "001: a() := debug(\"a\"), b(), c(), d();
                                  ^" => "out".to_string(),
        message => panic!("Unexpected debug message: {}", message),
    };
    let query = polar.new_query("a()").unwrap();
    let _results = query_results(query, no_results, debug_handler);
}

#[test]
fn test_in() {
    let mut polar = Polar::new();
    polar.load("f(x, y) := x in y;").unwrap();
    assert!(qeval(&mut polar, "f(1, [1,2,3])"));
    assert_eq!(
        qvar(&mut polar, "f(x, [1,2,3])", "x"),
        vec![value!(1), value!(2), value!(3)]
    );
    assert!(qeval(&mut polar, "4 in [1,2,3] | 1 in [1,2,3]"));

    // strange test case but it's important to note that this returns
    // 3 results, with 1 binding each
    let query = polar.new_query("f(1, [x,y,z])").unwrap();
    let results = query_results(query, no_results, no_debug);
    assert_eq!(results.len(), 3);
    assert_eq!(
        results[0].0.get(&Symbol("x".to_string())).unwrap().clone(),
        value!(1)
    );
    assert_eq!(
        results[1].0.get(&Symbol("y".to_string())).unwrap().clone(),
        value!(1)
    );
    assert_eq!(
        results[2].0.get(&Symbol("z".to_string())).unwrap().clone(),
        value!(1)
    );

    assert!(qeval(&mut polar, "f({a:1}, [{a:1}, b, c])"));

    let mut query = polar.new_query("a in {a:1}").unwrap();
    let e = query.next_event().unwrap_err();
    assert!(matches!(
        e,
        PolarError::Runtime(RuntimeError::TypeError { .. })
    ));

    // negation
    assert!(qeval(&mut polar, "!(4 in [1,2,3])"));
    assert!(qnull(&mut polar, "!(1 in [1,2,3])"));
    assert!(qnull(&mut polar, "!(2 in [1,2,3])"));
    assert!(qnull(&mut polar, "!(3 in [1,2,3])"));
}

#[test]
// currently panics because you can't use keyword operators as non-operator symbols in a policy right now
fn test_keyword_bug() {
    let polar = Polar::new();
    let result = polar.load("g(a) := a.new(b);").unwrap_err();
    assert!(matches!(
        result,
        PolarError::Parse(ParseError::ReservedWord { .. })
    ));

    let result = polar.load("f(a) := a.in(b);").unwrap_err();
    assert!(matches!(
        result,
        PolarError::Parse(ParseError::ReservedWord { .. })
    ));

    let result = polar.load("cut(a) := a;").unwrap_err();
    assert!(matches!(
        result,
        PolarError::Parse(ParseError::ReservedWord { .. })
    ));

    let result = polar.load("debug(a) := a;").unwrap_err();
    assert!(matches!(
        result,
        PolarError::Parse(ParseError::ReservedWord { .. })
    ));
}<|MERGE_RESOLUTION|>--- conflicted
+++ resolved
@@ -313,11 +313,7 @@
     assert!(qeval(&mut polar, "!even(3)"));
 
     polar
-<<<<<<< HEAD
-        .load_str("f(x) := !a(x); a(1); b(2); g(x) := !(a(x) | b(x));")
-=======
-        .load("f(x) := !a(x); a(1); b(2); g(x) := !(a(x) | b(x)), x = 3;")
->>>>>>> 195d3b47
+        .load("f(x) := !a(x); a(1); b(2); g(x) := !(a(x) | b(x));")
         .unwrap();
 
     assert!(qnull(&mut polar, "f(1)"));
