--- conflicted
+++ resolved
@@ -301,7 +301,6 @@
     /// conditional, and maintains the invariant that only choice points with
     /// alternatives are on the choice stack.~~ TODO: this comment is not true any more
     fn push_choice(&mut self, mut alternatives: Alternatives) {
-<<<<<<< HEAD
         // Make sure that alternatives are executed in order of first to last.
         alternatives.reverse();
         assert!(self.choices.len() < MAX_CHOICES, "too many choices");
@@ -310,22 +309,9 @@
             bsp: self.bsp(),
             goals: self.goals.clone(),
             queries: self.queries.clone(),
+            trace: self.trace.clone(),
+            trace_stack: self.trace_stack.clone(),
         });
-=======
-        if !alternatives.is_empty() {
-            // Make sure that alternatives are executed in order of first to last.
-            alternatives.reverse();
-            assert!(self.choices.len() < MAX_CHOICES, "too many choices");
-            self.choices.push(Choice {
-                alternatives,
-                bsp: self.bsp(),
-                goals: self.goals.clone(),
-                queries: self.queries.clone(),
-                trace: self.trace.clone(),
-                trace_stack: self.trace_stack.clone(),
-            });
-        }
->>>>>>> 195d3b47
     }
 
     /// Push a choice onto the choice stack, and execute immediately by
@@ -482,7 +468,6 @@
         if std::env::var("RUST_LOG").is_ok() {
             eprintln!("⇒ backtrack");
         }
-<<<<<<< HEAD
         loop {
             match self.choices.last_mut() {
                 None => return self.push_goal(Goal::Halt),
@@ -491,11 +476,15 @@
                     bsp,
                     goals,
                     queries,
+                    trace,
+                    trace_stack,
                 }) => {
                     self.bindings.drain(*bsp..);
                     if let Some(alternative) = alternatives.pop() {
                         self.goals = goals.clone();
                         self.queries = queries.clone();
+                        self.trace = trace.clone();
+                        self.trace_stack = trace_stack.clone();
                         self.append_goals(alternative);
 
                         break; // we have our alternative, end the loop
@@ -503,34 +492,6 @@
 
                     // falling through means no alternatives found
                     let _ = self.choices.pop();
-=======
-        match self.choices.pop() {
-            None => self.push_goal(Goal::Halt),
-            Some(Choice {
-                mut alternatives,
-                bsp,
-                goals,
-                queries,
-                trace,
-                trace_stack,
-            }) => {
-                self.bindings.drain(bsp..);
-                self.trace = trace.clone();
-                self.trace_stack = trace_stack.clone();
-                self.queries = queries.clone();
-                self.goals = goals.clone();
-                self.append_goals(alternatives.pop().expect("must have alternative"));
-
-                if !alternatives.is_empty() {
-                    self.choices.push(Choice {
-                        alternatives,
-                        bsp,
-                        goals,
-                        queries,
-                        trace,
-                        trace_stack,
-                    });
->>>>>>> 195d3b47
                 }
             }
         }
