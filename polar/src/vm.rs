--- conflicted
+++ resolved
@@ -785,50 +785,6 @@
     /// Sort applicable rules by specificity.
     /// Create a choice over the applicable rules.
     fn query_for_predicate(&mut self, predicate: Predicate) -> PolarResult<()> {
-<<<<<<< HEAD
-        match &predicate.name.0[..] {
-            // Built-in predicates.
-            "cut" => self.push_goal(Goal::Cut)?,
-            "debug" => {
-                let mut message = "Welcome to the debugger!".to_string();
-                if !predicate.args.is_empty() {
-                    message += &format!(
-                        "\ndebug({})",
-                        predicate
-                            .args
-                            .iter()
-                            .map(|arg| self.deref(arg).to_polar())
-                            .collect::<Vec<String>>()
-                            .join(", ")
-                    );
-                }
-                self.push_goal(Goal::Debug { message })?
-            }
-            // User-defined predicates.
-            _ => {
-                let generic_rule = {
-                    let kb = self.kb.read().unwrap();
-                    kb.rules.get(&predicate.name).cloned()
-                };
-                match generic_rule {
-                    None => self.push_goal(Goal::Backtrack)?,
-                    Some(generic_rule) => {
-                        assert_eq!(generic_rule.name, predicate.name);
-                        self.push_goal(Goal::TracePop)?;
-                        self.push_goal(Goal::SortRules {
-                            rules: generic_rule
-                                .rules
-                                .into_iter()
-                                .filter(|r| r.params.len() == predicate.args.len())
-                                .collect(),
-                            args: predicate.args.clone(),
-                            outer: 1,
-                            inner: 1,
-                        })?;
-                        self.push_goal(Goal::TracePush)?;
-                    }
-                }
-=======
         let generic_rule = {
             let kb = self.kb.read().unwrap();
             kb.rules.get(&predicate.name).cloned()
@@ -837,6 +793,7 @@
             None => self.push_goal(Goal::Backtrack)?,
             Some(generic_rule) => {
                 assert_eq!(generic_rule.name, predicate.name);
+                self.push_goal(Goal::TracePop)?;
                 self.push_goal(Goal::SortRules {
                     rules: generic_rule
                         .rules
@@ -847,7 +804,7 @@
                     outer: 1,
                     inner: 1,
                 })?;
->>>>>>> 392afbe8
+                self.push_goal(Goal::TracePush)?;
             }
         }
 
