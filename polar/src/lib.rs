#[macro_use]
pub mod macros;

#[cfg(test)]
#[macro_use]
extern crate maplit;

#[cfg(feature = "tui_")]
pub mod cli;
mod formatting;
<<<<<<< HEAD
pub mod parser;
=======
mod lexer;
mod parser;
>>>>>>> 0f704c50
mod polar;
mod rewrites;
pub mod types;
mod vm;

pub use self::polar::{Polar, Query};
pub use self::vm::DebugInfo;
pub use formatting::ToPolarString;

use std::cell::RefCell;
use std::ffi::{CStr, CString};
use std::os::raw::c_char;
use std::panic::catch_unwind;

use std::ptr::{null, null_mut};

// @TODO: Have a way to return errors, don't do any of these panics, that's gonna
// be real bad.

/// Get a reference to an object from a pointer
macro_rules! ffi_ref {
    ($name:ident) => {{
        assert!(!$name.is_null());
        &mut *$name
    }};
}

/// Get a `Cow<str>` back from a C-style string
macro_rules! ffi_string {
    ($name:ident) => {{
        assert!(!$name.is_null());
        CStr::from_ptr($name).to_string_lossy()
    }};
}

/// Returns a raw pointer from an object
macro_rules! box_ptr {
    ($x:expr) => {
        Box::into_raw(Box::new($x))
    };
}

thread_local! {
    static LAST_ERROR: RefCell<Option<Box<types::PolarError>>> = RefCell::new(None);
}

fn set_error(e: types::PolarError) {
    LAST_ERROR.with(|prev| *prev.borrow_mut() = Some(Box::new(e)))
}

#[no_mangle]
pub extern "C" fn polar_get_error() -> *const c_char {
    let result = catch_unwind(|| {
        let err = LAST_ERROR.with(|prev| prev.borrow_mut().take());
        if let Some(e) = err {
            CString::new(e.to_string())
                .expect("Error message should not contain any 0 bytes")
                .into_raw()
        } else {
            null()
        }
    });
    match result {
        Ok(r) => r,
        Err(_) => {
            set_error(types::PolarError::Unknown);
            null()
        }
    }
}

#[no_mangle]
pub extern "C" fn polar_new() -> *mut Polar {
    let result = catch_unwind(|| box_ptr!(Polar::new()));
    match result {
        Ok(r) => r,
        Err(_) => {
            set_error(types::PolarError::Unknown);
            null_mut()
        }
    }
}

#[no_mangle]
/// Bools aren't portable, 0 means error 1 means success.
pub extern "C" fn polar_load_str(polar_ptr: *mut Polar, src: *const c_char) -> i32 {
    let result = catch_unwind(|| {
        let polar = unsafe { ffi_ref!(polar_ptr) };
        let s = unsafe { ffi_string!(src) };
        if let Err(e) = polar.load_str(&s) {
            set_error(e);
            0
        } else {
            1
        }
    });
    match result {
        Ok(r) => r,
        Err(_) => {
            set_error(types::PolarError::Unknown);
            0
        }
    }
}

#[no_mangle]
pub extern "C" fn polar_new_query_from_term(
    polar_ptr: *mut Polar,
    query_term: *const c_char,
) -> *mut Query {
    let result = catch_unwind(|| {
        let polar = unsafe { ffi_ref!(polar_ptr) };
        let s = unsafe { ffi_string!(query_term) };
        let term = serde_json::from_str(&s);
        match term {
            Ok(term) => box_ptr!(polar.new_query_from_term(term)),
            Err(e) => {
                set_error(types::PolarError::Serialization(e.to_string()));
                null_mut()
            }
        }
    });
    match result {
        Ok(r) => r,
        Err(_) => {
            set_error(types::PolarError::Unknown);
            null_mut()
        }
    }
}

#[no_mangle]
pub extern "C" fn polar_new_query(polar_ptr: *mut Polar, query_str: *const c_char) -> *mut Query {
    let result = catch_unwind(|| {
        let polar = unsafe { ffi_ref!(polar_ptr) };
        let s = unsafe { ffi_string!(query_str) };
        let q = polar.new_query(&s);
        match q {
            Ok(q) => box_ptr!(q),
            Err(e) => {
                set_error(e);
                null_mut()
            }
        }
    });
    match result {
        Ok(r) => r,
        Err(_) => {
            set_error(types::PolarError::Unknown);
            null_mut()
        }
    }
}

#[no_mangle]
pub extern "C" fn polar_query(polar_ptr: *mut Polar, query_ptr: *mut Query) -> *const c_char {
    let result = catch_unwind(|| {
        let polar = unsafe { ffi_ref!(polar_ptr) };
        let query = unsafe { ffi_ref!(query_ptr) };
        let event = polar.query(query);
        match event {
            Ok(event) => {
                let event_json = serde_json::to_string(&event).unwrap();
                CString::new(event_json)
                    .expect("JSON should not contain any 0 bytes")
                    .into_raw()
            }
            Err(e) => {
                set_error(e);
                null()
            }
        }
    });
    match result {
        Ok(r) => r,
        Err(_) => {
            set_error(types::PolarError::Unknown);
            null()
        }
    }
}

#[no_mangle]
pub extern "C" fn polar_external_call_result(
    polar_ptr: *mut Polar,
    query_ptr: *mut Query,
    call_id: u64,
    value: *const c_char,
) -> i32 {
    let result = catch_unwind(|| {
        let polar = unsafe { ffi_ref!(polar_ptr) };
        let query = unsafe { ffi_ref!(query_ptr) };
        let mut term = None;
        if !value.is_null() {
            let s = unsafe { ffi_string!(value) };
            let t = serde_json::from_str(&s);
            match t {
                Ok(t) => term = Some(t),
                Err(e) => {
                    set_error(types::PolarError::Serialization(e.to_string()));
                    return 0;
                }
            }
        }
        polar.external_call_result(query, call_id, term);
        1
    });
    match result {
        Ok(r) => r,
        Err(_) => {
            set_error(types::PolarError::Unknown);
            0
        }
    }
}

#[no_mangle]
pub extern "C" fn polar_external_question_result(
    polar_ptr: *mut Polar,
    query_ptr: *mut Query,
    call_id: u64,
    result: i32,
) -> i32 {
    let result = catch_unwind(|| {
        let polar = unsafe { ffi_ref!(polar_ptr) };
        let query = unsafe { ffi_ref!(query_ptr) };
        let result = if let 0 = result { false } else { true };
        polar.external_question_result(query, call_id, result);
        1
    });
    match result {
        Ok(r) => r,
        Err(_) => {
            set_error(types::PolarError::Unknown);
            0
        }
    }
}

#[no_mangle]
pub extern "C" fn polar_get_external_id(polar_ptr: *mut Polar, query_ptr: *mut Query) -> u64 {
    let result = catch_unwind(|| {
        let polar = unsafe { ffi_ref!(polar_ptr) };
        let query = unsafe { ffi_ref!(query_ptr) };
        polar.get_external_id(query)
    });
    match result {
        Ok(r) => r,
        Err(_) => {
            set_error(types::PolarError::Unknown);
            0
        }
    }
}

/// Required to free strings properly
#[no_mangle]
pub extern "C" fn string_free(s: *mut c_char) {
    let result = catch_unwind(|| {
        if s.is_null() {
            return;
        }
        unsafe { CString::from_raw(s) };
    });
    match result {
        Ok(_) => (),
        Err(_) => {
            set_error(types::PolarError::Unknown);
        }
    }
}

/// Recovers the original boxed version of `polar` so that
/// it can be properly freed
#[no_mangle]
pub extern "C" fn polar_free(polar: *mut Polar) {
    let result = catch_unwind(|| {
        let _polar = unsafe { Box::from_raw(polar) };
    });
    match result {
        Ok(_) => (),
        Err(_) => {
            set_error(types::PolarError::Unknown);
        }
    }
}

/// Recovers the original boxed version of `query` so that
/// it can be properly freed
#[no_mangle]
pub extern "C" fn query_free(query: *mut Query) {
    let result = catch_unwind(|| {
        let _query = unsafe { Box::from_raw(query) };
    });
    match result {
        Ok(_) => (),
        Err(_) => {
            set_error(types::PolarError::Unknown);
        }
    }
}

//
// #[no_mangle]
// pub extern "C" fn polar_external_result(
//     polar_ptr: *mut Polar,
//     query_ptr: *mut Query,
//     result: *const c_char,
// ) {
//     let polar = unsafe { &mut *polar_ptr };
//     let mut query = unsafe { &mut *query_ptr };
//     let cs = unsafe { CStr::from_ptr(result) };
//     let s = cs.to_str().expect("to_str() failed");
//     polar.external_result(&mut query, s.to_owned());
// }<|MERGE_RESOLUTION|>--- conflicted
+++ resolved
@@ -8,12 +8,8 @@
 #[cfg(feature = "tui_")]
 pub mod cli;
 mod formatting;
-<<<<<<< HEAD
+mod lexer;
 pub mod parser;
-=======
-mod lexer;
-mod parser;
->>>>>>> 0f704c50
 mod polar;
 mod rewrites;
 pub mod types;
