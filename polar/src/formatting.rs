--- conflicted
+++ resolved
@@ -333,12 +333,8 @@
                 Cut => "cut",
                 ForAll => "forall",
                 Debug => "debug",
-<<<<<<< HEAD
                 Print => "print",
-                Isa => "isa",
-=======
                 Isa => "matches",
->>>>>>> 99e8aab4
             }
             .to_string()
         }
