//! # Formatting
//!
//! There are three main forms of formatting within Polar:
//!
//! 1. Debug strings: super verbose, mostly Rust-auto derived from fmt::Debug trait
//! 2. Display string: nice user-facing versions, which could be used for things like a debugger
//! 3. Polar strings: not always implemented, but is same syntax the parser accepts
//!
//! In addition, there are special cases like traces and sources that have their own
//! formatting requirements.

pub use display::*;

pub use to_polar::*;

<<<<<<< HEAD
use crate::types::{Node, Operation, Operator, Parameter, Term, Trace, Value};
=======
use crate::types::{Node, Source, Trace};
>>>>>>> 51b2d498
use std::fmt::Write;

pub fn draw(trace: &Trace, nest: usize) -> String {
    let mut res = String::new();
    for _ in 0..nest {
        res.push_str("  ");
    }
    match &trace.node {
        Node::Term(t) => write!(&mut res, "{}", t.to_polar()).unwrap(),
        Node::Rule(r) => write!(&mut res, "{}", r.to_polar()).unwrap(),
    }
    res.push_str(" [\n");
    for c in &trace.children {
        res.push_str(&draw(c, nest + 1));
    }
    for _ in 0..nest {
        res.push_str("  ");
    }
    res.push_str("]\n");
    res
}

<<<<<<< HEAD
/// Formats a vector of terms as a string-separated list
/// When providing an operator, parentheses are applied suitably
/// (see: to_polar_parens)
pub fn format_args(op: Operator, args: &[Term], sep: &str) -> String {
    args.iter()
        .map(|t| to_polar_parens(op, t))
        .collect::<Vec<String>>()
        .join(sep)
}

/// Formats a vector of parameters
pub fn format_params(args: &[Parameter], sep: &str) -> String {
    args.iter()
        .map(|parameter| parameter.to_polar())
        .collect::<Vec<String>>()
        .join(sep)
}

/// Helper method: uses the operator precedence to determine if `t`
/// has a lower precedence than `op`.
fn has_lower_pred(op: Operator, t: &Term) -> bool {
    match t.value() {
        Value::Expression(Operation {
            operator: other, ..
        }) => op.precedence() > other.precedence(),
        _ => false,
    }
}

pub fn to_polar_parens(op: Operator, t: &Term) -> String {
    if has_lower_pred(op, t) {
        format!("({})", t.to_polar())
    } else {
        t.to_polar()
    }
=======
/// Traverse a [`Source`](../types/struct.Source.html) line by line until `offset` is reached,
/// and return the source line containing the `offset` character as well as `num_lines` lines
/// above and below it.
pub fn source_lines(source: &Source, offset: usize, num_lines: usize) -> String {
    // Sliding window of lines: current line + indicator + additional context above + below.
    let max_lines = num_lines * 2 + 2;
    let push_line = |lines: &mut Vec<String>, line: String| {
        if lines.len() == max_lines {
            lines.remove(0);
        }
        lines.push(line);
    };
    let mut index = 0;
    let mut lines = Vec::new();
    let mut target = None;
    let prefix_len = "123: ".len();
    for (lineno, line) in source.src.lines().enumerate() {
        push_line(&mut lines, format!("{:03}: {}", lineno + 1, line));
        let end = index + line.len() + 1; // Adding one to account for new line byte.
        if target.is_none() && end >= offset {
            target = Some(lineno);
            let spaces = " ".repeat(offset - index + prefix_len);
            push_line(&mut lines, format!("{}^", spaces));
        }
        index = end;
        if target.is_some() && lineno == target.unwrap() + num_lines {
            break;
        }
    }
    lines.join("\n")
>>>>>>> 51b2d498
}

pub mod display {
    use crate::formatting::{format_args, format_params};
    use std::fmt;

    use super::ToPolarString;
<<<<<<< HEAD
    use crate::types::{Numeric, Operation, Operator, Rule, Term, Value};
=======
    use crate::types::{Numeric, Rule, Symbol, Term};
>>>>>>> 51b2d498
    use crate::vm::*;

    impl fmt::Display for Binding {
        fn fmt(&self, fmt: &mut fmt::Formatter<'_>) -> fmt::Result {
            write!(fmt, "{} = {}", self.0.to_polar(), self.1.to_polar())
        }
    }

    impl fmt::Display for Symbol {
        fn fmt(&self, fmt: &mut fmt::Formatter<'_>) -> fmt::Result {
            write!(fmt, "{}", self.0)
        }
    }

    impl fmt::Display for Term {
        fn fmt(&self, fmt: &mut fmt::Formatter<'_>) -> fmt::Result {
            write!(fmt, "{}", self.to_polar())
        }
    }

    impl fmt::Display for Choice {
        fn fmt(&self, fmt: &mut fmt::Formatter<'_>) -> fmt::Result {
            write!(
                fmt,
                "[{}] ++ [{}]",
                self.goals
                    .iter()
                    .map(|g| g.to_string())
                    .collect::<Vec<String>>()
                    .join(", "),
                self.alternatives
                    .iter()
                    .map(|alt| format!(
                        "[{}]",
                        alt.iter()
                            .map(|g| g.to_string())
                            .collect::<Vec<String>>()
                            .join(",")
                    ))
                    .collect::<Vec<String>>()
                    .join(", ")
            )
        }
    }

    impl fmt::Display for Goal {
        fn fmt(&self, fmt: &mut fmt::Formatter<'_>) -> fmt::Result {
            fn fmt_rules(rules: &[Rule]) -> String {
                rules
                    .iter()
                    .map(|rule| rule.to_polar())
                    .collect::<Vec<String>>()
                    .join(" ")
            }

            match self {
                Goal::Isa { left, right } => {
                    write!(fmt, "Isa({}, {})", left.to_polar(), right.to_polar())
                }
                Goal::IsMoreSpecific { left, right, args } => write!(
                    fmt,
                    "IsMoreSpecific({} {} ({}))",
                    left.to_polar(),
                    right.to_polar(),
                    args.iter()
                        .map(|a| a.to_polar())
                        .collect::<Vec<String>>()
                        .join(", ")
                ),
                Goal::IsSubspecializer {
                    left, right, arg, ..
                } => write!(
                    fmt,
                    "IsSubspecializer({}, {}, {})",
                    left.to_polar(),
                    right.to_polar(),
                    arg.to_polar()
                ),
                Goal::Lookup { dict, field, value } => write!(
                    fmt,
                    "Lookup({}.{} = {})",
                    dict.to_polar(),
                    field.to_polar(),
                    value.to_polar()
                ),
                Goal::LookupExternal {
                    instance, field, ..
                } => write!(
                    fmt,
                    "LookupExternal({}.{})",
                    instance.to_polar(),
                    field.to_polar(),
                ),
                Goal::PopQuery { term } => write!(fmt, "PopQuery({})", term.to_polar()),
                Goal::Query { term } => write!(fmt, "Query({})", term.to_polar()),
                Goal::FilterRules {
                    applicable_rules,
                    unfiltered_rules,
                    ..
                } => write!(
                    fmt,
                    "FilterRules([{}], [{}])",
                    fmt_rules(applicable_rules),
                    fmt_rules(unfiltered_rules),
                ),
                Goal::SortRules {
                    rules,
                    outer,
                    inner,
                    ..
                } => write!(
                    fmt,
                    "SortRules([{}], outer={}, inner={})",
                    fmt_rules(rules),
                    outer,
                    inner,
                ),
                Goal::Unify { left, right } => {
                    write!(fmt, "Unify({}, {})", left.to_polar(), right.to_polar())
                }
                g => write!(fmt, "{:?}", g),
            }
        }
    }

    impl fmt::Display for Rule {
        fn fmt(&self, fmt: &mut fmt::Formatter) -> fmt::Result {
            match &self.body.value() {
                Value::Expression(Operation {
                    operator: Operator::And,
                    args,
                }) => {
                    if args.is_empty() {
                        write!(
                            fmt,
                            "{}({});",
                            self.name.to_polar(),
                            format_params(&self.params, ", ")
                        )
                    } else {
                        write!(
                            fmt,
                            "{}({}) := {};",
                            self.name.to_polar(),
                            format_params(&self.params, ", "),
                            format_args(Operator::And, &args, ",\n  "),
                        )
                    }
                }
                _ => panic!("Not any sorta rule I parsed"),
            }
        }
    }

    impl fmt::Display for Numeric {
        fn fmt(&self, f: &mut fmt::Formatter) -> fmt::Result {
            match self {
                Self::Integer(i) => write!(f, "{}", i),
                Self::Float(float) => write!(f, "{}", float),
            }
        }
    }
}

pub mod to_polar {
    use crate::formatting::{format_args, format_params, to_polar_parens};
    use crate::types::*;

    /// Effectively works as a reverse-parser. Allows types to be turned
    /// back into polar-parseable strings.
    pub trait ToPolarString {
        fn to_polar(&self) -> String;
    }

    impl ToPolarString for Dictionary {
        fn to_polar(&self) -> String {
            let fields = self
                .fields
                .iter()
                .map(|(k, v)| format!("{}: {}", k.to_polar(), v.to_polar()))
                .collect::<Vec<String>>()
                .join(", ");
            format!("{{{}}}", fields)
        }
    }

    impl ToPolarString for ExternalInstance {
        fn to_polar(&self) -> String {
            format!("^{{id: {}}}", self.instance_id)
        }
    }

    impl ToPolarString for InstanceLiteral {
        fn to_polar(&self) -> String {
            format!("{}{}", self.tag.to_polar(), self.fields.to_polar())
        }
    }

    impl ToPolarString for Operator {
        fn to_polar(&self) -> String {
            use Operator::*;
            match self {
                Not => "not",
                Mul => "*",
                Div => "/",
                Add => "+",
                Sub => "-",
                Eq => "==",
                Geq => ">=",
                Leq => "<=",
                Neq => "!=",
                Gt => ">",
                Lt => "<",
                Or => "or",
                And => "and",
                New => "new",
                Dot => ".",
                Unify => "=",
                In => "in",
                Cut => "cut",
                ForAll => "forall",
                Debug => "debug",
                Isa => "isa",
            }
            .to_string()
        }
    }

    impl ToPolarString for Operation {
        fn to_polar(&self) -> String {
            use Operator::*;
            // Adds parentheses when sub expressions have lower precedence (which is what you would have had to have during initial parse)
            // Lets us spit out strings that would reparse to the same ast.
            match self.operator {
                Debug => "debug()".to_owned(),
                Cut => "cut()".to_owned(),
                ForAll => format!(
                    "forall({}, {})",
                    self.args[0].to_polar(),
                    self.args[1].to_polar()
                ),
                New => {
                    if self.args.len() == 1 {
                        format!("new {}", to_polar_parens(self.operator, &self.args[0]))
                    } else {
                        format!(
                            "new ({}, {})",
                            to_polar_parens(self.operator, &self.args[0]),
                            self.args[1].to_polar()
                        )
                    }
                }
                // `Dot` sometimes formats as a predicate
                Dot => {
                    if self.args.len() == 2 {
                        let call = self.args[1].value().clone().call().unwrap();
                        if call.args.is_empty() {
                            format!("{}.{}", self.args[0].to_polar(), call.name.to_polar())
                        } else {
                            format!("{}.{}", self.args[0].to_polar(), call.to_polar())
                        }
                    } else {
                        format!(".({})", format_args(self.operator, &self.args, ", "))
                    }
                }
                // Unary operators
                Not => format!(
                    "{} {}",
                    self.operator.to_polar(),
                    to_polar_parens(self.operator, &self.args[0])
                ),
                // Binary operators
                Mul | Div | Add | Sub | Eq | Geq | Leq | Neq | Gt | Lt | Unify | Isa | In => {
                    format!(
                        "{} {} {}",
                        to_polar_parens(self.operator, &self.args[0]),
                        self.operator.to_polar(),
                        to_polar_parens(self.operator, &self.args[1])
                    )
                }
                // n-ary operators
                And => format_args(
                    self.operator,
                    &self.args,
                    &format!(" {} ", self.operator.to_polar()),
                ),
                Or => format_args(
                    self.operator,
                    &self.args,
                    &format!(" {} ", self.operator.to_polar()),
                ),
            }
        }
    }

    impl ToPolarString for Parameter {
        fn to_polar(&self) -> String {
            match (&self.parameter, &self.specializer) {
                (Some(parameter), Some(specializer)) => {
                    format!("{}: {}", parameter.to_polar(), specializer.to_polar())
                }
                (None, Some(specializer)) => specializer.to_polar(),
                (Some(parameter), None) => parameter.to_polar(),
                (None, None) => panic!("Invalid specializer"),
            }
        }
    }

    impl ToPolarString for Predicate {
        fn to_polar(&self) -> String {
            format!(
                "{}({})",
                self.name.to_polar(),
                format_args(Operator::And, &self.args, ", ")
            )
        }
    }

    impl ToPolarString for Rule {
        fn to_polar(&self) -> String {
            match &self.body.value() {
                Value::Expression(Operation {
                    operator: Operator::And,
                    args,
                }) => {
                    if args.is_empty() {
                        format!(
                            "{}({});",
                            self.name.to_polar(),
                            format_params(&self.params, ", ")
                        )
                    } else {
                        format!(
                            "{}({}) if {};",
                            self.name.to_polar(),
                            format_params(&self.params, ", "),
                            format_args(Operator::And, &args, " and "),
                        )
                    }
                }
                _ => panic!("Not any sorta rule I parsed"),
            }
        }
    }

    impl ToPolarString for Symbol {
        fn to_polar(&self) -> String {
            self.0.to_string()
        }
    }

    impl ToPolarString for Term {
        fn to_polar(&self) -> String {
            self.value().to_polar()
        }
    }

    impl ToPolarString for Pattern {
        fn to_polar(&self) -> String {
            match self {
                Pattern::Dictionary(d) => d.to_polar(),
                Pattern::Instance(i) => i.to_polar(),
            }
        }
    }

    impl ToPolarString for Value {
        fn to_polar(&self) -> String {
            match self {
                Value::Number(i) => format!("{}", i),
                Value::String(s) => format!("\"{}\"", s),
                Value::Boolean(b) => {
                    if *b {
                        "true".to_string()
                    } else {
                        "false".to_string()
                    }
                }
                Value::InstanceLiteral(i) => i.to_polar(),
                Value::Dictionary(i) => i.to_polar(),
                Value::Pattern(i) => i.to_polar(),
                Value::ExternalInstance(i) => i.to_polar(),
                Value::Call(c) => c.to_polar(),
                Value::List(l) => format!("[{}]", format_args(Operator::And, l, ", "),),
                Value::Variable(s) => s.to_polar(),
                Value::RestVariable(s) => format!("*{}", s.to_polar()),
                Value::Expression(e) => e.to_polar(),
            }
        }
    }
}<|MERGE_RESOLUTION|>--- conflicted
+++ resolved
@@ -13,11 +13,8 @@
 
 pub use to_polar::*;
 
-<<<<<<< HEAD
+use crate::types::{Node, Source, Trace};
 use crate::types::{Node, Operation, Operator, Parameter, Term, Trace, Value};
-=======
-use crate::types::{Node, Source, Trace};
->>>>>>> 51b2d498
 use std::fmt::Write;
 
 pub fn draw(trace: &Trace, nest: usize) -> String {
@@ -40,43 +37,6 @@
     res
 }
 
-<<<<<<< HEAD
-/// Formats a vector of terms as a string-separated list
-/// When providing an operator, parentheses are applied suitably
-/// (see: to_polar_parens)
-pub fn format_args(op: Operator, args: &[Term], sep: &str) -> String {
-    args.iter()
-        .map(|t| to_polar_parens(op, t))
-        .collect::<Vec<String>>()
-        .join(sep)
-}
-
-/// Formats a vector of parameters
-pub fn format_params(args: &[Parameter], sep: &str) -> String {
-    args.iter()
-        .map(|parameter| parameter.to_polar())
-        .collect::<Vec<String>>()
-        .join(sep)
-}
-
-/// Helper method: uses the operator precedence to determine if `t`
-/// has a lower precedence than `op`.
-fn has_lower_pred(op: Operator, t: &Term) -> bool {
-    match t.value() {
-        Value::Expression(Operation {
-            operator: other, ..
-        }) => op.precedence() > other.precedence(),
-        _ => false,
-    }
-}
-
-pub fn to_polar_parens(op: Operator, t: &Term) -> String {
-    if has_lower_pred(op, t) {
-        format!("({})", t.to_polar())
-    } else {
-        t.to_polar()
-    }
-=======
 /// Traverse a [`Source`](../types/struct.Source.html) line by line until `offset` is reached,
 /// and return the source line containing the `offset` character as well as `num_lines` lines
 /// above and below it.
@@ -107,7 +67,41 @@
         }
     }
     lines.join("\n")
->>>>>>> 51b2d498
+/// Formats a vector of terms as a string-separated list
+/// When providing an operator, parentheses are applied suitably
+/// (see: to_polar_parens)
+pub fn format_args(op: Operator, args: &[Term], sep: &str) -> String {
+    args.iter()
+        .map(|t| to_polar_parens(op, t))
+        .collect::<Vec<String>>()
+        .join(sep)
+}
+
+/// Formats a vector of parameters
+pub fn format_params(args: &[Parameter], sep: &str) -> String {
+    args.iter()
+        .map(|parameter| parameter.to_polar())
+        .collect::<Vec<String>>()
+        .join(sep)
+}
+
+/// Helper method: uses the operator precedence to determine if `t`
+/// has a lower precedence than `op`.
+fn has_lower_pred(op: Operator, t: &Term) -> bool {
+    match t.value() {
+        Value::Expression(Operation {
+            operator: other, ..
+        }) => op.precedence() > other.precedence(),
+        _ => false,
+    }
+}
+
+pub fn to_polar_parens(op: Operator, t: &Term) -> String {
+    if has_lower_pred(op, t) {
+        format!("({})", t.to_polar())
+    } else {
+        t.to_polar()
+    }
 }
 
 pub mod display {
@@ -115,11 +109,8 @@
     use std::fmt;
 
     use super::ToPolarString;
-<<<<<<< HEAD
+    use crate::types::{Numeric, Rule, Symbol, Term};
     use crate::types::{Numeric, Operation, Operator, Rule, Term, Value};
-=======
-    use crate::types::{Numeric, Rule, Symbol, Term};
->>>>>>> 51b2d498
     use crate::vm::*;
 
     impl fmt::Display for Binding {
