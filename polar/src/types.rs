--- conflicted
+++ resolved
@@ -568,12 +568,8 @@
 #[derive(Clone, Debug, PartialEq, Serialize, Deserialize)]
 pub struct Trace {
     pub node: Node,
-<<<<<<< HEAD
     pub polar_str: String,
-    pub children: Vec<Trace>,
-=======
     pub children: Vec<Rc<Trace>>,
->>>>>>> dbf14758
 }
 
 #[derive(Default)]
