"""Wrappers for using ``sqlalchemy_oso`` with the flask_sqlalchemy_ library.

.. _flask_sqlalchemy: https://flask-sqlalchemy.palletsprojects.com/en/2.x/
"""

try:
<<<<<<< HEAD
    from flask_sqlalchemy import SignallingSession, SQLAlchemy
    from flask_sqlalchemy import __version__ as fv

    if int(fv.split(".")[0]) > 2:
        import warnings

        warnings.warn("Flask-SQLAlchemy versions greater than 2.x are not supported")
=======
    from packaging.version import parse

    from flask_sqlalchemy import (
        SQLAlchemy,
        SignallingSession,
        __version__ as fv,  # type: ignore
    )

    if parse(fv) >= parse("3.0"):
        import warnings

        warnings.warn(
            "Flask-SQLAlchemy versions greater than 2.x are not supported. More info: https://github.com/osohq/oso/issues/1631"
        )
        raise
>>>>>>> 890bbade
except ImportError:
    import warnings

    warnings.warn(
        "Missing dependencies for Flask. Install sqlalchemy-oso with the flask extra."
    )
    raise

try:
    from greenlet import getcurrent as _get_ident  # type: ignore
except ImportError:
    from threading import get_ident as _get_ident  # type: ignore

from sqlalchemy_oso.session import authorized_sessionmaker, scoped_session


class AuthorizedSQLAlchemy(SQLAlchemy):
    """flask_sqlalchemy ``SQLAlchemy`` subclass that uses oso.

    Creates sessions with oso authorization applied. See flask_sqlalchemy_ documentation
    for more information on using flask_sqlalchemy.

    :param get_oso: Callable that returns the :py:class:`oso.Oso` instance to use for authorization.
    :param get_user: Callable that returns the user to authorize for the current request.
    :param get_checked_permissions: Callable that returns the permissions to authorize for the current request.

    >>> from sqlalchemy_oso.flask import AuthorizedSQLAlchemy
    >>> db = AuthorizedSQLAlchemy(
    ...    get_oso=lambda: flask.current_app.oso,
    ...    get_user=lambda: flask_login.current_user,
    ...    get_checked_permissions=lambda: {Post: flask.request.method}
    ... )

    .. _flask_sqlalchemy: https://flask-sqlalchemy.palletsprojects.com/en/2.x/
    """

    def __init__(self, get_oso, get_user, get_checked_permissions, **kwargs):
        self._get_oso = get_oso
        self._get_user = get_user
        self._get_checked_permissions = get_checked_permissions
        super().__init__(**kwargs)

    def create_scoped_session(self, options=None):
        if options is None:
            options = {}

        scopefunc = options.pop("scopefunc", _get_ident)
        return scoped_session(
            get_oso=self._get_oso,
            get_user=self._get_user,
            get_checked_permissions=self._get_checked_permissions,
            scopefunc=scopefunc,
            class_=SignallingSession,
            db=self,
            **options
        )

    def create_session(self, options):
        return authorized_sessionmaker(
            get_oso=self._get_oso,
            get_user=self._get_user,
            get_checked_permissions=self._get_checked_permissions,
            class_=SignallingSession,
            db=self,
            **options
        )<|MERGE_RESOLUTION|>--- conflicted
+++ resolved
@@ -4,15 +4,6 @@
 """
 
 try:
-<<<<<<< HEAD
-    from flask_sqlalchemy import SignallingSession, SQLAlchemy
-    from flask_sqlalchemy import __version__ as fv
-
-    if int(fv.split(".")[0]) > 2:
-        import warnings
-
-        warnings.warn("Flask-SQLAlchemy versions greater than 2.x are not supported")
-=======
     from packaging.version import parse
 
     from flask_sqlalchemy import (
@@ -28,7 +19,6 @@
             "Flask-SQLAlchemy versions greater than 2.x are not supported. More info: https://github.com/osohq/oso/issues/1631"
         )
         raise
->>>>>>> 890bbade
 except ImportError:
     import warnings
 
