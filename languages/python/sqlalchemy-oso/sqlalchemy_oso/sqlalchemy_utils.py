"""Utilities for interacting with SQLAlchemy types.

This module mostly deals with detecting which entities are involved in a query
that is about to be executed.

We must detect all entities properly to apply authorization.
"""
import sqlalchemy
from sqlalchemy import inspect
from sqlalchemy.orm.util import AliasedClass, AliasedInsp


def to_class(entity):
    """Get mapped class from SQLAlchemy entity."""
    if isinstance(entity, AliasedClass):
        return inspect(entity).class_
    elif inspect(entity, False) is not None:
        return inspect(entity).class_
    else:
        return entity


try:

    def all_entities_in_statement(statement):
        """
        Get all ORM entities that will be loaded in a select statement.

        The includes entities that will be loaded eagerly through relationships either specified in
        the query options or as default loader strategies on the model definition.

        https://docs.sqlalchemy.org/en/14/orm/loading_relationships.html#relationship-loading-with-loader-options
        """
        entities = get_column_entities(statement)
        entities |= get_joinedload_entities(statement)
        entities |= default_load_entities(entities)

        return set(map(to_class, entities))

    def get_column_entities(statement):
        """Get entities in statement that are referenced as columns.

        Examples::

            >> get_column_entities(query(A)) == {A}
            >> get_column_entities(query(A.field)) == {A}
            >> get_column_entities(query(A, B)) == {A, B})

        Does not include eager loaded entities.
        """

        def _entities_in_statement(statement):
            try:
<<<<<<< HEAD
                entities = (cd.get("entity") for cd in statement.column_descriptions)
                return set(e for e in entities if e is not None)
=======
                entities = (cd["entity"] for cd in statement.column_descriptions)
                return {e for e in entities if e is not None}
>>>>>>> 76f7c460
            except AttributeError:
                return set()

        entities = _entities_in_statement(statement)

        # TODO(gj): currently walking way more than we have to. Probably
        # some points in the tree where we can safely call it good for that
        # branch and continue on to more fruitful pastures.
        for child in statement.get_children():
            entities |= get_column_entities(child)

        return entities

    def default_load_entities(entities, seen_relationships=None):
        """Find related entities that will be loaded on all queries to ``entities``
           due to the default loader strategy.

        For example::

            class A(Base):
                bs = relationship(B, lazy="joined")

        The relationship ``bs`` would be loaded eagerly whenever ``A`` is queried because
        `lazy="joined"`.

        :param entities: The entities to lookup default load entities for.
        """
        default_entities = set()

        for entity in entities:
            mapper = sqlalchemy.inspect(entity)
            # If the entity is an alias, get the mapper for the underlying entity.
            if isinstance(mapper, AliasedInsp):
                mapper = mapper.mapper

            relationships = mapper.relationships
            if seen_relationships is None:
                seen_relationships = set()
            for rel in relationships.values():
                if rel in seen_relationships:
                    # prevent infinitely recursing when we've already seen the relationship
                    continue
                seen_relationships.add(rel)
                # We only detect `"joined"` here because `"selectin"` and `"subquery"`
                # issue multiple queries that we capture in the `do_orm_execute` event
                # handler.
                if rel.lazy == "joined":
                    default_entities |= default_load_entities(
                        [rel.mapper], seen_relationships
                    )
                    default_entities.add(rel.mapper)

        return default_entities

    # Start POC code from @zzzeek (Mike Bayer)
    # TODO: Still needs to be generalized & support other options.

    # the structure we're dealing with is essentially:

    # (path, strategy, options)
    # where "path" indicates what it is we are loading,
    # like (A, A.bs, B, B.cs, C)
    # "strategy" is a tuple that keys to one of the loader strategies,
    # some of them apply to relationships and others to column attributes
    # then "options" is extra stuff like "innerjoin=True"
    def get_joinedload_entities(stmt):
        """Get extra entities that are loaded from a ``stmt`` due to joinedload
        options specified in the statement options.

        These entities will not be returned directly by the query, but will prepopulate
        relationships in the returned data.

        For example::

            get_joinedload_entities(query(A).options(joinedload(A.bs))) == {A, B}
        """
        # there are two kinds of options that both represent the same information,
        # just in different ways.  This is largely a product of legacy options
        # that have things like strings, i.e. joinedload("addresses").  note we
        # aren't covering that here, which is legacy form.  you can if you want
        # raise an exception if you detect that form here.

        entities = set()

        for opt in stmt._with_options:
            if hasattr(opt, "_to_bind"):
                # these options are called _UnboundLoad
                for b in opt._to_bind:
                    if ("lazy", "joined") in b.strategy:
                        # the "path" is a tuple showing the entity/relationships
                        # being targeted

                        # TODO check for wild card.
                        # TODO: Check whether entity is a string.
                        entities.add(b.path[-1].entity)
            elif hasattr(opt, "context"):
                # these options are called Load
                for key, loadopt in opt.context.items():
                    if key[0] == "loader" and ("lazy", "joined") in loadopt.strategy:
                        # the "path" is a tuple showing the entity/relationships
                        # being targeted

                        # TODO: Check for of_type.
                        # TODO: Check whether entity is a string, unsupported.
                        # TODO check for wild card.
                        entities.add(key[1][-1].entity)

        return entities

except ImportError:
    # This code should not be called for SQLAlchemy 1.4.
    def all_entities_in_statement(statement):
        raise NotImplementedError("Unsupported on SQLAlchemy < 1.4")<|MERGE_RESOLUTION|>--- conflicted
+++ resolved
@@ -51,13 +51,8 @@
 
         def _entities_in_statement(statement):
             try:
-<<<<<<< HEAD
                 entities = (cd.get("entity") for cd in statement.column_descriptions)
-                return set(e for e in entities if e is not None)
-=======
-                entities = (cd["entity"] for cd in statement.column_descriptions)
                 return {e for e in entities if e is not None}
->>>>>>> 76f7c460
             except AttributeError:
                 return set()
 
