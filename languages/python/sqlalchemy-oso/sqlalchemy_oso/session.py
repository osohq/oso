--- conflicted
+++ resolved
@@ -143,20 +143,18 @@
     All other keyword arguments are passed through to
     :py:func:`sqlalchemy.orm.session.sessionmaker` unchanged.
 
-<<<<<<< HEAD
     **Invariant**: the values returned by the `get_oso()`, `get_user()`, and
     `get_checked_permissions()` callables provided to this function *must
     remain fixed for a given session*. This prevents authorization responses
     from changing, ensuring that the session's identity map never contains
     unauthorized objects.
-=======
+
     NOTE: Unless ``enable_baked_queries=True`` is passed as a keyword argument,
           _baked_queries are disabled since the caching mechanism can bypass
           authorization by using queries from the cache that were previously
           baked without authorization applied.
 
     .. _baked_queries: https://docs.sqlalchemy.org/en/13/orm/extensions/baked.html
->>>>>>> 4cdebf5f
     """
     if class_ is None:
         class_ = Session
