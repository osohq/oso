--- conflicted
+++ resolved
@@ -321,22 +321,14 @@
     assert all_posts.count() == 9
     first_post = all_posts[0]
     # Add related model query to the bakery cache.
-<<<<<<< HEAD
-    first_post.created_by
-=======
-    first_post.created_by.id == 0
->>>>>>> 4cdebf5f
+    assert first_post.created_by.id == 0
 
     oso.load_str('allow("user", "read", post: Post) if post.id = 0;')
 
     # `enable_baked_queries` defaults to `False`.
-<<<<<<< HEAD
     authorized_session = AuthorizedSession(
         oso, user="user", checked_permissions={Post: "read"}, bind=engine
     )
-=======
-    authorized_session = AuthorizedSession(oso, user="user", action="read", bind=engine)
->>>>>>> 4cdebf5f
     authorized_posts = authorized_session.query(Post)
     assert authorized_posts.count() == 1
     first_authorized_post = authorized_posts[0]
@@ -348,15 +340,11 @@
 
     # Explicitly pass `enable_baked_queries=True`.
     baked_authorized_session = AuthorizedSession(
-<<<<<<< HEAD
         oso,
         user="user",
         checked_permissions={Post: "read"},
         bind=engine,
         enable_baked_queries=True,
-=======
-        oso, user="user", action="read", bind=engine, enable_baked_queries=True
->>>>>>> 4cdebf5f
     )
     baked_authorized_posts = baked_authorized_session.query(Post)
     assert baked_authorized_posts.count() == 1
@@ -365,13 +353,10 @@
 
     # Should be able to view the post's creator because it's using the User
     # query baked by `first_post.created_by`.
-<<<<<<< HEAD
-=======
     #
     # NOTE(gj): This is actually an authorization bug and not desired behavior,
     # but we're testing that folks are able to use baked queries if they
     # understand the risks and explicitly pass `enable_baked_queries=True`.
->>>>>>> 4cdebf5f
     assert first_baked_authorized_post.created_by.id == first_post.created_by.id
 
 
@@ -385,11 +370,7 @@
     assert all_posts.count() == 9
     first_post = all_posts[0]
     # Add related model query to the bakery cache.
-<<<<<<< HEAD
-    first_post.created_by
-=======
-    first_post.created_by.id == 0
->>>>>>> 4cdebf5f
+    assert first_post.created_by.id == 0
 
     oso.load_str('allow("user", "read", post: Post) if post.id = 0;')
 
@@ -397,11 +378,7 @@
     authorized_session = authorized_sessionmaker(
         get_oso=lambda: oso,
         get_user=lambda: "user",
-<<<<<<< HEAD
         get_checked_permissions=lambda: {Post: "read"},
-=======
-        get_action=lambda: "read",
->>>>>>> 4cdebf5f
         bind=engine,
     )()
     authorized_posts = authorized_session.query(Post)
@@ -417,11 +394,7 @@
     baked_authorized_session = authorized_sessionmaker(
         get_oso=lambda: oso,
         get_user=lambda: "user",
-<<<<<<< HEAD
         get_checked_permissions=lambda: {Post: "read"},
-=======
-        get_action=lambda: "read",
->>>>>>> 4cdebf5f
         bind=engine,
         enable_baked_queries=True,
     )()
@@ -432,13 +405,10 @@
 
     # Should be able to view the post's creator because it's using the User
     # query baked by `first_post.created_by`.
-<<<<<<< HEAD
-=======
     #
     # NOTE(gj): This is actually an authorization bug and not desired behavior,
     # but we're testing that folks are able to use baked queries if they
     # understand the risks and explicitly pass `enable_baked_queries=True`.
->>>>>>> 4cdebf5f
     assert first_baked_authorized_post.created_by.id == first_post.created_by.id
 
 
@@ -452,22 +422,14 @@
     assert all_posts.count() == 9
     first_post = all_posts[0]
     # Add related model query to the bakery cache.
-<<<<<<< HEAD
-    first_post.created_by
-=======
-    first_post.created_by.id == 0
->>>>>>> 4cdebf5f
+    assert first_post.created_by.id == 0
 
     oso.load_str('allow("user", "read", post: Post) if post.id = 0;')
 
     # `enable_baked_queries` defaults to `False`.
-<<<<<<< HEAD
     authorized_session = scoped_session(
         lambda: oso, lambda: "user", lambda: {Post: "read"}
     )
-=======
-    authorized_session = scoped_session(lambda: oso, lambda: "user", lambda: "read")
->>>>>>> 4cdebf5f
     authorized_session.configure(bind=engine)
     authorized_posts = authorized_session.query(Post)
     assert authorized_posts.count() == 1
@@ -480,11 +442,7 @@
 
     # Explicitly pass `enable_baked_queries=True`.
     baked_authorized_session = scoped_session(
-<<<<<<< HEAD
         lambda: oso, lambda: "user", lambda: {Post: "read"}, enable_baked_queries=True
-=======
-        lambda: oso, lambda: "user", lambda: "read", enable_baked_queries=True
->>>>>>> 4cdebf5f
     )
     baked_authorized_session.configure(bind=engine)
     baked_authorized_posts = baked_authorized_session.query(Post)
@@ -494,7 +452,10 @@
 
     # Should be able to view the post's creator because it's using the User
     # query baked by `first_post.created_by`.
-<<<<<<< HEAD
+    #
+    # NOTE(gj): This is actually an authorization bug and not desired behavior,
+    # but we're testing that folks are able to use baked queries if they
+    # understand the risks and explicitly pass `enable_baked_queries=True`.
     assert first_baked_authorized_post.created_by.id == first_post.created_by.id
 
 
@@ -554,11 +515,4 @@
     assert posts4[0].created_by_id == 0
     assert posts4[0].created_by.username == "foo"
     users4 = session4.query(User)
-    assert users4.count() == 2
-=======
-    #
-    # NOTE(gj): This is actually an authorization bug and not desired behavior,
-    # but we're testing that folks are able to use baked queries if they
-    # understand the risks and explicitly pass `enable_baked_queries=True`.
-    assert first_baked_authorized_post.created_by.id == first_post.created_by.id
->>>>>>> 4cdebf5f
+    assert users4.count() == 2