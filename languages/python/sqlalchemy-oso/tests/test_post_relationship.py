--- conflicted
+++ resolved
@@ -396,7 +396,6 @@
     assert len(posts) == 1
 
 
-<<<<<<< HEAD
 def test_empty_constraints_in_becomes_count_gt_0(
     session, oso, tag_nested_many_many_test_fixture
 ):
@@ -438,7 +437,8 @@
     )
     posts = posts.all()
     assert len(posts) == 0
-=======
+
+
 # TODO combine with test in test_django_oso.
 def test_partial_subfield_isa(session, oso, tag_nested_many_many_test_fixture):
     oso.load_str(
@@ -458,7 +458,6 @@
         assert post.created_by.username == "user"
 
     assert len(posts) == 4
->>>>>>> cff879dc
 
 
 # TODO test_nested_relationship_single_many
