--- conflicted
+++ resolved
@@ -1569,7 +1569,6 @@
 # - [x] `role_allows` inside of a `not` (this probably won't work, so need error handling)
 
 
-<<<<<<< HEAD
 @pytest.mark.xfail(
     reason="Currently failing because we have a bug with filtering roles data--not returning relationships"
 )
@@ -1619,11 +1618,7 @@
 def test_data_filtering_role_allows_not(
     init_oso, sample_data, auth_sessionmaker, Organization
 ):
-    oso, oso_roles, session = init_oso
-=======
-def test_data_filtering_not(init_oso, sample_data, auth_sessionmaker, Organization):
-    oso, session = init_oso
->>>>>>> 2bdaba08
+    oso, session = init_oso
     policy = """
     resource(_type: Organization, "org", actions, roles) if
         actions = ["invite"] and
