"""Core oso functionality"""

# Builds on the polar.api functionality as a user-facing module

# External imports
from pathlib import Path
import os
from typing import Any, cast, Callable, List, TYPE_CHECKING
import inspect

from polar import api
from polar.api import Http, Polar, Predicate, QueryResult
from . import audit

if TYPE_CHECKING:
    import flask

# oso version
<<<<<<< HEAD
__version__ = "0.1.0rc10"
=======
__version__ = "0.1.0"
>>>>>>> fa5d7705


class OsoException(Exception):
    pass


class Oso(api.Polar):
    """The central object to manage application policy state, e.g.
    the policy data, verifying requests, and loading the visualizer.

    >>> Oso()
    <oso.Oso object at 0x7fad57305100>

    """

    def __init__(self, enable_audit: bool = False):
        """Create an oso object."""
        super().__init__()
        if enable_audit:
            audit.enable()

    # TODO (dhatch): should we name this 'is_allowed'?
    def allow(self, actor, action, resource, debug=False) -> bool:
        """Evaluate whether ``actor`` is allowed to perform ``action`` on ``resource``.

        Uses allow rules in the Polar policy to determine whether a request is
        permitted. ``actor`` and ``resource`` should be classes that have been
        registered with Polar using the :py:func:`register_class` function or
        the ``polar_class`` decorator.

        :param actor: The actor performing the request.
        :param action: The action the actor is attempting to perform.
        :param resource: The resource being accessed.

        :return: ``True`` if the request is allowed, ``False`` otherwise.
        """
        # actor + resource are python classes
        pred = Predicate(name="allow", args=[actor, action, resource])
        result = self._query_pred(pred, debug=debug, single=True,)
        audit.log(actor, action, resource, result)
        return result.success

    def query_predicate(self, name, *args, debug=False) -> QueryResult:
        """Query for predicate with name ``name`` and args ``args``.

        :param name: The name of the predicate to query.
        :param args: Arguments for the predicate.

        :return: The result of the query.
        """
        pred = Predicate(name=name, args=args)
        return self._query_pred(pred, debug=debug)


def polar_class(_cls=None, *, from_polar=None):
    """Decorator to register a Python class with Polar. An alternative to ``register_class()``.

    :param str from_polar: Name of static class function to create a new class instance from ``fields``.
                            Defaults to class constructor.
    """

    def wrap(cls):
        Polar().register_class(cls, from_polar)
        return cls

    if _cls is None:
        return wrap

    return wrap(_cls)<|MERGE_RESOLUTION|>--- conflicted
+++ resolved
@@ -16,11 +16,7 @@
     import flask
 
 # oso version
-<<<<<<< HEAD
-__version__ = "0.1.0rc10"
-=======
 __version__ = "0.1.0"
->>>>>>> fa5d7705
 
 
 class OsoException(Exception):
