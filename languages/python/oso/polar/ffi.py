--- conflicted
+++ resolved
@@ -16,9 +16,6 @@
         """Request a unique ID from the canonical external ID tracker."""
         return check_result(lib.polar_get_external_id(self.ptr))
 
-<<<<<<< HEAD
-    def load(self, string, scope, filename=None):
-=======
     def enable_roles(self):
         """Load the built-in roles policy."""
         result = lib.polar_enable_roles(self.ptr)
@@ -33,7 +30,6 @@
         check_result(result)
 
     def load(self, string, filename=None):
->>>>>>> e569e424
         """Load a Polar string, checking that all inline queries succeed."""
         string = to_c_str(string)
         scope = to_c_str(scope)
