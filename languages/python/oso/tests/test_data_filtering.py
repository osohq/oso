--- conflicted
+++ resolved
@@ -124,13 +124,8 @@
         build_query=get_foos,
     )
     oso.register_class(
-<<<<<<< HEAD
-        FooLogRecord,
+        Log,
         fields={
-=======
-        Log,
-        types={
->>>>>>> 0dd708cb
             "id": str,
             "foo_id": str,
             "data": str,
@@ -374,7 +369,7 @@
 
 def test_nested_relationship_many_single(oso, t):
     oso.load_str("""
-        allow(log: FooLogRecord, "read", bar: Bar) if
+        allow(log: Log, "read", bar: Bar) if
             foo in bar.foos and
             log.foo_id = foo.id;
     """)
@@ -386,7 +381,7 @@
 
 def test_nested_relationship_many_many(oso, t):
     oso.load_str("""
-        allow(log: FooLogRecord, "read", bar: Bar) if
+        allow(log: Log, "read", bar: Bar) if
             foo in bar.foos and
             log in foo.logs;
     """)
@@ -610,9 +605,6 @@
     check_authz(oso, log, "bluh", t["Foo"], [foo])
 
 
-<<<<<<< HEAD
-def test_ground_object_in_collection(oso, t):
-=======
 def test_specializers(oso, t):
     policy = """
         allow(foo: Foo,             "NoneNone", log) if foo = log.foo;
@@ -642,8 +634,7 @@
                     check_authz(oso, foo, a + b, Log, [log])
 
 
-def test_val_in_var(oso, t):
->>>>>>> 0dd708cb
+def test_ground_object_in_collection(oso, t):
     # value in var
     oso.clear_rules()
     policy = """
