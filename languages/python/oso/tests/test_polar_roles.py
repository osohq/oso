import pytest
import timeit
import os

from sqlalchemy import create_engine
from sqlalchemy.types import String
from sqlalchemy.schema import Column, ForeignKey
from sqlalchemy.orm import relationship, sessionmaker
from sqlalchemy.ext.declarative import declarative_base

from oso import Oso, OsoError
from polar.exceptions import RolesValidationError
from .polar_roles_sqlalchemy_helpers import (
    resource_role_class,
    assign_role,
    remove_role,
)


Base = declarative_base(name="RoleBase")


class Org(Base):  # type: ignore
    __tablename__ = "orgs"

    name = Column(String(), primary_key=True)

    def __repr__(self):
        return f"Org({self.name})"


class User(Base):  # type: ignore
    __tablename__ = "users"

    name = Column(String(), primary_key=True)

    def __repr__(self):
        return f"User({self.name})"


class Repo(Base):  # type: ignore
    __tablename__ = "repos"

    name = Column(String(256), primary_key=True)

    org_name = Column(String, ForeignKey("orgs.name"))
    org = relationship("Org", backref="repos", lazy=True)  # type: ignore

    def __repr__(self):
        return f"Repo({self.name}) <- {self.org}"


class Issue(Base):  # type: ignore
    __tablename__ = "issues"

    name = Column(String(256), primary_key=True)
    repo_name = Column(String(256), ForeignKey("repos.name"))
    repo = relationship("Repo", backref="issues", lazy=True)  # type: ignore

    def __repr__(self):
        return f"Issue({self.name}) <- {self.repo}"


RepoRoleMixin = resource_role_class(User, Repo, ["reader", "writer"])


class RepoRole(Base, RepoRoleMixin):  # type: ignore
    pass


OrgRoleMixin = resource_role_class(User, Org, ["owner", "member"])


class OrgRole(Base, OrgRoleMixin):  # type: ignore
    pass


@pytest.fixture
def init_oso():
    engine = create_engine("sqlite://")
    Base.metadata.create_all(engine)

    Session = sessionmaker(bind=engine)
    session = Session()

    oso = Oso()

    for m in Base.registry.mappers:
        oso.register_class(m.class_)

    return (oso, session)


@pytest.fixture
def sample_data(init_oso):
    _, session = init_oso

    apple = Org(name="apple")
    osohq = Org(name="osohq")

    ios = Repo(name="ios", org=apple)
    oso_repo = Repo(name="oso", org=osohq)
    demo_repo = Repo(name="demo", org=osohq)

    ios_laggy = Issue(name="laggy", repo=ios)
    oso_bug = Issue(name="bug", repo=oso_repo)

    leina = User(name="leina")
    steve = User(name="steve")
    gabe = User(name="gabe")

    objs = {
        "leina": leina,
        "steve": steve,
        "gabe": gabe,
        "apple": apple,
        "osohq": osohq,
        "ios": ios,
        "oso_repo": oso_repo,
        "demo_repo": demo_repo,
        "ios_laggy": ios_laggy,
        "oso_bug": oso_bug,
    }
    for obj in objs.values():
        session.add(obj)
    session.commit()

    return objs


def test_empty_role(init_oso):
    # defining role with no permissions/implications throws an error
    oso, _ = init_oso
    policy = """
    resource(_type: Org, "org", actions, roles) if
        actions = [
            "invite"
        ] and
        roles = {
            member: {}
        };
    actor_has_role_for_resource(_, _, _);
    """
    oso.load_str(policy)

    with pytest.raises(OsoError) as e:
        oso.enable_roles()

    assert e.match("Must define actions or implications for a role.")


@pytest.mark.skip(reason="TODO: More validation")
def test_bad_namespace_perm(init_oso):
    # - assigning permission with bad namespace throws an error
    oso, _ = init_oso
    policy = """
    resource(_type: Org, "org", actions, roles) if
        actions = [
            "invite"
        ] and
        roles = {
            member: {
                permissions: ["repo:pull"]
            }
        };
    actor_has_role_for_resource(_, _, _);
    """
    oso.load_str(policy)

    with pytest.raises(OsoError):
        oso.enable_roles()


def test_resource_with_roles_no_actions(init_oso, sample_data):
    # - only define roles, no actions (role has actions/implications from different resource)
    oso, session = init_oso
    policy = """
        resource(_type: Org, "org", _, roles) if
            roles = {
                member: {
                    implies: ["repo:reader"]
                }
            };

        resource(_type: Repo, "repo", actions, roles) if
            actions = [
                "push",
                "pull"
            ] and
            roles = {
                reader: {
                    permissions: ["pull"]
                }
            };

        parent_child(parent_org: Org, repo: Repo) if
            repo.org = parent_org;

        actor_has_role_for_resource(actor, role_name: String, role_resource: Repo) if
            role in actor.repo_roles and
            role matches {name: role_name, resource: role_resource};

        actor_has_role_for_resource(actor, role_name: String, role_resource: Org) if
            role in actor.org_roles and
            role matches {name: role_name, resource: role_resource};

        allow(actor, action, resource) if
            role_allows(actor, action, resource);
    """
    oso.load_str(policy)
    oso.enable_roles()

    leina = sample_data["leina"]
    steve = sample_data["steve"]
    osohq = sample_data["osohq"]
    oso_repo = sample_data["oso_repo"]

    assign_role(leina, osohq, "member", session)
    assign_role(steve, oso_repo, "reader", session)

    session.commit()

    assert oso.is_allowed(leina, "pull", oso_repo)
    assert oso.is_allowed(steve, "pull", oso_repo)


def test_duplicate_resource_name(init_oso):
    # - duplicate resource name throws an error
    oso, _ = init_oso
    policy = """
    resource(_type: Org, "org", actions, roles) if
        actions = ["invite"] and
        roles = {
            member: {
                permissions: ["invite"]
            }
        };

    # DUPLICATE RESOURCE NAME "org"
    resource(_type: Repo, "org", actions, roles) if
        actions = [
            "push",
            "pull"
        ] and
        roles = {
            reader: {
                permissions: ["pull"]
            }
        };

    actor_has_role_for_resource(_, _, _);
    """
    oso.load_str(policy)

    with pytest.raises(OsoError) as e:
        oso.enable_roles()
    assert e.match("Duplicate resource name org.")


# TODO(gj): Test that this is fine in Oso Roles.
@pytest.mark.skip("TODO: relationship validation")
def test_nested_dot_relationship(init_oso):
    # - multiple dot lookups throws an error for now
    oso, _ = init_oso
    policy = """
    resource(_type: Org, "org", actions, roles) if
        actions = ["invite"] and
        roles = {
            member: {
                permissions: ["invite"]
            }
        };

    resource(_type: Issue, "issue", actions, roles) if
        actions = [
            "edit"
        ];

    parent_child(parent_org, issue: Issue) if
        issue.repo.org = parent_org;

    allow(actor, action, resource) if
        role_allows(actor, action, resource);

    actor_has_role_for_resource(_, _, _);
    """
    oso.load_str(policy)

    with pytest.raises(OsoError):
        oso.enable_roles()


@pytest.mark.skip("TODO: relationship validation")
def test_bad_relationship_lookup(init_oso):
    # - nonexistent attribute lookup throws an error for now
    oso, _ = init_oso
    policy = """
    resource(_type: Org, "org", actions, roles) if
        actions = ["invite"] and
        roles = {
            member: {
                permissions: ["invite"]
            }
        };
    resource(_type: Repo, "repo", actions, {}) if
        actions = [
            "pull"
        ];

    parent_child(parent_org: Org, repo: Repo) if
        # INCORRECT FIELD NAME
        repo.organization = parent_org;

    actor_has_role_for_resource(_, _, _);
    """
    oso.load_str(policy)

    with pytest.raises(OsoError):
        oso.enable_roles()


@pytest.mark.skip("TODO: validation")
def test_relationship_without_specializer(init_oso):
    oso, _ = init_oso
    policy = """
    resource(_type: Repo, "repo", actions, {}) if
        actions = [
            "pull"
        ];

<<<<<<< HEAD
    parent_child(parent_org: Org, repo: Repo) if
=======
    parent_child(parent_org: Org, repo) if
>>>>>>> 20652dc1
        repo.org = parent_org;

    actor_has_role_for_resource(_, _, _);
    """
    oso.load_str(policy)

    with pytest.raises(OsoError):
        oso.enable_roles()


def test_relationship_without_resources(init_oso):
    oso, _ = init_oso
    policy = """
    parent_child(parent_org: Org, repo: Repo) if
        repo.org = parent_org;

    actor_has_role_for_resource(_, _, _);
    """
    oso.load_str(policy)

    with pytest.raises(OsoError) as e:
        oso.enable_roles()
    assert e.match(
        r"Need to define at least one `resource\(type, name, actions, roles\)` predicate to use Oso Roles"
    )


def test_role_namespaces(init_oso, sample_data):
    oso, session = init_oso
    policy = """
    resource(_type: Org, "org", actions, roles) if
        actions = [
            "invite", "create_repo"
        ] and
        roles = {
            owner: {
                permissions: ["invite"],
                implies: ["member", "repo:reader"]
            },
            member: {
                permissions: ["create_repo"]
            }
        };

    resource(_type: Repo, "repo", actions, roles) if
        actions = [
            "push",
            "pull"
        ] and
        roles = {
            reader: {
                permissions: ["pull"]
            }
        };

    parent_child(parent_org: Org, repo: Repo) if
        repo.org = parent_org;

    actor_has_role_for_resource(actor, role_name: String, role_resource: Repo) if
        role in actor.repo_roles and
        role matches {name: role_name, resource: role_resource};

    actor_has_role_for_resource(actor, role_name: String, role_resource: Org) if
        role in actor.org_roles and
        role matches {name: role_name, resource: role_resource};

    allow(actor, action, resource) if
        role_allows(actor, action, resource);
    """
    oso.load_str(policy)
    oso.enable_roles()

    osohq = sample_data["osohq"]
    oso_repo = sample_data["oso_repo"]
    leina = sample_data["leina"]
    steve = sample_data["steve"]
    gabe = sample_data["gabe"]

    assign_role(leina, osohq, "owner", session)
    assign_role(steve, oso_repo, "reader", session)
    assign_role(gabe, osohq, "member", session)
    session.commit()

    assert oso.is_allowed(leina, "invite", osohq)
    assert oso.is_allowed(leina, "pull", oso_repo)

    assert not oso.is_allowed(steve, "invite", osohq)
    assert oso.is_allowed(steve, "pull", oso_repo)

    assert not oso.is_allowed(gabe, "invite", osohq)
    assert oso.is_allowed(gabe, "create_repo", osohq)
    assert not oso.is_allowed(gabe, "pull", oso_repo)


def test_resource_actions(init_oso):
    # only define actions, not roles
    oso, _ = init_oso
    policy = """
    resource(_type: Org, "org", actions, {}) if
        actions = [
            "invite"
        ];

    actor_has_role_for_resource(_, _, _);
    """
    oso.load_str(policy)
    oso.enable_roles()


def test_duplicate_action(init_oso):
    # - duplicate action
    oso, _ = init_oso
    policy = """
    resource(_type: Org, "org", actions, _roles) if
        actions = [
            "invite",
            "invite"
        ];

    actor_has_role_for_resource(_, _, _);
    """
    oso.load_str(policy)

    with pytest.raises(OsoError) as e:
        oso.enable_roles()

    assert e.match("Duplicate action invite for Org.")


@pytest.mark.skip(reason="TODO: More validation")
def test_undeclared_permission(init_oso):
    # - assign permission that wasn't declared
    oso, _ = init_oso
    policy = """
    resource(_type: Org, "org", actions, roles) if
        actions = [
            "invite"
        ] and
        roles = {
            member: {
                permissions: ["create_repo"]
            }
        };

    actor_has_role_for_resource(_, _, _);
    """
    oso.load_str(policy)

    with pytest.raises(OsoError):
        oso.enable_roles()


@pytest.mark.skip(reason="TODO: More validation")
def test_undeclared_role(init_oso):
    # - imply role that wasn't declared
    oso, _ = init_oso
    policy = """
    resource(_type: Org, "org", actions, roles) if
        actions = [
            "invite"
        ] and
        roles = {
            member: {
                implies: ["fake_role"]
            }
        };

    actor_has_role_for_resource(_, _, _);
    """
    oso.load_str(policy)
    with pytest.raises(OsoError):
        oso.enable_roles()


@pytest.mark.skip("TODO: relationship validation")
def test_role_implication_without_relationship(init_oso):
    # - imply role without valid relationship
    oso, _ = init_oso
    policy = """
    resource(_type: Org, "org", actions, roles) if
        actions = [
            "invite"
        ] and
        roles = {
            member: {
                implies: ["repo:reader"]
            }
        };
    resource(_type: Repo, "repo", actions, roles) if
        actions = [
            "push",
            "pull"
        ] and
        roles = {
            reader: {
                permissions: ["pull"]
            }
        };

    actor_has_role_for_resource(_, _, _);
    """
    oso.load_str(policy)
    with pytest.raises(OsoError):
        oso.enable_roles()


@pytest.mark.skip("TODO: relationship validation")
def test_role_permission_without_relationship(init_oso):
    # - assign permission without valid relationship
    oso, _ = init_oso
    policy = """
    resource(_type: Org, "org", actions, roles) if
        actions = [
            "invite"
        ] and
        roles = {
            member: {
                permissions: ["repo:push"]
            }
        };
    resource(_type: Repo, "repo", actions, roles) if
        actions = [
            "push",
            "pull"
        ];

    actor_has_role_for_resource(_, _, _);
    """
    oso.load_str(policy)
    with pytest.raises(OsoError):
        oso.enable_roles()


@pytest.mark.skip(reason="TODO: More validation")
def test_invalid_role_permission(init_oso):
    # assigning permission on related role type errors if role exists for permission resource
    oso, _ = init_oso
    policy = """
    resource(_type: Org, "org", actions, roles) if
        actions = [
            "invite"
        ] and
        roles = {
            member: {
                # THIS IS NOT ALLOWED
                permissions: ["repo:push"]
            }
        };

    resource(_type: Repo, "repo", actions, roles) if
        actions = [
            "push",
            "pull"
        ] and
        roles = {
            reader: {
                permissions: ["push"]
            }

        };

    parent_child(parent_org: Org, repo: Repo) if
        repo.org = parent_org;

    actor_has_role_for_resource(_, _, _);
    """

    oso.load_str(policy)
    with pytest.raises(OsoError):
        oso.enable_roles()


@pytest.mark.skip(reason="TODO: More validation")
def test_permission_assignment_to_implied_role(init_oso):
    # assigning the same permission to two roles where one implies the other throws an error
    oso, _ = init_oso
    policy = """
    resource(_type: Org, "org", actions, roles) if
        actions = [
            "invite"
        ] and
        roles = {
            member: {
                permissions: ["invite"]
            },
            owner: {
                permissions: ["invite"],
                implies: ["org:member"]
            }

        };

    actor_has_role_for_resource(_, _, _);
    """

    oso.load_str(policy)
    with pytest.raises(OsoError):
        oso.enable_roles()


def test_incorrect_arity_resource(init_oso):
    # - use resource predicate with incorrect arity
    oso, _ = init_oso
    policy = """
    resource(_type: Org, "org", actions) if
        actions = [
            "invite"
        ];

    actor_has_role_for_resource(_, _, _);
    """
    oso.load_str(policy)
    with pytest.raises(OsoError) as e:
        oso.enable_roles()
    assert e.match(
        r"Need to define at least one `resource\(type, name, actions, roles\)` predicate to use Oso Roles."
    )


# TODO(gj): should we try catching this?
@pytest.mark.skip(reason="TODO: More validation")
def test_incorrect_arity_resource_multiple(init_oso):
    oso, _ = init_oso
    policy = """
    resource(_type: Org, "org", actions) if actions = ["invite"];
    resource(_type: Repo, "repo", actions, {}) if actions = ["invite"];

    actor_has_role_for_resource(_, _, _);
    """
    oso.load_str(policy)
    with pytest.raises(OsoError):
        oso.enable_roles()


def test_undefined_resource_arguments(init_oso):
    # - use resource predicate without defining actions/roles
    oso, _ = init_oso
    policy = """
    resource(_type: Org, "org", _actions, _roles);

    actor_has_role_for_resource(_, _, _);
    """
    oso.load_str(policy)
    with pytest.raises(OsoError) as e:
        oso.enable_roles()
    e.match("Must define actions or roles.")


def test_wrong_type_resource_arguments(init_oso):
    # - use resource predicate with field types
    oso, _ = init_oso
    policy = """
    resource(_type: Org, "org", actions, roles) if
        actions = ["invite"] and
        roles = {
            member: {
                # incorrect key name
                actions: ["invite"]
            }
        };

    actor_has_role_for_resource(_, _, _);
    """
    oso.load_str(policy)
    with pytest.raises(OsoError) as e:
        oso.enable_roles()
    assert e.match("Role definition contains invalid key: actions")


# Overlapping role assignments:
def test_overlapping_permissions(init_oso, sample_data):
    # - Assigning a more permissive and less permissive role to the same user grants most permissive access
    oso, session = init_oso
    policy = """
    resource(_type: Org, "org", actions, roles) if
        actions = ["invite"] and
        roles = {
            member: {
                permissions: ["invite"],
                implies: ["repo:reader"]
            }
        };

    resource(_type: Repo, "repo", actions, roles) if
        actions = [
            "push",
            "pull"
        ] and
        roles = {
            reader: {
                permissions: ["pull"]
            },
            writer: {
                # writer is more permissive than reader
                permissions: ["push"],
                implies: ["reader"]
            }
        };

    parent_child(parent_org: Org, repo: Repo) if
        repo.org = parent_org;

    actor_has_role_for_resource(actor, role_name: String, role_resource: Repo) if
        role in actor.repo_roles and
        role matches {name: role_name, resource: role_resource};

    actor_has_role_for_resource(actor, role_name: String, role_resource: Org) if
        role in actor.org_roles and
        role matches {name: role_name, resource: role_resource};

    allow(actor, action, resource) if
        role_allows(actor, action, resource);
    """
    oso.load_str(policy)
    oso.enable_roles()

    osohq = sample_data["osohq"]
    oso_repo = sample_data["oso_repo"]
    leina = sample_data["leina"]
    steve = sample_data["steve"]

    # writer is more permissive than member
    assign_role(leina, osohq, "member", session=session)
    assign_role(steve, osohq, "member", session=session)
    assign_role(leina, oso_repo, "writer", session=session)

    assert oso.is_allowed(leina, "pull", oso_repo)
    assert oso.is_allowed(leina, "invite", osohq)
    assert oso.is_allowed(leina, "push", oso_repo)

    assert oso.is_allowed(steve, "pull", oso_repo)
    assert oso.is_allowed(steve, "invite", osohq)
    assert not oso.is_allowed(steve, "push", oso_repo)


# Homogeneous role-permission assignment:
def test_homogeneous_role_perm(init_oso, sample_data):
    # - Adding a permission of same resource type to a role grants assignee access
    oso, session = init_oso
    policy = """
    resource(_type: Org, "org", actions, roles) if
        actions = ["invite"] and
        roles = {
            member: {
                permissions: ["invite"]
            }
        };

    actor_has_role_for_resource(actor, role_name: String, role_resource: Repo) if
        role in actor.repo_roles and
        role matches {name: role_name, resource: role_resource};

    actor_has_role_for_resource(actor, role_name: String, role_resource: Org) if
        role in actor.org_roles and
        role matches {name: role_name, resource: role_resource};

    allow(actor, action, resource) if
        role_allows(actor, action, resource);
    """
    oso.load_str(policy)
    oso.enable_roles()

    osohq = sample_data["osohq"]
    leina = sample_data["leina"]
    steve = sample_data["steve"]

    assign_role(leina, osohq, "member", session=session)

    session.commit()

    assert oso.is_allowed(leina, "invite", osohq)
    assert not oso.is_allowed(steve, "invite", osohq)

    # - Removing a permission of same resource type from a role revokes assignee access
    new_policy = """
    resource(_type: Org, "org", actions, roles) if
        actions = ["invite", "list_repos"] and
        roles = {
            member: {
                # REMOVE INVITE AND ADD LIST_REPOS
                permissions: ["list_repos"]
            }
        };
    actor_has_role_for_resource(actor, role_name: String, role_resource: Repo) if
        role in actor.repo_roles and
        role matches {name: role_name, resource: role_resource};

    actor_has_role_for_resource(actor, role_name: String, role_resource: Org) if
        role in actor.org_roles and
        role matches {name: role_name, resource: role_resource};

    allow(actor, action, resource) if
        role_allows(actor, action, resource);
    """
    oso.clear_rules()
    oso.load_str(new_policy)
    oso.enable_roles()

    assert not oso.is_allowed(leina, "invite", osohq)
    assert oso.is_allowed(leina, "list_repos", osohq)
    assert not oso.is_allowed(steve, "list_repos", osohq)


# Parent->child role-permission assignment:
def test_parent_child_role_perm(init_oso, sample_data):
    # - Adding a permission of child resource type to a role grants assignee access
    oso, session = init_oso
    policy = """
    resource(_type: Org, "org", actions, roles) if
        actions = ["invite"] and
        roles = {
            member: {
                permissions: ["invite", "repo:pull"]
            }
        };

    resource(_type: Repo, "repo", actions, {}) if
        actions = [
            "push",
            "pull"
        ];

    parent_child(parent_org: Org, repo: Repo) if
        repo.org = parent_org;

    actor_has_role_for_resource(actor, role_name: String, role_resource: Repo) if
        role in actor.repo_roles and
        role matches {name: role_name, resource: role_resource};

    actor_has_role_for_resource(actor, role_name: String, role_resource: Org) if
        role in actor.org_roles and
        role matches {name: role_name, resource: role_resource};

    allow(actor, action, resource) if
        role_allows(actor, action, resource);
    """
    oso.load_str(policy)
    oso.enable_roles()

    osohq = sample_data["osohq"]
    oso_repo = sample_data["oso_repo"]
    ios = sample_data["ios"]
    leina = sample_data["leina"]
    steve = sample_data["steve"]

    assign_role(leina, osohq, "member", session=session)

    session.commit()

    assert oso.is_allowed(leina, "invite", osohq)
    assert oso.is_allowed(leina, "pull", oso_repo)
    assert not oso.is_allowed(leina, "pull", ios)
    assert not oso.is_allowed(steve, "pull", oso_repo)

    # - Removing a permission of child resource type from a role revokes assignee access
    new_policy = """
    resource(_type: Org, "org", actions, roles) if
        actions = ["invite"] and
        roles = {
            member: {
                permissions: ["invite"]
            }
        };

    resource(_type: Repo, "repo", actions, {}) if
        actions = [
            "push",
            "pull"
        ];

    parent_child(parent_org: Org, repo: Repo) if
        repo.org = parent_org;

    actor_has_role_for_resource(actor, role_name: String, role_resource: Repo) if
        role in actor.repo_roles and
        role matches {name: role_name, resource: role_resource};

    actor_has_role_for_resource(actor, role_name: String, role_resource: Org) if
        role in actor.org_roles and
        role matches {name: role_name, resource: role_resource};

    allow(actor, action, resource) if
        role_allows(actor, action, resource);
    """

    oso.clear_rules()
    oso.load_str(new_policy)
    oso.enable_roles()

    assert not oso.is_allowed(leina, "pull", oso_repo)
    assert oso.is_allowed(leina, "invite", osohq)


# Grandparent->child role-permission assignment:
def test_grandparent_child_role_perm(init_oso, sample_data):
    # - Adding a permission of grandchild resource type to a role grants assignee access (without intermediate resource)
    oso, session = init_oso
    policy = """
    resource(_type: Org, "org", actions, roles) if
        actions = ["list_repos", "invite"] and
        roles = {
            member: {
                permissions: ["list_repos", "issue:edit"]
            },
            owner: {
                permissions: ["invite"],
                implies: ["member"]
            }
        };

    resource(_type: Issue, "issue", actions, {}) if
        actions = [
            "edit"
        ];

    parent_child(parent_org: Org, repo: Repo) if
        repo.org = parent_org;

    parent_child(parent_repo: Repo, issue: Issue) if
        issue.repo = parent_repo;

    actor_has_role_for_resource(actor, role_name: String, role_resource: Repo) if
        role in actor.repo_roles and
        role matches {name: role_name, resource: role_resource};

    actor_has_role_for_resource(actor, role_name: String, role_resource: Org) if
        role in actor.org_roles and
        role matches {name: role_name, resource: role_resource};

    allow(actor, action, resource) if
        role_allows(actor, action, resource);
    """
    oso.load_str(policy)
    oso.enable_roles()

    osohq = sample_data["osohq"]
    oso_bug = sample_data["oso_bug"]
    ios_laggy = sample_data["ios_laggy"]
    leina = sample_data["leina"]
    steve = sample_data["steve"]

    assign_role(leina, osohq, "member", session=session)
    session.commit()

    assert oso.is_allowed(leina, "list_repos", osohq)
    assert oso.is_allowed(leina, "edit", oso_bug)
    assert not oso.is_allowed(leina, "edit", ios_laggy)
    assert not oso.is_allowed(leina, "invite", osohq)
    assert not oso.is_allowed(steve, "edit", oso_bug)

    assign_role(steve, osohq, "owner", session=session)
    session.commit()
    assert oso.is_allowed(steve, "edit", oso_bug)
    assert oso.is_allowed(steve, "list_repos", osohq)
    assert oso.is_allowed(steve, "invite", osohq)

    # - Removing a permission of grandchild resource type from a role revokes assignee access
    new_policy = """
    resource(_type: Org, "org", actions, roles) if
        actions = ["invite"] and
        roles = {
            member: {
                permissions: ["invite"]
            }
        };

    resource(_type: Issue, "issue", actions, {}) if
        actions = [
            "edit"
        ];

    parent_child(parent_org: Org, repo: Repo) if
        repo.org = parent_org;

    parent_child(parent_repo: Repo, issue: Issue) if
        issue.repo = parent_repo;

    actor_has_role_for_resource(actor, role_name: String, role_resource: Repo) if
        role in actor.repo_roles and
        role matches {name: role_name, resource: role_resource};

    actor_has_role_for_resource(actor, role_name: String, role_resource: Org) if
        role in actor.org_roles and
        role matches {name: role_name, resource: role_resource};

    allow(actor, action, resource) if
        role_allows(actor, action, resource);
    """

    oso.clear_rules()
    oso.load_str(new_policy)
    oso.enable_roles()

    assert not oso.is_allowed(leina, "edit", oso_bug)
    assert oso.is_allowed(leina, "invite", osohq)


# Homogeneous role implications:
def test_homogeneous_role_implication(init_oso, sample_data):
    # - Adding a role implication of same resource type to a role grants assignee access
    oso, session = init_oso
    policy = """
    resource(_type: Org, "org", actions, roles) if
        actions = ["invite"] and
        roles = {
            member: {
                permissions: ["invite"]
            },
            owner: {
                implies: ["member"]
            }
        };

    actor_has_role_for_resource(actor, role_name: String, role_resource: Repo) if
        role in actor.repo_roles and
        role matches {name: role_name, resource: role_resource};

    actor_has_role_for_resource(actor, role_name: String, role_resource: Org) if
        role in actor.org_roles and
        role matches {name: role_name, resource: role_resource};

    allow(actor, action, resource) if
        role_allows(actor, action, resource);
    """
    oso.load_str(policy)
    oso.enable_roles()

    osohq = sample_data["osohq"]
    apple = sample_data["apple"]
    leina = sample_data["leina"]
    steve = sample_data["steve"]

    assert not oso.is_allowed(leina, "invite", osohq)

    assign_role(leina, osohq, "member", session=session)
    assign_role(steve, osohq, "owner", session=session)
    session.commit()

    assert oso.is_allowed(leina, "invite", osohq)
    assert not oso.is_allowed(leina, "invite", apple)
    assert oso.is_allowed(steve, "invite", osohq)
    assert not oso.is_allowed(steve, "invite", apple)

    # - Removing a role implication of same resource type from a role revokes assignee access
    new_policy = """
    resource(_type: Org, "org", actions, roles) if
        actions = ["invite", "list_repos"] and
        roles = {
            member: {
                permissions: ["invite"]
            },
            owner: {
                # REMOVE "implies"
                permissions: ["list_repos"]
            }
        };

    actor_has_role_for_resource(actor, role_name: String, role_resource: Repo) if
        role in actor.repo_roles and
        role matches {name: role_name, resource: role_resource};

    actor_has_role_for_resource(actor, role_name: String, role_resource: Org) if
        role in actor.org_roles and
        role matches {name: role_name, resource: role_resource};

    allow(actor, action, resource) if
        role_allows(actor, action, resource);
    """

    oso.clear_rules()
    oso.load_str(new_policy)
    oso.enable_roles()

    # leina can still "invite"
    assert oso.is_allowed(leina, "invite", osohq)

    # steve can't "invite"
    assert not oso.is_allowed(steve, "invite", osohq)
    assert oso.is_allowed(steve, "list_repos", osohq)


# Parent->child role implications:
def test_parent_child_role_implication(init_oso, sample_data):
    # - Adding a role implication of child resource type to a role grants assignee access to child
    oso, session = init_oso
    policy = """
    resource(_type: Org, "org", actions, roles) if
        actions = ["invite"] and
        roles = {
            member: {
                permissions: ["invite"],
                implies: ["repo:reader"]
            }
        };

    resource(_type: Repo, "repo", actions, roles) if
        actions = [
            "push",
            "pull"
        ] and
        roles = {
            reader: {
                permissions: ["pull"]
            }
        };

    parent_child(parent_org: Org, repo: Repo) if
        repo.org = parent_org;

    actor_has_role_for_resource(actor, role_name: String, role_resource: Repo) if
        role in actor.repo_roles and
        role matches {name: role_name, resource: role_resource};

    actor_has_role_for_resource(actor, role_name: String, role_resource: Org) if
        role in actor.org_roles and
        role matches {name: role_name, resource: role_resource};

    allow(actor, action, resource) if
        role_allows(actor, action, resource);
    """
    oso.load_str(policy)
    oso.enable_roles()

    osohq = sample_data["osohq"]
    oso_repo = sample_data["oso_repo"]
    ios = sample_data["ios"]
    leina = sample_data["leina"]
    steve = sample_data["steve"]

    # member implies reader which has the "pull" permission
    assign_role(leina, osohq, "member", session=session)
    session.commit()

    assert oso.is_allowed(leina, "invite", osohq)
    assert oso.is_allowed(leina, "pull", oso_repo)
    assert not oso.is_allowed(leina, "pull", ios)
    assert not oso.is_allowed(steve, "pull", oso_repo)

    # - Removing a role implication of child resource type from a role revokes assignee access to child
    new_policy = """
    resource(_type: Org, "org", actions, roles) if
        actions = ["invite"] and
        roles = {
            member: {
                permissions: ["invite"]
            }
        };

    resource(_type: Repo, "repo", actions, {}) if
        actions = [
            "push",
            "pull"
        ];

    parent_child(parent_org: Org, repo: Repo) if
        repo.org = parent_org;

    actor_has_role_for_resource(actor, role_name: String, role_resource: Repo) if
        role in actor.repo_roles and
        role matches {name: role_name, resource: role_resource};

    actor_has_role_for_resource(actor, role_name: String, role_resource: Org) if
        role in actor.org_roles and
        role matches {name: role_name, resource: role_resource};

    allow(actor, action, resource) if
        role_allows(actor, action, resource);
    """

    oso.clear_rules()
    oso.load_str(new_policy)
    oso.enable_roles()

    assert not oso.is_allowed(leina, "pull", oso_repo)
    assert oso.is_allowed(leina, "invite", osohq)


# Grandparent->child role implications:
def test_grandparent_child_role_implication(init_oso, sample_data):
    # - Adding a role implication of grandchild resource type to a role grants assignee access to grandchild
    #   without intermediate parent resource
    oso, session = init_oso
    policy = """
    resource(_type: Org, "org", actions, roles) if
        actions = ["invite"] and
        roles = {
            member: {
                permissions: ["invite"],
                implies: ["issue:editor"]
            }
        };

    resource(_type: Issue, "issue", actions, roles) if
        actions = [
            "edit"
        ] and
        roles = {
            editor: {
                permissions: ["edit"]
            }
        };

    parent_child(parent_org: Org, repo: Repo) if
        repo.org = parent_org;

    parent_child(parent_repo: Repo, issue: Issue) if
        issue.repo = parent_repo;

    actor_has_role_for_resource(actor, role_name: String, role_resource: Repo) if
        role in actor.repo_roles and
        role matches {name: role_name, resource: role_resource};

    actor_has_role_for_resource(actor, role_name: String, role_resource: Org) if
        role in actor.org_roles and
        role matches {name: role_name, resource: role_resource};

    allow(actor, action, resource) if
        role_allows(actor, action, resource);
    """
    oso.load_str(policy)
    oso.enable_roles()

    osohq = sample_data["osohq"]
    oso_bug = sample_data["oso_bug"]
    ios_laggy = sample_data["ios_laggy"]
    leina = sample_data["leina"]
    steve = sample_data["steve"]

    assign_role(leina, osohq, "member", session=session)
    session.commit()

    assert oso.is_allowed(leina, "invite", osohq)
    assert oso.is_allowed(leina, "edit", oso_bug)
    assert not oso.is_allowed(leina, "edit", ios_laggy)
    assert not oso.is_allowed(steve, "edit", oso_bug)

    # - Removing a permission of grandchild resource type from a role revokes assignee access
    new_policy = """
    resource(_type: Org, "org", actions, roles) if
        actions = ["invite"] and
        roles = {
            member: {
                permissions: ["invite"]
            }
        };

    resource(_type: Issue, "issue", actions, roles) if
        actions = [
            "edit"
        ] and
        roles = {
            editor: {
                permissions: ["edit"]
            }
        };

    parent_child(parent_org: Org, repo: Repo) if
        repo.org = parent_org;

    parent_child(parent_repo: Repo, issue: Issue) if
        issue.repo = parent_repo;

    actor_has_role_for_resource(actor, role_name: String, role_resource: Repo) if
        role in actor.repo_roles and
        role matches {name: role_name, resource: role_resource};

    actor_has_role_for_resource(actor, role_name: String, role_resource: Org) if
        role in actor.org_roles and
        role matches {name: role_name, resource: role_resource};

    allow(actor, action, resource) if
        role_allows(actor, action, resource);
    """

    oso.clear_rules()
    oso.load_str(new_policy)
    oso.enable_roles()

    assert not oso.is_allowed(leina, "edit", oso_bug)
    assert oso.is_allowed(leina, "invite", osohq)


def test_chained_role_implication(init_oso, sample_data):
    # - Adding a role implication from grandparent->parent->child resource role types grants assignee of grandparent
    # role access to grandchild resource
    oso, session = init_oso
    policy = """
    resource(_type: Org, "org", actions, roles) if
        actions = ["invite"] and
        roles = {
            member: {
                permissions: ["invite"],
                implies: ["repo:reader"]

            }
        };

    resource(_type: Repo, "repo", actions, roles) if
        actions = [
            "push",
            "pull"
        ] and
        roles = {
            reader: {
                permissions: ["pull"],
                implies: ["issue:editor"]
            }
        };

    resource(_type: Issue, "issue", actions, roles) if
        actions = [
            "edit"
        ] and
        roles = {
            editor: {
                permissions: ["edit"]
            }
        };

    parent_child(parent_org: Org, repo: Repo) if
        repo.org = parent_org;

    parent_child(parent_repo: Repo, issue: Issue) if
        issue.repo = parent_repo;

    actor_has_role_for_resource(actor, role_name: String, role_resource: Repo) if
        role in actor.repo_roles and
        role matches {name: role_name, resource: role_resource};

    actor_has_role_for_resource(actor, role_name: String, role_resource: Org) if
        role in actor.org_roles and
        role matches {name: role_name, resource: role_resource};

    allow(actor, action, resource) if
        role_allows(actor, action, resource);
    """
    oso.load_str(policy)
    oso.enable_roles()

    osohq = sample_data["osohq"]
    oso_repo = sample_data["oso_repo"]
    oso_bug = sample_data["oso_bug"]
    ios_laggy = sample_data["ios_laggy"]
    leina = sample_data["leina"]
    steve = sample_data["steve"]

    assign_role(leina, osohq, "member", session=session)
    assign_role(steve, oso_repo, "reader", session=session)
    session.commit()

    # leina can invite to the org, pull from the repo, and edit the issue
    assert oso.is_allowed(leina, "invite", osohq)
    assert oso.is_allowed(steve, "pull", oso_repo)
    assert oso.is_allowed(leina, "edit", oso_bug)
    assert not oso.is_allowed(leina, "edit", ios_laggy)

    # steve can pull from the repo and edit the issue, but can NOT invite to the org
    assert oso.is_allowed(steve, "pull", oso_repo)
    assert oso.is_allowed(steve, "edit", oso_bug)
    assert not oso.is_allowed(steve, "edit", ios_laggy)
    assert not oso.is_allowed(steve, "invite", osohq)

    # - Removing a role implication from grandparent->parent->child resource role types revokes assignee of grandparent
    # role access to grandchild resource
    new_policy = """
    resource(_type: Org, "org", actions, roles) if
        actions = ["invite"] and
        roles = {
            member: {
                permissions: ["invite"]
            }
        };

    resource(_type: Repo, "repo", actions, roles) if
        actions = [
            "push",
            "pull"
        ] and
        roles = {
            reader: {
                permissions: ["pull"],
                implies: ["issue:editor"]
            }
        };

    resource(_type: Issue, "issue", actions, roles) if
        actions = [
            "edit"
        ] and
        roles = {
            editor: {
                permissions: ["edit"]
            }
        };

    parent_child(parent_org: Org, repo: Repo) if
        repo.org = parent_org;

    parent_child(parent_repo: Repo, issue: Issue) if
        issue.repo = parent_repo;

    actor_has_role_for_resource(actor, role_name: String, role_resource: Repo) if
        role in actor.repo_roles and
        role matches {name: role_name, resource: role_resource};

    actor_has_role_for_resource(actor, role_name: String, role_resource: Org) if
        role in actor.org_roles and
        role matches {name: role_name, resource: role_resource};

    allow(actor, action, resource) if
        role_allows(actor, action, resource);
    """

    oso.clear_rules()
    oso.load_str(new_policy)
    oso.enable_roles()

    # leina can't edit the issue anymore
    assert not oso.is_allowed(leina, "edit", oso_bug)
    assert oso.is_allowed(leina, "invite", osohq)

    # steve can still edit the issue
    assert oso.is_allowed(steve, "edit", oso_bug)


# TODO: this is just testing our own code / we don't handle role management
# anymore
#
# NOTE(gj): leaving this for now since it actually exercises the policy, but
# I assume the policy bits we're exercising here are already covered by other
# tests. Once that's verified, we can remove this test.
def test_assign_remove_user_role(init_oso, sample_data):
    # - Adding user-role assignment grants access
    oso, session = init_oso
    policy = """
    resource(_type: Org, "org", actions, roles) if
        actions = ["invite", "list_repos"] and
        roles = {
            member: {
                permissions: ["invite"]
            },
            owner: {
                permissions: ["list_repos"]
            }
        };

    actor_has_role_for_resource(actor, role_name: String, role_resource: Repo) if
        role in actor.repo_roles and
        role matches {name: role_name, resource: role_resource};

    actor_has_role_for_resource(actor, role_name: String, role_resource: Org) if
        role in actor.org_roles and
        role matches {name: role_name, resource: role_resource};

    allow(actor, action, resource) if
        role_allows(actor, action, resource);
    """
    oso.load_str(policy)
    oso.enable_roles()

    osohq = sample_data["osohq"]
    leina = sample_data["leina"]
    steve = sample_data["steve"]

    assign_role(leina, osohq, "member", session=session)
    session.commit()

    # Assign leina member role
    leina_roles = session.query(OrgRole).filter_by(user_id=leina.name).all()
    assert len(leina_roles) == 1
    assert leina_roles[0].name == "member"

    # Assign steve owner role
    assign_role(steve, osohq, "owner", session=session)
    session.commit()

    steve_roles = session.query(OrgRole).filter_by(user_id=steve.name).all()
    assert len(steve_roles) == 1
    assert steve_roles[0].name == "owner"

    assert oso.is_allowed(leina, "invite", osohq)
    assert not oso.is_allowed(steve, "invite", osohq)
    assert oso.is_allowed(steve, "list_repos", osohq)

    # - Removing user-role assignment revokes access
    removed = remove_role(leina, osohq, "member", session=session)
    session.commit()
    assert removed
    leina_roles = session.query(OrgRole).filter_by(user_id=leina.name).all()
    assert len(leina_roles) == 0

    # make sure steve still has his role
    steve_roles = session.query(OrgRole).filter_by(user_id=steve.name).all()
    assert len(steve_roles) == 1
    assert steve_roles[0].name == "owner"

    assert not oso.is_allowed(leina, "invite", osohq)
    assert oso.is_allowed(steve, "list_repos", osohq)


@pytest.mark.skip("not worrying about data filtering yet")
def test_authorizing_related_fields(
    init_oso, sample_data, auth_sessionmaker, Org, Repo
):
    oso, session = init_oso
    policy = """
    resource(_type: Org, "org", actions, roles) if
        actions = ["invite", "read"] and
        roles = {
            member: {
                permissions: ["invite", "read"],
                implies: ["repo:reader"]
            }
        };

    resource(_type: Repo, "repo", actions, roles) if
        actions = ["pull"] and
        roles = {
            reader: {
                permissions: ["pull"]
            }
        };

    parent_child(parent_org: Org, repo: Repo) if
        repo.org = parent_org;
    """
    oso.load_str(policy)
    oso.enable_roles()

    osohq = sample_data["osohq"]
    steve = sample_data["steve"]

    assign_role(steve, osohq, "member", session)
    session.commit()

    oso.actor = steve

    oso.checked_permissions = {Repo: "pull"}
    results = auth_sessionmaker().query(Repo).all()
    assert len(results) == 2
    assert results[0].org is None

    oso.checked_permissions = {Org: "read", Repo: "pull"}
    results = auth_sessionmaker().query(Repo).all()
    assert len(results) == 2
    assert results[0].org.id == osohq.id


# TODO(gj): data filtering
def test_data_filtering_role_allows_not(init_oso, sample_data):
    oso, session = init_oso
    policy = """
    resource(_type: Org, "org", actions, roles) if
        actions = ["invite"] and
        roles = {
            member: {
                permissions: ["invite"]
            }
        };

    actor_has_role_for_resource(actor, role_name: String, role_resource: Repo) if
        role in actor.repo_roles and
        role matches {name: role_name, resource: role_resource};

    actor_has_role_for_resource(actor, role_name: String, role_resource: Org) if
        role in actor.org_roles and
        role matches {name: role_name, resource: role_resource};

    allow(actor, action, resource) if
        not role_allows(actor, action, resource);
    """
    oso.load_str(policy)
    oso.enable_roles()

    osohq = sample_data["osohq"]
    apple = sample_data["apple"]
    leina = sample_data["leina"]
    steve = sample_data["steve"]

    assign_role(leina, osohq, "member", session=session)
    assign_role(steve, osohq, "member", session=session)
    session.commit()

    # This is just to ensure we don't modify the policy above.
    assert not oso.is_allowed(leina, "invite", osohq)
    assert oso.is_allowed(leina, "invite", apple)
    assert not oso.is_allowed(steve, "invite", osohq)
    assert oso.is_allowed(steve, "invite", apple)

    # oso.actor = leina
    # oso.checked_permissions = {Org: "invite"}
    # auth_session = auth_sessionmaker()
    #
    # with pytest.raises(OsoError):
    #     auth_session.query(Org).all()


# TODO(gj): data filtering
def test_data_filtering_role_allows_and(init_oso, sample_data):
    oso, session = init_oso
    policy = """
    resource(_type: Org, "org", actions, roles) if
        actions = ["invite"] and
        roles = {
            member: {
                permissions: ["invite"],
                implies: ["repo:reader"]
            }
        };

    resource(_type: Repo, "repo", actions, roles) if
        actions = ["pull"] and
        roles = {
            reader: {
                permissions: ["pull"]
            }
        };

    parent_child(parent_org: Org, repo: Repo) if
        repo.org = parent_org;

    allow(actor, action, resource) if
        role_allows(actor, action, resource) and
        resource.name = "osohq";

    actor_has_role_for_resource(actor, role_name: String, role_resource: Repo) if
        role in actor.repo_roles and
        role matches {name: role_name, resource: role_resource};

    actor_has_role_for_resource(actor, role_name: String, role_resource: Org) if
        role in actor.org_roles and
        role matches {name: role_name, resource: role_resource};
    """
    oso.load_str(policy)
    oso.enable_roles()

    osohq = sample_data["osohq"]
    apple = sample_data["apple"]
    leina = sample_data["leina"]
    steve = sample_data["steve"]

    assign_role(leina, osohq, "member", session=session)
    assign_role(leina, apple, "member", session=session)
    assign_role(steve, osohq, "member", session=session)
    session.commit()

    # This is just to ensure we don't modify the policy above.
    assert oso.is_allowed(leina, "invite", osohq)
    assert oso.is_allowed(steve, "invite", osohq)
    assert not oso.is_allowed(leina, "invite", apple)

    # oso.actor = leina
    # oso.checked_permissions = {Org: "invite"}
    # auth_session = auth_sessionmaker()
    #
    # results = auth_session.query(Org).all()
    # assert len(results) == 1
    #
    # oso.actor = steve
    # oso.checked_permissions = {Org: "invite", User: "invite"}
    # auth_session = auth_sessionmaker()
    #
    # results = auth_session.query(User).all()
    # assert len(results) == 0


# TODO(gj): data filtering
def test_data_filtering_role_allows_explicit_or(init_oso, sample_data):
    oso, session = init_oso
    policy = """
    resource(_type: Org, "org", actions, roles) if
        actions = ["invite"] and
        roles = {
            member: {
                permissions: ["invite"],
                implies: ["repo:reader"]
            }
        };

    resource(_type: Repo, "repo", actions, roles) if
        actions = ["pull"] and
        roles = {
            reader: {
                permissions: ["pull"]
            }
        };

    parent_child(parent_org: Org, repo: Repo) if
        repo.org = parent_org;

    allow(actor, action, resource) if
        role_allows(actor, action, resource) or
        resource.name = "osohq";

    actor_has_role_for_resource(actor, role_name: String, role_resource: Repo) if
        role in actor.repo_roles and
        role matches {name: role_name, resource: role_resource};

    actor_has_role_for_resource(actor, role_name: String, role_resource: Org) if
        role in actor.org_roles and
        role matches {name: role_name, resource: role_resource};
    """
    oso.load_str(policy)
    oso.enable_roles()

    osohq = sample_data["osohq"]
    apple = sample_data["apple"]
    # leina = sample_data["leina"]
    steve = sample_data["steve"]

    assign_role(steve, apple, "member", session=session)
    session.commit()

    # This is just to ensure we don't modify the policy above.
    assert oso.is_allowed(steve, "invite", osohq)
    assert oso.is_allowed(steve, "invite", apple)

    # oso.actor = steve
    # oso.checked_permissions = {Org: "invite"}
    # auth_session = auth_sessionmaker()
    #
    # results = auth_session.query(Org).all()
    # assert len(results) == 2
    #
    # oso.actor = steve
    # oso.checked_permissions = {Repo: "pull"}
    # auth_session = auth_sessionmaker()
    # results = auth_session.query(Repo).all()
    # assert len(results) == 1
    # assert results[0].org_id == "apple"
    #
    # oso.actor = leina
    # oso.checked_permissions = {Org: "invite", User: "invite"}
    # auth_session = auth_sessionmaker()
    # results = auth_session.query(Org).all()
    # assert len(results) == 1


# TODO(gj): data filtering
def test_data_filtering_role_allows_implicit_or(init_oso, sample_data):
    # Ensure that the filter produced by `Roles.role_allows()` is not AND-ed
    # with a false filter produced by a separate `allow()` rule.
    oso, session = init_oso
    policy = """
    # Users can read their own data.
    allow(user: User, "read", user);

    resource(_type: Org, "org", actions, roles) if
        actions = ["read"] and
        roles = {
            member: {
                permissions: ["read"]
            }
        };

    actor_has_role_for_resource(actor, role_name: String, role_resource: Repo) if
        role in actor.repo_roles and
        role matches {name: role_name, resource: role_resource};

    actor_has_role_for_resource(actor, role_name: String, role_resource: Org) if
        role in actor.org_roles and
        role matches {name: role_name, resource: role_resource};

    allow(actor, action, resource) if
        role_allows(actor, action, resource);
    """
    oso.load_str(policy)
    oso.enable_roles()

    osohq = sample_data["osohq"]
    leina = sample_data["leina"]

    assign_role(leina, osohq, "member", session=session)
    session.commit()

    # This is just to ensure we don't modify the policy above.
    assert oso.is_allowed(leina, "read", leina)

    # oso.actor = leina
    # oso.checked_permissions = {Org: "read", User: "read"}
    # auth_session = auth_sessionmaker()
    #
    # results = auth_session.query(Org).all()
    # assert len(results) == 1
    #
    # results = auth_session.query(User).all()
    # assert len(results) == 1


# TODO(gj): data filtering
def test_data_filtering_actor_can_assume_role_not(init_oso, sample_data):
    oso, session = init_oso
    policy = """
    resource(_type: Org, "org", actions, roles) if
        actions = ["invite"] and
        roles = {
            member: {
                permissions: ["invite"]
            }
        };

    allow(actor, _action, resource) if
        not actor_can_assume_role(actor, "member", resource);

    actor_has_role_for_resource(actor, role_name: String, role_resource: Repo) if
        role in actor.repo_roles and
        role matches {name: role_name, resource: role_resource};

    actor_has_role_for_resource(actor, role_name: String, role_resource: Org) if
        role in actor.org_roles and
        role matches {name: role_name, resource: role_resource};
    """
    oso.load_str(policy)
    oso.enable_roles()

    osohq = sample_data["osohq"]
    apple = sample_data["apple"]
    leina = sample_data["leina"]
    steve = sample_data["steve"]

    assign_role(leina, osohq, "member", session=session)
    assign_role(steve, osohq, "member", session=session)
    session.commit()

    # This is just to ensure we don't modify the policy above.
    assert not oso.is_allowed(leina, "invite", osohq)
    assert oso.is_allowed(leina, "invite", apple)
    assert not oso.is_allowed(steve, "invite", osohq)
    assert oso.is_allowed(steve, "invite", apple)

    # oso.actor = leina
    # oso.checked_permissions = {Org: "invite"}
    # auth_session = auth_sessionmaker()
    #
    # with pytest.raises(OsoError):
    #     auth_session.query(Org).all()


# TODO(gj): data filtering
def test_data_filtering_actor_can_assume_role_and(init_oso, sample_data):
    oso, session = init_oso
    policy = """
    resource(_type: Org, "org", actions, roles) if
        actions = ["invite"] and
        roles = {
            member: {
                permissions: ["invite"],
                implies: ["repo:reader"]
            }
        };

    resource(_type: Repo, "repo", actions, roles) if
        actions = ["pull"] and
        roles = {
            reader: {
                permissions: ["pull"]
            }
        };

    parent_child(parent_org: Org, repo: Repo) if
        repo.org = parent_org;

    allow(actor, _action, resource) if
        actor_can_assume_role(actor, "member", resource) and
        resource.name = "osohq";

    actor_has_role_for_resource(actor, role_name: String, role_resource: Repo) if
        role in actor.repo_roles and
        role matches {name: role_name, resource: role_resource};

    actor_has_role_for_resource(actor, role_name: String, role_resource: Org) if
        role in actor.org_roles and
        role matches {name: role_name, resource: role_resource};
    """
    oso.load_str(policy)
    oso.enable_roles()

    osohq = sample_data["osohq"]
    apple = sample_data["apple"]
    leina = sample_data["leina"]
    steve = sample_data["steve"]

    assign_role(leina, osohq, "member", session=session)
    assign_role(leina, apple, "member", session=session)
    assign_role(steve, osohq, "member", session=session)
    session.commit()

    # This is just to ensure we don't modify the policy above.
    assert oso.is_allowed(leina, "invite", osohq)
    assert oso.is_allowed(steve, "invite", osohq)
    assert not oso.is_allowed(leina, "invite", apple)

    # oso.actor = leina
    # oso.checked_permissions = {Org: "invite"}
    # auth_session = auth_sessionmaker()
    #
    # results = auth_session.query(Org).all()
    # assert len(results) == 1
    #
    # oso.actor = steve
    # oso.checked_permissions = {User: "invite"}
    # auth_session = auth_sessionmaker()
    #
    # results = auth_session.query(User).all()
    # assert len(results) == 0


# TODO(gj): data filtering
def test_data_filtering_actor_can_assume_role_explicit_or(init_oso, sample_data):
    oso, session = init_oso
    policy = """
    resource(_type: Org, "org", actions, roles) if
        actions = ["invite"] and
        roles = {
            member: {
                permissions: ["invite"],
                implies: ["repo:reader"]
            }
        };

    resource(_type: Repo, "repo", actions, roles) if
        actions = ["pull"] and
        roles = {
            reader: {
                permissions: ["pull"]
            }
        };

    parent_child(parent_org: Org, repo: Repo) if
        repo.org = parent_org;

    allow(actor, action, resource) if
        role_allows(actor, action, resource);

    allow(actor, _, resource) if
        actor_can_assume_role(actor, "member", resource) or
        resource.name = "osohq";

    actor_has_role_for_resource(actor, role_name: String, role_resource: Repo) if
        role in actor.repo_roles and
        role matches {name: role_name, resource: role_resource};

    actor_has_role_for_resource(actor, role_name: String, role_resource: Org) if
        role in actor.org_roles and
        role matches {name: role_name, resource: role_resource};
    """
    oso.load_str(policy)
    oso.enable_roles()

    osohq = sample_data["osohq"]
    apple = sample_data["apple"]
    # leina = sample_data["leina"]
    steve = sample_data["steve"]

    assign_role(steve, apple, "member", session=session)
    session.commit()

    # This is just to ensure we don't modify the policy above.
    assert oso.is_allowed(steve, "invite", osohq)
    assert oso.is_allowed(steve, "invite", apple)

    # oso.actor = steve
    # oso.checked_permissions = {Org: "invite"}
    # auth_session = auth_sessionmaker()
    #
    # results = auth_session.query(Org).all()
    # assert len(results) == 2
    #
    # oso.actor = steve
    # oso.checked_permissions = {Repo: "pull"}
    # auth_session = auth_sessionmaker()
    # results = auth_session.query(Repo).all()
    # assert len(results) == 1
    # assert results[0].org_id == "apple"
    #
    # oso.actor = leina
    # oso.checked_permissions = {Org: "invite"}
    # auth_session = auth_sessionmaker()
    # results = auth_session.query(Org).all()
    # assert len(results) == 1


# TODO(gj): data filtering
def test_data_filtering_actor_can_assume_role_implicit_or(init_oso, sample_data):
    # Ensure that the filter produced by `actor_can_assume_role/3` is not AND-ed
    # with a false filter produced by a separate `allow()` rule.
    oso, session = init_oso
    policy = """
    # Users can read their own data.
    allow(user: User, "read", user);

    resource(_type: Org, "org", actions, roles) if
        actions = ["read"] and
        roles = {
            member: {
                permissions: ["read"]
            }
        };

    allow(actor, _, resource) if
        actor_can_assume_role(actor, "member", resource);

    actor_has_role_for_resource(actor, role_name: String, role_resource: Repo) if
        role in actor.repo_roles and
        role matches {name: role_name, resource: role_resource};

    actor_has_role_for_resource(actor, role_name: String, role_resource: Org) if
        role in actor.org_roles and
        role matches {name: role_name, resource: role_resource};
    """
    oso.load_str(policy)
    oso.enable_roles()

    osohq = sample_data["osohq"]
    leina = sample_data["leina"]

    assign_role(leina, osohq, "member", session=session)
    session.commit()

    # This is just to ensure we don't modify the policy above.
    assert oso.is_allowed(leina, "read", leina)

    # oso.actor = leina
    # oso.checked_permissions = {Org: "read", User: "read"}
    # auth_session = auth_sessionmaker()
    #
    # results = auth_session.query(Org).all()
    # assert len(results) == 1
    #
    # results = auth_session.query(User).all()
    # assert len(results) == 1


# TODO(gj): data filtering
def test_data_filtering_combo(init_oso, sample_data):
    oso, session = init_oso
    policy = """
    # Users can read their own data.
    allow(user: User, "read", user);

    resource(_type: Org, "org", actions, roles) if
        actions = ["read"] and
        roles = {
            member: {
                permissions: ["read"]
            }
        };

    allow(actor, action, resource) if
        role_allows(actor, action, resource) and
        actor_can_assume_role(actor, "member", resource);

    actor_has_role_for_resource(actor, role_name: String, role_resource: Repo) if
        role in actor.repo_roles and
        role matches {name: role_name, resource: role_resource};

    actor_has_role_for_resource(actor, role_name: String, role_resource: Org) if
        role in actor.org_roles and
        role matches {name: role_name, resource: role_resource};
    """
    oso.load_str(policy)
    oso.enable_roles()

    osohq = sample_data["osohq"]
    leina = sample_data["leina"]

    assign_role(leina, osohq, "member", session=session)
    session.commit()

    # This is just to ensure we don't modify the policy above.
    assert oso.is_allowed(leina, "read", leina)

    # oso.actor = leina
    # oso.checked_permissions = {Org: "read"}
    # auth_session = auth_sessionmaker()
    #
    # # TODO: for now this will error
    # with pytest.raises(OsoError):
    #     auth_session.query(Org).all()


# TODO(gj): data filtering
def test_actor_can_assume_role(init_oso, sample_data):
    oso, session = init_oso
    policy = """
    resource(_type: Org, "org", [], roles) if
        roles = {
            member: {
                implies: ["repo:reader"]
            },
            owner: {
                implies: ["member"]
            }
        };

    resource(_type: Repo, "repo", actions, roles) if
        actions = ["pull"] and
        roles = {
            reader: {
                permissions: ["pull"]
            }
        };

    parent_child(parent_org: Org, repo: Repo) if
        repo.org = parent_org;

    allow(actor, "read", repo: Repo) if
        actor_can_assume_role(actor, "reader", repo);

    actor_has_role_for_resource(actor, role_name: String, role_resource: Repo) if
        role in actor.repo_roles and
        role matches {name: role_name, resource: role_resource};

    actor_has_role_for_resource(actor, role_name: String, role_resource: Org) if
        role in actor.org_roles and
        role matches {name: role_name, resource: role_resource};
    """
    oso.load_str(policy)
    oso.enable_roles()

    osohq = sample_data["osohq"]
    oso_repo = sample_data["oso_repo"]
    leina = sample_data["leina"]
    steve = sample_data["steve"]
    gabe = sample_data["gabe"]

    assign_role(leina, osohq, "member", session)
    assign_role(steve, oso_repo, "reader", session)

    # Without data filtering
    assert oso.is_allowed(leina, "read", oso_repo)
    assert oso.is_allowed(steve, "read", oso_repo)
    assert not oso.is_allowed(gabe, "read", oso_repo)

    # # With data filtering
    # oso.actor = leina
    # oso.checked_permissions = {Repo: "read"}
    # auth_session = auth_sessionmaker()
    #
    # results = auth_session.query(Repo).all()
    # assert len(results) == 2
    # for repo in results:
    #     assert repo.org_id == "osohq"


def test_role_allows_with_other_rules(init_oso, sample_data):
    oso, session = init_oso
    policy = """
    # Users can read their own data.
    allow(user: User, "read", user);

    resource(_type: Org, "org", actions, roles) if
        actions = ["read"] and
        roles = {
            member: {
                permissions: ["read"]
            }
        };

    allow(_, _, resource) if resource = 1;
    allow(_, _, resource: Boolean) if resource;

    actor_has_role_for_resource(actor, role_name: String, role_resource: Repo) if
        role in actor.repo_roles and
        role matches {name: role_name, resource: role_resource};

    actor_has_role_for_resource(actor, role_name: String, role_resource: Org) if
        role in actor.org_roles and
        role matches {name: role_name, resource: role_resource};

    allow(actor, action, resource) if
        role_allows(actor, action, resource);
    """
    oso.load_str(policy)
    oso.enable_roles()

    osohq = sample_data["osohq"]
    leina = sample_data["leina"]

    assign_role(leina, osohq, "member", session=session)
    session.commit()

    # This is just to ensure we don't modify the policy above.
    assert oso.is_allowed(leina, "read", osohq)
    assert oso.is_allowed(leina, "read", 1)
    assert not oso.is_allowed(leina, "read", 2)
    assert oso.is_allowed(leina, "read", True)
    assert not oso.is_allowed(leina, "read", False)


# LEGACY TESTS


def test_roles_integration(init_oso, sample_data):
    oso, session = init_oso

    policy = """
    resource(_type: Org, "org", actions, roles) if
        actions = [
            "invite",
            "create_repo"
        ] and
        roles = {
            member: {
                permissions: ["create_repo"],
                implies: ["repo:reader"]
            },
            owner: {
                permissions: ["invite"],
                implies: ["member", "repo:writer"]
            }
        };

    resource(_type: Repo, "repo", actions, roles) if
        actions = [
            "push",
            "pull"
        ] and
        roles = {
            writer: {
                permissions: ["push", "issue:edit"],
                implies: ["reader"]
            },
            reader: {
                permissions: ["pull"]
            }
        };

    resource(_type: Issue, "issue", actions, {}) if
        actions = [
            "edit"
        ];

    parent_child(parent_org: Org, repo: Repo) if
        repo.org = parent_org;

    parent_child(parent_repo: Repo, issue: Issue) if
        issue.repo = parent_repo;

    actor_has_role_for_resource(actor, role_name: String, role_resource: Repo) if
        role in actor.repo_roles and
        role matches {name: role_name, resource: role_resource};

    actor_has_role_for_resource(actor, role_name: String, role_resource: Org) if
        role in actor.org_roles and
        role matches {name: role_name, resource: role_resource};

    allow(actor, action, resource) if
        role_allows(actor, action, resource);
    """
    oso.load_str(policy)
    oso.enable_roles()

    # Get sample data
    # -------------------
    leina = sample_data["leina"]
    steve = sample_data["steve"]
    gabe = sample_data["gabe"]

    osohq = sample_data["osohq"]
    # apple = sample_data["apple"]

    oso_repo = sample_data["oso_repo"]
    # ios = sample_data["ios"]
    # demo_repo = sample_data["demo_repo"]

    ios_laggy = sample_data["ios_laggy"]
    oso_bug = sample_data["oso_bug"]

    # @NOTE: Need the users and resources in the db before assigning roles
    # so you have to call session.commit() first.
    assign_role(leina, osohq, "owner", session=session)
    assign_role(steve, osohq, "member", session=session)
    session.commit()

    assert oso.is_allowed(leina, "invite", osohq)
    assert oso.is_allowed(leina, "create_repo", osohq)
    assert oso.is_allowed(leina, "push", oso_repo)
    assert oso.is_allowed(leina, "pull", oso_repo)
    assert oso.is_allowed(leina, "edit", oso_bug)

    assert not oso.is_allowed(steve, "invite", osohq)
    assert oso.is_allowed(steve, "create_repo", osohq)
    assert not oso.is_allowed(steve, "push", oso_repo)
    assert oso.is_allowed(steve, "pull", oso_repo)
    assert not oso.is_allowed(steve, "edit", oso_bug)

    assert not oso.is_allowed(leina, "edit", ios_laggy)
    assert not oso.is_allowed(steve, "edit", ios_laggy)

    # oso.actor = leina
    # oso.checked_permissions = {Repo: "pull"}
    # auth_session = auth_sessionmaker()

    # results = auth_session.query(Repo).all()
    # assert len(results) == 2
    # result_ids = [repo.id for repo in results]
    # assert oso_repo.id in result_ids
    # assert demo_repo.id in result_ids
    # assert ios.id not in result_ids

    # oso.actor = leina
    # oso.checked_permissions = {Issue: "edit"}
    # auth_session = auth_sessionmaker()

    # results = auth_session.query(Issue).all()
    # assert len(results) == 1
    # result_ids = [issue.id for issue in results]
    # assert oso_bug.id in result_ids

    assert not oso.is_allowed(gabe, "edit", oso_bug)
    assign_role(gabe, osohq, "member", session=session)
    session.commit()
    assert not oso.is_allowed(gabe, "edit", oso_bug)
    assign_role(gabe, osohq, "owner", session=session)
    session.commit()
    assert oso.is_allowed(gabe, "edit", oso_bug)
    assign_role(gabe, osohq, "member", session=session)
    session.commit()
    assert not oso.is_allowed(gabe, "edit", oso_bug)
    assign_role(gabe, osohq, "owner", session=session)
    session.commit()
    assert oso.is_allowed(gabe, "edit", oso_bug)
    remove_role(gabe, osohq, "owner", session=session)
    session.commit()
    assert not oso.is_allowed(gabe, "edit", oso_bug)


# Legacy test from sam/polar-roles
def test_legacy_sam_polar_roles(init_oso, sample_data):
    oso, session = init_oso

    policy = """
        resource(_: Org, "org", actions, roles) if
            actions = ["create_repo", "invite"] and
            roles = {
                member: {
                    permissions: ["create_repo"],
                    implies: ["repo:reader"]
                },
                owner: {
                    permissions: ["invite"],
                    implies: ["member", "repo:writer"]
                }
            };

        resource(_: Repo, "repo", actions, roles) if
            actions = ["pull", "push"] and
            roles = {
                writer: {
                    permissions: ["push"],
                    implies: ["reader"]
                },
                reader: {
                    permissions: ["pull"]
                }
            };

        parent_child(parent_org: Org, repo: Repo) if
            parent_org = repo.org;

        actor_has_role_for_resource(actor, role_name: String, role_resource: Repo) if
            role in actor.repo_roles and
            role matches {name: role_name, resource: role_resource};

        actor_has_role_for_resource(actor, role_name: String, role_resource: Org) if
            role in actor.org_roles and
            role matches {name: role_name, resource: role_resource};

        allow(actor, action, resource) if
            role_allows(actor, action, resource);
    """
    oso.load_str(policy)
    oso.enable_roles()

    leina = sample_data["leina"]
    steve = sample_data["steve"]
    gabe = sample_data["gabe"]

    osohq = sample_data["osohq"]
    apple = sample_data["apple"]

    oso_repo = sample_data["oso_repo"]
    ios = sample_data["ios"]

    # Things that happen in the app via the management api.
    assign_role(leina, osohq, "owner", session)
    assign_role(steve, osohq, "member", session)
    assign_role(gabe, oso_repo, "writer", session)

    # Test

    # Test Org roles
    # Leina can invite people to osohq because she is an OWNER
    assert oso.is_allowed(leina, "invite", osohq)
    assert not oso.is_allowed(leina, "invite", apple)

    # Steve can create repos in osohq because he is a MEMBER
    assert oso.is_allowed(steve, "create_repo", osohq)

    # Steve can't invite people to osohq because only OWNERs can invite, and he's not an OWNER
    assert not oso.is_allowed(steve, "invite", osohq)

    # Leina can create a repo because she's the OWNER and OWNER implies MEMBER
    assert oso.is_allowed(leina, "create_repo", osohq)

    assert oso.is_allowed(steve, "pull", oso_repo)
    assert not oso.is_allowed(steve, "pull", ios)
    # Leina can pull from oso_repo because she's an OWNER of osohq
    # which implies WRITE on oso_repo
    # which implies READ on oso_repo
    assert oso.is_allowed(leina, "pull", oso_repo)
    # Gabe can pull from oso_repo because he has WRTIE on oso_repo
    # which implies READ on oso_repo
    assert oso.is_allowed(gabe, "pull", oso_repo)

    # Steve can NOT push to oso_repo because he is a MEMBER of osohq
    # which implies READ on oso_repo but not WRITE
    assert not oso.is_allowed(steve, "push", oso_repo)
    # Leina can push to oso_repo because she's an OWNER of osohq
    # which implies WRITE on oso_repo
    assert oso.is_allowed(leina, "push", oso_repo)
    # Gabe can push to oso_repo because he has WRTIE on oso_repo
    assert oso.is_allowed(gabe, "push", oso_repo)

    # TODO(gj): look at wowhack in sqlalchemy_oso/partial.py
    # # Data filtering test:
    # auth_filter = authorize_model(oso, leina, "push", session, Repo)
    # assert str(auth_filter) == ":param_1 = repositories.organization_id"
    # authorized_repos = session.query(Repo).filter(auth_filter).all()
    # assert len(authorized_repos) == 1
    # assert authorized_repos[0] == oso_repo


@pytest.mark.skipif(not os.environ.get("PERF"), reason="this b slow")
def test_perf_polar(init_oso, sample_data):
    oso, session = init_oso

    # Test many direct roles
    p = """
        resource(_: Repo, "repo", actions, roles) if
        actions = ["read", "write"] and
        roles = {
            reader: {
                permissions: ["read"]
            },
            writer: {
                permissions: ["write"]
            }
        };

        actor_has_role_for_resource(actor, role_name: String, role_resource: Repo) if
            role in actor.repo_roles and
            role matches {name: role_name, resource: role_resource};

        actor_has_role_for_resource(actor, role_name: String, role_resource: Org) if
            role in actor.org_roles and
            role matches {name: role_name, resource: role_resource};

        allow(actor, action, resource) if
            role_allows(actor, action, resource);
        """

    # p = """resource(_: Repo, "repo", actions, roles) if
    # actions = ["pull", "push"] and
    # roles = {
    # 	writer: {
    # 	permissions: ["push"],
    # 	implies: ["reader"]
    # 	},
    # 	reader: {
    # 	permissions: ["pull"]
    # 	}
    # };

    # parent_child(parent_org: Org, repo: Repo) if
    # parent_org = repo.org;
    # """
    oso.load_str(p)
    oso.enable_roles()

    leina = sample_data["leina"]
    # steve = sample_data["steve"]
    osohq = sample_data["osohq"]
    # oso_repo = sample_data["oso_repo"]

    # Create 100 repositories
    oso_repos = []
    for i in range(100):
        name = f"oso_repo_{i}"
        repo = Repo(name=name, org=osohq)
        oso_repos.append(repo)
        session.add(repo)

    session.commit()

    n_roles = 100
    for i in range(n_roles):
        assign_role(leina, oso_repos[i], "writer", session)
    session.commit()

    assert len(leina.repo_roles) == n_roles

    def test_query():
        return oso.is_allowed(leina, "write", oso_repos[99])

    # Ensure valid policy is loaded.
    assert test_query()

    number = 10
    time = timeit.timeit(test_query, number=number)
    print(f"Executed in : {time/number*1000} ms\n Averaged over {number} repetitions.")


def test_enable_roles_before_loading_policy(init_oso):
    oso, _ = init_oso
    with pytest.raises(OsoError) as e:
        oso.enable_roles()
    assert e.match("Make sure to load policy before calling Oso.enable_roles().")


def test_missing_actor_has_role_for_resource(init_oso):
    oso, _ = init_oso
    p = """
        resource(_: Repo, "repo", actions, roles) if
        actions = ["read", "write"] and
        roles = {
            reader: {
                permissions: ["read"]
            },
            writer: {
                permissions: ["write"]
            }
        };"""
    oso.load_str(p)
    with pytest.raises(OsoError) as e:
        oso.enable_roles()
    assert e.match(
        r"Need to define `actor_has_role_for_resource\(actor, role_name, resource\)`"
    )


def test_role_config_revalidated_when_loading_rules_after_enabling_roles(init_oso):
    oso, _ = init_oso
    valid_policy = """resource(_: Repo, "repo", ["read"], {});
                      actor_has_role_for_resource(_, _, _);"""
    invalid_policy = """resource(_: Org, "org", [], {});
                        actor_has_role_for_resource(_, _, _);"""
    oso.load_str(valid_policy)
    oso.enable_roles()
    with pytest.raises(RolesValidationError):
        oso.load_str(invalid_policy)


def test_validation_with_method_calls(init_oso):
    oso, _ = init_oso
    p = """resource(_: Repo, "repo", ["read"], {});
            actor_has_role_for_resource(actor, role_name, resource) if
                actor.has_role(role_name, resource);"""
    oso.load_str(p)
    oso.enable_roles()<|MERGE_RESOLUTION|>--- conflicted
+++ resolved
@@ -328,11 +328,7 @@
             "pull"
         ];
 
-<<<<<<< HEAD
     parent_child(parent_org: Org, repo: Repo) if
-=======
-    parent_child(parent_org: Org, repo) if
->>>>>>> 20652dc1
         repo.org = parent_org;
 
     actor_has_role_for_resource(_, _, _);
