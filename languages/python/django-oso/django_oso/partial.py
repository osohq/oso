from django.db.models import Q, Model, Count, Subquery
from django.apps import apps

from polar.expression import Expression
from polar.exceptions import UnsupportedError
from polar.partial import dot_path

from .oso import django_model_name


FALSE_FILTER = Q(pk__in=[])

COMPARISONS = {
    "Unify": lambda f, v: Q(**{f: v}),
    "Eq": lambda f, v: Q(**{f: v}),
    "Neq": lambda f, v: ~Q(**{f: v}),
    "Geq": lambda f, v: Q(**{f"{f}__gte": v}),
    "Gt": lambda f, v: Q(**{f"{f}__gt": v}),
    "Leq": lambda f, v: Q(**{f"{f}__leq": v}),
    "Lt": lambda f, v: Q(**{f"{f}__lt": v}),
}


def contained_in(f, v):
    return Q(**{f"{f}__in": v})


def partial_to_query_filter(partial: Expression, model: Model, **kwargs):
    """
    Convert a partial expression to a django query ``Q`` object.

    Example expression structure::

        Expression(And, [
            Expression(Isa, [
                Variable('_this'),
                Pattern(test_app::Post, {})]),
            Expression(Isa, [
                Variable('_this'),
                Pattern(test_app::Post, {})]),
            Expression(Unify, [
                False,
                Expression(
                    Dot, [
                        Variable('_this'),
                        'is_private'])])])

    Output::

        Q(is_private=False)
    """

    q = translate_expr(partial, model, **kwargs)
    if q is None:
        return Q()

    return q


def translate_expr(expr: Expression, model: Model, **kwargs):
    """Translate a Polar expression to a Django Q object."""
    assert isinstance(expr, Expression), "expected a Polar expression"

    if expr.operator in COMPARISONS:
        return compare_expr(expr, model, **kwargs)
    elif expr.operator == "And":
        return and_expr(expr, model, **kwargs)
    elif expr.operator == "Isa":
        return isa_expr(expr, model, **kwargs)
    elif expr.operator == "In":
        return in_expr(expr, model, **kwargs)
    else:
        raise UnsupportedError(f"Unimplemented partial operator {expr.operator}")


def isa_expr(expr: Expression, model: Model, **kwargs):
    (left, right) = expr.args
    for attr in dot_path(left):
        model = getattr(model, attr).field.related_model
    constraint_type = apps.get_model(django_model_name(right.tag))
    assert not right.fields, "Unexpected fields in matches expression"
    return None if issubclass(model, constraint_type) else FALSE_FILTER


def and_expr(expr: Expression, model: Model, **kwargs):
    assert expr.operator == "And"
    q = Q()
    for arg in expr.args:
        expr = translate_expr(arg, model, **kwargs)
        if expr:
            q = q & expr
    return q


<<<<<<< HEAD
def compare_expr(expr: Expression, _model: Model, path=(), **kwargs):
=======
def compare_expr(expr: Expression, model: Model, path=(), **kwargs):
    q = Q()
>>>>>>> 3114f04d
    (left, right) = expr.args
    left_path = dot_path(left)
    if left_path:
        return COMPARISONS[expr.operator]("__".join(path + left_path), right)
    else:
        if isinstance(right, model):
            right = right.pk
        else:
<<<<<<< HEAD
            raise UnsupportedError(f"Unsupported comparison: {expr}")
        return COMPARISONS[expr.operator]("__".join(path + ("pk",)), right)
=======
            return Q(pk__in=[])

        if expr.operator not in ("Eq", "Unify"):
            raise UnsupportedError(
                f"Unsupported comparison: {expr}. Models can only be compared"
                " with `=` or `==`"
            )

        return COMPARISONS[expr.operator](q, "__".join(path + ("pk",)), right)
>>>>>>> 3114f04d


def in_expr(expr: Expression, model: Model, path=(), **kwargs):
    assert expr.operator == "In"
    (left, right) = expr.args
    right_path = dot_path(right)
    assert right_path, "RHS of in must be a dot lookup"
    right_path = path + right_path

    if isinstance(left, Expression):
        if left.operator == "And" and not left.args:
            # An unconstrained partial is in a list if the list is non-empty.
            count = Count("__".join(right_path))
            filter = COMPARISONS["Gt"]("__".join(right_path + ("count",)), 0)
            subquery = Subquery(
                model.objects.annotate(count).filter(filter).values("pk")
            )

            return contained_in("pk", subquery)
        else:
            return translate_expr(left, model, path=right_path, **kwargs)
    else:
        return COMPARISONS["Unify"]("__".join(right_path), left)<|MERGE_RESOLUTION|>--- conflicted
+++ resolved
@@ -92,12 +92,7 @@
     return q
 
 
-<<<<<<< HEAD
-def compare_expr(expr: Expression, _model: Model, path=(), **kwargs):
-=======
 def compare_expr(expr: Expression, model: Model, path=(), **kwargs):
-    q = Q()
->>>>>>> 3114f04d
     (left, right) = expr.args
     left_path = dot_path(left)
     if left_path:
@@ -106,11 +101,7 @@
         if isinstance(right, model):
             right = right.pk
         else:
-<<<<<<< HEAD
-            raise UnsupportedError(f"Unsupported comparison: {expr}")
-        return COMPARISONS[expr.operator]("__".join(path + ("pk",)), right)
-=======
-            return Q(pk__in=[])
+            return FALSE_FILTER
 
         if expr.operator not in ("Eq", "Unify"):
             raise UnsupportedError(
@@ -118,8 +109,7 @@
                 " with `=` or `==`"
             )
 
-        return COMPARISONS[expr.operator](q, "__".join(path + ("pk",)), right)
->>>>>>> 3114f04d
+        return COMPARISONS[expr.operator]("__".join(path + ("pk",)), right)
 
 
 def in_expr(expr: Expression, model: Model, path=(), **kwargs):
