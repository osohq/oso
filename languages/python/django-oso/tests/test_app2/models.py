--- conflicted
+++ resolved
@@ -7,15 +7,12 @@
     username = models.CharField(max_length=255)
     is_moderator = models.BooleanField(default=False)
     is_banned = models.BooleanField(default=False)
-<<<<<<< HEAD
-    posts = models.ManyToManyField("Post")
+    posts = models.ManyToManyField("Post", related_name="users")
     tags = models.ManyToManyField("Tag")
     manager = models.ForeignKey(
         "self", null=True, related_name="direct_reports", on_delete=models.CASCADE
     )
-=======
-    posts = models.ManyToManyField("Post", related_name="users")
->>>>>>> 3939a7ec
+
 
     class Meta:
         app_label = "test_app2"
