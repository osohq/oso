--- conflicted
+++ resolved
@@ -31,8 +31,4 @@
 
 
 def test_external(polar, qvar):
-<<<<<<< HEAD
-    assert qvar("Foo{start: 100}.call_me(105) = x", "x") == [100, 101, 102, 103, 104]
-=======
-    assert qvar("Foo{something: 100}.bar = x", "x") == [0, 1, 2, 3, 4]
->>>>>>> 837e5438
+    assert qvar("Foo{start: 100}.call_me(105) = x", "x") == [100, 101, 102, 103, 104]