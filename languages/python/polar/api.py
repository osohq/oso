import json

from _polar_lib import ffi, lib

from pathlib import Path


def to_python(v):
    """ Convert polar terms to python values """
    # i = v['id']
    # offset = v['offset']
    value = v["value"]
    tag = [*value][0]
    if tag in ["Integer", "String", "Boolean"]:
        return value[tag]
    if tag == "List":
        return [to_python(e) for e in value[tag]]
    # TODO
    return None


def to_polar(v):
    """ Convert python values to polar terms """
    if isinstance(v, int):
        val = {"Integer": v}
        term = {"id": 0, "offset": 0, "value": val}
        return term
    # TODO
    return None


class PolarException(Exception):
    pass


<<<<<<< HEAD
class Foo:
    def __init__(self, start=0):
        self.start = start

    def call_me(self, end):
        for i in range(self.start, end):
            yield i
=======
def this_is_what_you_get():
    for i in range(0, 5):
        yield i
>>>>>>> 837e5438


class Polar:
    def __init__(self):
        self.polar = lib.polar_new()
        self.loaded_files = {}
        self.next_instance_id = 1
        self.instances = {}
        self.calls = {}

    def __del__(self):
        # Not usually needed but useful for tests since we make a lot of these.
        lib.polar_free(self.polar)

    # TODO: Use error types, not just PolarException
    def _raise_error(self):
        err = lib.polar_get_error()
        msg = ffi.string(err).decode()
        exception = PolarException(msg)
        lib.string_free(err)
        raise exception

    # NEW METHOD
    def load_str(self, src_str):
        c_str = ffi.new("char[]", src_str.encode())
        loaded = lib.polar_load_str(self.polar, c_str)
        if loaded == 0:
            self._raise_error()

    # NEW METHOD
    def query_str(self, query_str):
        instances = {}
        calls = {}

        c_str = ffi.new("char[]", query_str.encode())
        query = lib.polar_new_query(self.polar, c_str)
        if query == ffi.NULL:
            self._raise_error()

        while True:
            event_s = lib.polar_query(self.polar, query)
            if event_s == ffi.NULL:
                lib.query_free(query)
                self._raise_error()

            event = json.loads(ffi.string(event_s).decode())
            lib.string_free(event_s)
            if event == "Done":
                break

            kind = [*event][0]
            data = event[kind]

<<<<<<< HEAD
            if kind == "MakeExternal":
                instance_id = data["instance_id"]
                instance = data["instance"]

                # assert instance_id not in instances
                cls = instance["tag"]

                term_fields = instance["fields"]["fields"]

                fields = {}
                for k, v in term_fields.items():
                    fields[k] = to_python(v)

                # construct an instance
                # @TODO: use class constructor
                assert cls == "Foo"
                instance = Foo(**fields)

                instances[instance_id] = instance

                # @Q: Do we say anything on an error or just handle here?

            if kind == "ExternalCall":
                call_id = data["call_id"]
                instance_id = data["instance_id"]
                attribute = data["attribute"]
                args = [to_python(arg) for arg in data["args"]]

                if call_id not in calls:
                    instance = instances[instance_id]
                    call = getattr(instance, attribute)(*args)
                    calls[call_id] = call

                try:
                    val = next(calls[call_id])
=======
            if kind == "ExternalConstructor":
                # instance = data["instance"]
                lib.polar_external_construct_result(
                    self.polar, query, self.next_instance_id
                )
                self.next_instance_id += 1

            if kind == "ExternalCall":
                call_id = data["call_id"]
                # instance_id = data["instance_id"]
                # attribute = data["attribute"]
                # args = [to_python(arg) for arg in data["args"]]

                if call_id not in self.calls:
                    self.calls[call_id] = this_is_what_you_get()

                try:
                    val = next(self.calls[call_id])
>>>>>>> 837e5438
                    term = to_polar(val)
                    msg = json.dumps(term)
                    c_str = ffi.new("char[]", msg.encode())
                    result = lib.polar_external_call_result(
                        self.polar, query, call_id, c_str
                    )
                    if result == 0:
                        self._raise_error()
                except StopIteration:
                    result = lib.polar_external_call_result(
                        self.polar, query, call_id, ffi.NULL
                    )
                    if result == 0:
                        self._raise_error()

            if kind == "Result":
                yield {k: to_python(v) for k, v in data["bindings"].items()}

        lib.query_free(query)

    def query(self, query, debug):
        raise NotImplementedError("query not implemented")

    def import_builtin_module(self, name):
        """ Import a builtin polar module """
        raise PolarException("Unimplemented")

    def load(self, policy_file):
        """ Load in polar policy """
        policy_file = Path(policy_file)

        extension = policy_file.suffix
        if extension not in (".pol", ".polar"):
            raise PolarException(f"Policy names must have .pol or .polar extension")

        if not policy_file.exists():
            raise PolarException(f"Could not find file: {policy_file}")

        if policy_file not in self.loaded_files:
            with open(policy_file, "r") as f:
                contents = f.read()
            self.loaded_files[policy_file] = contents
            self.load_str(contents)

    def clear(self):
        raise NotImplementedError("Not implemented")


# STUBS (importable but don't do anything)


class PolarApiException(Exception):
    pass


class Query:
    def __init__(self, *args, **kwargs):
        raise NotImplementedError()


class QueryResult:
    def __init__(self, *args, **kwargs):
        raise NotImplementedError()


def register_python_class(cls, from_polar=None):
    raise NotImplementedError()


def register_class(spec, source_class: type):
    raise NotImplementedError()<|MERGE_RESOLUTION|>--- conflicted
+++ resolved
@@ -33,7 +33,6 @@
     pass
 
 
-<<<<<<< HEAD
 class Foo:
     def __init__(self, start=0):
         self.start = start
@@ -41,11 +40,6 @@
     def call_me(self, end):
         for i in range(self.start, end):
             yield i
-=======
-def this_is_what_you_get():
-    for i in range(0, 5):
-        yield i
->>>>>>> 837e5438
 
 
 class Polar:
@@ -99,7 +93,6 @@
             kind = [*event][0]
             data = event[kind]
 
-<<<<<<< HEAD
             if kind == "MakeExternal":
                 instance_id = data["instance_id"]
                 instance = data["instance"]
@@ -135,26 +128,6 @@
 
                 try:
                     val = next(calls[call_id])
-=======
-            if kind == "ExternalConstructor":
-                # instance = data["instance"]
-                lib.polar_external_construct_result(
-                    self.polar, query, self.next_instance_id
-                )
-                self.next_instance_id += 1
-
-            if kind == "ExternalCall":
-                call_id = data["call_id"]
-                # instance_id = data["instance_id"]
-                # attribute = data["attribute"]
-                # args = [to_python(arg) for arg in data["args"]]
-
-                if call_id not in self.calls:
-                    self.calls[call_id] = this_is_what_you_get()
-
-                try:
-                    val = next(self.calls[call_id])
->>>>>>> 837e5438
                     term = to_polar(val)
                     msg = json.dumps(term)
                     c_str = ffi.new("char[]", msg.encode())
