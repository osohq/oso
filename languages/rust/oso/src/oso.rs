--- conflicted
+++ resolved
@@ -9,12 +9,8 @@
 
 use crate::host::Host;
 use crate::query::Query;
-<<<<<<< HEAD
 use crate::{FromPolar, PolarValue, ToPolar, ToPolarList};
-=======
 use crate::OsoError;
-use crate::{ToPolar, ToPolarList};
->>>>>>> 8d9a32eb
 
 /// Oso is the main struct you interact with. It is an instance of the Oso authorization library
 /// and contains the polar language knowledge base and query engine.
