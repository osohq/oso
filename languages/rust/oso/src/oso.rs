--- conflicted
+++ resolved
@@ -152,7 +152,7 @@
 
     // Register MROs, load Polar code, and check inline queries.
     fn load_sources(&mut self, sources: Vec<Source>) -> crate::Result<()> {
-        // TODO(gj): Register MROs.
+        self.host.register_mros()?;
         self.inner.load(sources)?;
         self.check_inline_queries()
     }
@@ -191,16 +191,8 @@
                 filename: Some(filename),
             });
         }
-<<<<<<< HEAD
 
         self.load_sources(sources)
-=======
-        let mut f = File::open(&file)?;
-        self.host.register_mros()?;
-        let mut policy = String::new();
-        f.read_to_string(&mut policy)?;
-        self.inner_load(&policy, Some(file.to_string_lossy().into_owned()))
->>>>>>> ce146595
     }
 
     /// Load a string of polar source directly.
@@ -208,18 +200,12 @@
     /// ```ignore
     /// oso.load_str("allow(a, b, c) if true;");
     /// ```
-<<<<<<< HEAD
     pub fn load_str(&mut self, src: &str) -> crate::Result<()> {
         // TODO(gj): emit... some sort of warning?
         self.load_sources(vec![Source {
             src: src.to_owned(),
             filename: None,
         }])
-=======
-    pub fn load_str(&mut self, s: &str) -> crate::Result<()> {
-        self.host.register_mros()?;
-        self.inner_load(s, None)
->>>>>>> ce146595
     }
 
     /// Query the knowledge base. This can be an allow query or any other polar expression.
