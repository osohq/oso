# frozen_string_literal: true

require 'tempfile'

require_relative './helpers'
require_relative './data_filtering_helpers'

RSpec.configure do |c|
  c.include DataFilteringHelpers
end

RSpec.describe Oso::Oso do # rubocop:disable Metrics/BlockLength
  DFH = DataFilteringHelpers
  Relation = ::Oso::Polar::DataFiltering::Relation
  Bar = DFH.record(:id, :is_cool, :is_still_cool)
  Foo = DFH.record(:id, :bar_id, :is_fooey, :numbers) do
    def bar
      Bar.all.find { |bar| bar.id == bar_id }
    end
  end
  FooLog = DFH.record(:id, :foo_id, :data)

  Foo.new('something', 'hello', false, [])
  Foo.new('another', 'hello', true, [1])
  Foo.new('third', 'hello', true, [2])
  Foo.new('fourth', 'goodbye', true, [2, 1])

  Bar.new('hello', true, true)
  Bar.new('goodbye', false, true)
  Bar.new('hershey', false, false)

  FooLog.new('a', 'fourth', 'hello')
  FooLog.new('b', 'third', 'world')
  FooLog.new('c', 'another', 'steve')

  Widget = DFH.record :id
  0.upto(9).each { |id| Widget.new id }

  context '#authorized_resources' do # rubocop:disable Metrics/BlockLength
    it 'handles classes with explicit names' do
      subject.register_class(
        Widget,
        name: 'Doohickey',
        fields: { id: Integer }
      )

      subject.load_str 'allow("gwen", "eat", it: Doohickey) if it.id = 8;'
      check_authz 'gwen', 'eat', Widget, [Widget.all[8]]
    end

    it 'handles queries that return known results' do
      subject.register_class(Widget, fields: { id: Integer })
      subject.register_constant(Widget.all.first, name: 'Prototype')
      subject.load_str <<~POL
        allow("gwen", "tag", w: Widget) if w = Prototype;
        allow("gwen", "tag", w: Widget) if w.id in [1,2,3];
      POL
      results = subject.authorized_resources 'gwen', 'tag', Widget

      expect(results).to contain_exactly(*Widget.all[0..3])
    end

    context 'when filtering data' do # rubocop:disable Metrics/BlockLength
      before do # rubocop:disable Metrics/BlockLength
        subject.register_class(
          Bar,
          fields: {
            id: String,
            is_cool: PolarBoolean,
            is_still_cool: PolarBoolean
          }
        )

        subject.register_class(
          FooLog,
          fields: {
            'id' => String,
            'foo_id' => String,
            'data' => String,
            'foo' => Relation.new(
              kind: 'one',
              other_type: 'Foo',
              my_field: 'foo_id',
              other_field: 'id'
            )
          }
        )

        subject.register_class(
          Foo,
          fields: {
            id: String,
            bar_id: String,
            is_fooey: PolarBoolean,
            numbers: Array,
            bar: Relation.new(
              kind: 'one',
              other_type: 'Bar',
              my_field: 'bar_id',
              other_field: 'id'
            ),
            logs: Relation.new(
              kind: 'many',
              other_type: 'FooLog',
              my_field: 'id',
              other_field: 'foo_id'
            )
          }
        )
      end

<<<<<<< HEAD
      it 'can compare a field with a known value' do
        policy = 'allow("gwen", "get", foo: Foo) if foo.is_fooey = true;'
        subject.load_str(policy)
        results = subject.authorized_resources('gwen', 'get', Foo)
        expected = Foo.all.select(&:is_fooey)
        expect(expected).not_to be_empty
        expect(results).to contain_exactly(*expected)
=======
      it 'handles queries that return known results' do
        subject.load_str <<~POLAR
          allow(_, _, i) if i in [1, 2];
          allow(_, _, i) if i = {};
        POLAR
        expect(subject.get_allowed_resources('gwen', 'get', Integer)).to eq([1, 2])
        expect(subject.get_allowed_resources('gwen', 'get', Hash)).to eq([{}])
>>>>>>> eef01336
      end

      it 'can check if a value is in a field' do
        policy = 'allow("gwen", "get", foo: Foo) if 1 in foo.numbers and 2 in foo.numbers;'
        subject.load_str(policy)
        results = subject.authorized_resources('gwen', 'get', Foo)
        expected = Foo.all.select { |f| f.numbers.include?(1) and f.numbers.include?(2) }
        expect(expected).not_to be_empty
        expect(results).to contain_exactly(*expected)
      end

      it 'can check if a field is in a value' do
        policy = 'allow("gwen", "eat", foo: Foo) if foo.numbers in [[1]];'
        subject.load_str(policy)
        results = subject.authorized_resources('gwen', 'eat', Foo)
        expected = Foo.all.select { |f| f.numbers == [1] }
        expect(expected).not_to be_empty
        expect(results).to contain_exactly(*expected)
      end

      it 'can compare two fields on the same object' do
        policy = 'allow(_, _, bar: Bar) if bar.is_cool = bar.is_still_cool;'
        subject.load_str(policy)
        results = subject.authorized_resources('gwen', 'eat', Bar)
        expected = Bar.all.select { |b| b.is_cool == b.is_still_cool }
        expect(expected).not_to be_empty
        expect(results).to contain_exactly(*expected)
      end

      it 'can check that two fields are not equal' do
        policy = 'allow(_, _, bar: Bar) if bar.is_cool != bar.is_still_cool;'
        subject.load_str(policy)
        results = subject.authorized_resources('gwen', 'eat', Bar)
        expected = Bar.all.reject { |b| b.is_cool == b.is_still_cool }
        expect(expected).not_to be_empty
        expect(results).to contain_exactly(*expected)
      end

      it 'handles parent relationships' do
        policy = 'allow("gwen", "get", foo: Foo) if foo.bar = bar and bar.is_cool = true and foo.is_fooey = true;'
        subject.load_str(policy)
        results = subject.authorized_resources('gwen', 'get', Foo)
        expected = Foo.all.select { |foo| foo.bar.is_cool and foo.is_fooey }
        expect(expected).not_to be_empty
        expect(results).to contain_exactly(*expected)
      end

      it 'handles child relationships' do
        policy = 'allow("gwen", "get", foo: Foo) if log in foo.logs and log.data = "hello";'
        subject.load_str policy
        expected = Foo.all.select { |foo| foo.id == 'fourth' }
        check_authz 'gwen', 'get', Foo, expected
      end

      it 'handles all the relationships at once' do
        policy = <<~POL
          allow(log: FooLog, "a", foo: Foo) if log in foo.logs;
          allow(log: FooLog, "b", foo: Foo) if foo = log.foo;
          allow(log: FooLog, "c", foo: Foo) if log.foo = foo and log in foo.logs;
          allow(log: FooLog, "d", foo: Foo) if log in foo.logs and log.foo = foo;
        POL
        subject.load_str policy
        log = FooLog.all.find { |l| l.foo_id == 'fourth' }
        foos = Foo.all.select { |foo| foo.id == 'fourth' }
        %w[a b c d].each { |x| check_authz log, x, Foo, foos }
      end
    end
  end

  context 'when meddling with the affairs of wizards' do # rubocop:disable Metrics/BlockLength
    Wizard = DFH.record(:name, :books, :spell_levels) do
      def spells
        Spell.all.select do |spell|
          books.include?(spell.school) and spell_levels.include?(spell.level)
        end
      end
    end

    Familiar = DFH.record :name, :kind, :wizard_name
    Spell = DFH.record :name, :school, :level
    Spell.new('teleport other',    'thaumaturgy', 7)
    Spell.new('wish',              'thaumaturgy', 9)
    Spell.new('cure light wounds', 'necromancy',  1)
    Spell.new('identify',          'divination',  1)
    Spell.new('call familiar',     'summoning',   1)
    Spell.new('call ent',          'summoning',   7)
    Spell.new('magic missile',     'destruction', 1)
    Spell.new('liquify organ',     'destruction', 5)
    Spell.new('call dragon',       'summoning',   9)
    Spell.new('know alignment',    'divination',  6)
    let(:level) { ->(n) { 1.upto(n).to_a } }
    let(:policy_file) { File.join(__dir__, 'magic_policy.polar') }
    let(:gandalf) { Wizard.new('gandalf', %w[divination destruction], level[4]) }
    let(:galadriel) { Wizard.new('galadriel', %w[thaumaturgy divination inscription], level[7]) }
    let(:baba_yaga) { Wizard.new('baba yaga', %w[necromancy summoning destruction], level[8]) }
    let(:shadowfax) { Familiar.new('shadowfax', 'horse', 'gandalf') }
    let(:brown_jenkin) { Familiar.new('brown jenkin', 'rat', 'baba yaga') }
    let(:gimli) { Familiar.new('gimli', 'dwarf', 'galadriel') }
    let(:hedwig) { Familiar.new('hedwig', 'owl', 'galadriel') }

    before do # rubocop:disable Metrics/BlockLength
      subject.register_class(
        Wizard,
        fields: {
          name: String,
          books: Array,
          spell_levels: Array,
          familiars: Relation.new(
            kind: 'many',
            other_type: 'Familiar',
            my_field: 'name',
            other_field: 'wizard_name'
          )
        }
      )

      subject.register_class(
        Spell,
        fields: {
          name: String,
          school: String,
          level: Integer
        }
      )

      subject.register_class(
        Familiar,
        fields: {
          name: String,
          kind: String,
          wizard_name: String,
          wizard: Relation.new(
            kind: 'one',
            other_type: 'Wizard',
            my_field: 'wizard_name',
            other_field: 'name'
          )
        }
      )

      subject.load_file policy_file
    end

    context 'wizards' do
      it 'can cast any spell in their spellbook up to their level' do
        Wizard.all.each do |wiz|
          check_authz wiz, 'cast', Spell, wiz.spells
        end
      end

      it 'can ride their horse familiars' do
        check_authz gandalf, 'ride', Familiar, [shadowfax]
        check_authz galadriel, 'ride', Familiar, []
        check_authz baba_yaga, 'ride', Familiar, []
      end

      it 'can groom their familiars' do
        check_authz baba_yaga, 'groom', Familiar, [brown_jenkin]
        check_authz galadriel, 'groom', Familiar, [hedwig, gimli]
        check_authz gandalf, 'groom', Familiar, [shadowfax]
      end

      context 'having mastered inscription' do
        it 'can inscribe any spell they can cast' do
          check_authz galadriel, 'inscribe', Spell, galadriel.spells
          check_authz gandalf, 'inscribe', Spell, []
          check_authz baba_yaga, 'inscribe', Spell, []
        end
      end
    end

    context 'rat familiars' do
      it 'can groom other familiars, except owls (predator)' do
        check_authz brown_jenkin, 'groom', Familiar, [gimli, brown_jenkin, shadowfax]
      end
      it 'can groom their wizard' do
        check_authz brown_jenkin, 'groom', Wizard, [baba_yaga]
      end
    end
  end

  context 'when using Oso roles' do # rubocop:disable Metrics/BlockLength
    Org = DFH.record :name
    Repo = DFH.record :name, :org_name
    Issue = DFH.record :name, :repo_name
    User = DFH.record :name
    Role = DFH.record :user_name, :resource_name, :role
    let(:roles_file) { File.join(__dir__, 'data_filtering_roles_policy.polar') }
    let(:osohq) { Org.new('osohq') }
    let(:apple) { Org.new('apple') }
    let(:oso) { Repo.new('oso', 'osohq') }
    let(:demo) { Repo.new('demo', 'osohq') }
    let(:ios) { Repo.new('ios', 'apple') }
    let(:bug) { Issue.new('bug', 'oso') }
    let(:laggy) { Issue.new('laggy', 'ios') }
    let(:leina) { User.new('leina') }
    let(:steve) { User.new('steve') }
    let(:gabe) { User.new('gabe') }
    Role.new('leina', 'osohq', 'owner')
    Role.new('steve', 'osohq', 'member')
    Role.new('gabe', 'oso', 'writer')

    before do # rubocop:disable Metrics/BlockLength
      subject.register_class(
        Org,
        fields: { name: String }
      )
      subject.register_class(
        Repo,
        fields: {
          name: String,
          org_name: String,
          org: Relation.new(
            kind: 'one',
            other_type: 'Org',
            my_field: 'org_name',
            other_field: 'name'
          )
        }
      )
      subject.register_class(
        Issue,
        fields: {
          name: String,
          repo_name: String,
          repo: Relation.new(
            kind: 'one',
            other_type: 'Repo',
            my_field: 'repo_name',
            other_field: 'name'
          )
        }
      )
      subject.register_class(
        User,
        fields: {
          name: String,
          roles: Relation.new(
            kind: 'many',
            other_type: 'Role',
            my_field: 'name',
            other_field: 'user_name'
          )
        }
      )
      subject.register_class(
        Role,
        fields: {
          user_name: String,
          resource_name: String,
          role: String
        }
      )

      subject.load_file(roles_file)
    end

    context 'org owners' do
      it 'can do anything in their org' do
        check_authz leina, 'invite', Org, [osohq]
        check_authz leina, 'pull', Repo, [oso, demo]
        check_authz leina, 'push', Repo, [oso, demo]
        check_authz leina, 'edit', Issue, [bug]
      end
    end

    context 'org members' do
      it "can only pull the org's repos" do
        check_authz steve, 'invite', Org, []
        check_authz steve, 'pull', Repo, [oso, demo]
        check_authz steve, 'push', Repo, []
        check_authz steve, 'edit', Issue, []
      end
    end

    context 'repo writers' do
      it 'can push, pull, and edit issues' do
        check_authz gabe, 'invite', Org, []
        check_authz gabe, 'pull', Repo, [oso]
        check_authz gabe, 'push', Repo, [oso]
        check_authz gabe, 'edit', Issue, [bug]
      end
    end
  end

  context 'using ActiveRecord' do # rubocop:disable Metrics/BlockLength
    require 'sqlite3'
    require 'active_record'

    DB_FILE = 'active_record_test.db'

    before do
      File.delete DB_FILE if File.exist? DB_FILE
    end

    context 'a github clone' do # rubocop:disable Metrics/BlockLength
      module GitClub
        class User < ActiveRecord::Base
          include DFH::ActiveRecordFetcher
          self.primary_key = :name
          belongs_to :org, foreign_key: :org_name
        end
        class Repo < ActiveRecord::Base
          include DFH::ActiveRecordFetcher
          self.primary_key = :name
          belongs_to :org, foreign_key: :org_name
          has_many :issues, foreign_key: :repo_name
        end
        class Org < ActiveRecord::Base
          include DFH::ActiveRecordFetcher
          self.primary_key = :name
          has_many :users, foreign_key: :org_name
          has_many :repos, foreign_key: :org_name
        end
        class Issue < ActiveRecord::Base
          include DFH::ActiveRecordFetcher
          self.primary_key = :name
          belongs_to :repo, foreign_key: :repo_name
        end
      end

      before do # rubocop:disable Metrics/BlockLength
        db = SQLite3::Database.new DB_FILE

        db.execute <<-SQL
          create table orgs (
            name varchar(16) not null primary key
          );
        SQL

        db.execute <<-SQL
          create table users (
            name varchar(16) not null primary key,
            org_name varchar(16) not null
          );
        SQL

        db.execute <<-SQL
          create table repos (
            name varchar(16) not null primary key,
            org_name varchar(16) not null
          );
        SQL

        db.execute <<-SQL
          create table issues (
            name varchar(16) not null primary key,
            repo_name varchar(16) not null
          );
        SQL

        ActiveRecord::Base.establish_connection(
          adapter: 'sqlite3',
          database: DB_FILE
        )

        # create orgs
        %w[apple osohq].each do |name|
          GitClub::Org.create name: name
        end

        # create repos
        [%w[oso osohq],
         %w[demo osohq],
         %w[ios apple]].each do |name, org|
          GitClub::Repo.create name: name, org_name: org
        end

        # create users
        [%w[steve osohq],
         %w[leina osohq],
         %w[gabe osohq],
         %w[graham apple]].each do |name, org|
          GitClub::User.create name: name, org_name: org
        end

        # create issues
        [%w[bug oso],
         %w[laggy ios]].each do |name, repo|
          GitClub::Issue.create name: name, repo_name: repo
        end

        subject.register_class(
          GitClub::User,
          name: 'User',
          fields: {
            name: String,
            org_name: String,
            org: Relation.new(
              kind: 'one',
              other_type: 'Org',
              my_field: 'org_name',
              other_field: 'name'
            )
          }
        )
        subject.register_class(
          GitClub::Org,
          name: 'Org',
          fields: {
            name: String,
            users: Relation.new(
              kind: 'many',
              other_type: 'User',
              my_field: 'name',
              other_field: 'org_name'
            ),
            repos: Relation.new(
              kind: 'many',
              other_type: 'Repo',
              my_field: 'name',
              other_field: 'org_name'
            )
          }
        )
        subject.register_class(
          GitClub::Repo,
          name: 'Repo',
          fields: {
            name: String,
            org_name: String,
            org: Relation.new(
              kind: 'one',
              other_type: 'Org',
              my_field: 'org_name',
              other_field: 'name'
            ),
            roles: Relation.new(
              kind: 'many',
              other_type: 'Role',
              my_field: 'name',
              other_field: 'user_name'
            )
          }
        )
        subject.register_class(
          GitClub::Issue,
          name: 'Issue',
          fields: {
            name: String,
            repo_name: String,
            repo: Relation.new(
              kind: 'one',
              other_type: 'Repo',
              my_field: 'repo_name',
              other_field: 'name'
            )
          }
        )
      end

      it 'works' do
        subject.load_str <<~POL
          allow(user: User, "push", repo: Repo) if
            user.org = repo.org;
          allow(user: User, "edit", issue: Issue) if
            allow(user, "push", issue.repo);
        POL

        steve = GitClub::User.find 'steve'
        bug = GitClub::Issue.find 'bug'
        oso = GitClub::Repo.find 'oso'
        demo = GitClub::Repo.find 'demo'
        check_authz steve, 'edit', GitClub::Issue, [bug]
        check_authz steve, 'push', GitClub::Repo, [oso, demo]
      end
    end

    context 'an astrological matchmaking app' do # rubocop:disable Metrics/BlockLength
      class Sign < ActiveRecord::Base
        include DFH::ActiveRecordFetcher
        self.primary_key = 'name'
        has_many :people, foreign_key: :sign_name
      end

      class Person < ActiveRecord::Base
        include DFH::ActiveRecordFetcher
        self.primary_key = 'name'
        belongs_to :sign, foreign_key: :sign_name
      end

      before do # rubocop:disable Metrics/BlockLength
        db = SQLite3::Database.new DB_FILE
        db.execute <<-SQL
          create table signs (
            name varchar(16) not null primary key,
            element varchar(8) not null,
            ruler varchar(8) not null
          );
        SQL

        db.execute <<-SQL
          create table people (
            name varchar(32) not null primary key,
            sign_name varchar(16) not null
          );
        SQL

        ActiveRecord::Base.establish_connection(
          adapter: 'sqlite3',
          database: DB_FILE
        )

        [%w[aries fire mars],
         %w[taurus earth venus],
         %w[gemini air mercury],
         %w[cancer water moon],
         %w[leo fire sun],
         %w[virgo earth mercury],
         %w[libra air venus],
         %w[scorpio water mars],
         %w[sagittarius fire jupiter],
         %w[capricorn earth saturn],
         %w[aquarius air saturn],
         %w[pisces water jupiter]].each do |name, element, ruler|
          Sign.create(name: name, element: element, ruler: ruler)
        end

        [%w[robin scorpio],
         %w[pat taurus],
         %w[dylan virgo],
         %w[terry libra],
         %w[chris aquarius],
         %w[tyler leo],
         %w[eden cancer],
         %w[dakota capricorn],
         %w[charlie aries],
         %w[alex gemini],
         %w[sam pisces],
         %w[avery sagittarius]].each do |name, sign|
          Person.create(name: name, sign_name: sign)
        end

        subject.register_class(
          Sign,
          fields: {
            name: String,
            element: String,
            ruler: String,
            people: Relation.new(
              kind: 'many',
              other_type: 'Person',
              my_field: 'name',
              other_field: 'sign_name'
            )
          }
        )

        subject.register_class(
          Person,
          fields: {
            name: String,
            sign_name: String,
            sign: Relation.new(
              kind: 'one',
              other_type: 'Sign',
              my_field: 'sign_name',
              other_field: 'name'
            )
          }
        )
      end

      it 'applies sound elemental reasoning' do
        subject.load_str <<~POL
          allow("the water of aquarius", "slake", x: Person) if
            x.sign.element in ["air", "earth", "water"];
          allow("the venom of scorpio", "intoxicate", x: Person) if
            x.sign.element in ["air", "fire"];
          allow("the venom of scorpio", "intoxicate", x: Person) if
            x.sign.ruler in ["saturn", "neptune"];
        POL

        water_winners = Person.joins(:sign).where.not(signs: { element: 'fire' })
        check_authz 'the water of aquarius', 'slake', Person, water_winners

        venom_victims =
          Person.joins(:sign).where(signs: { element: %w[air fire] })
                .or(Person.joins(:sign).where(signs: { ruler: %w[saturn neptune] }))
        check_authz 'the venom of scorpio', 'intoxicate', Person, venom_victims
      end

      it 'assigns auspicious matches' do
        # FIXME(gw) probably not astrologically correct
        subject.load_str <<~POL
          allow(a: Sign, "match", b: Sign) if a.element = b.element;
          allow(a: Sign, "match", b: Sign) if a.ruler = b.ruler;
          allow(a: Person, "match", b: Person) if allow(a.sign, "match", b.sign) and a != b;
        POL

        compatible_signs = lambda do |sign|
          Sign.where(element: sign.element).or Sign.where(ruler: sign.ruler)
        end

        Sign.all.each do |sign|
          check_authz sign, 'match', Sign, compatible_signs[sign]
        end

        compatible_people = lambda do |person|
          Person.where.not(name: person.name).where(sign: compatible_signs[person.sign])
        end

        Person.all.each do |person|
          check_authz person, 'match', Person, compatible_people[person]
        end
      end
    end
  end
end<|MERGE_RESOLUTION|>--- conflicted
+++ resolved
@@ -109,7 +109,6 @@
         )
       end
 
-<<<<<<< HEAD
       it 'can compare a field with a known value' do
         policy = 'allow("gwen", "get", foo: Foo) if foo.is_fooey = true;'
         subject.load_str(policy)
@@ -117,15 +116,6 @@
         expected = Foo.all.select(&:is_fooey)
         expect(expected).not_to be_empty
         expect(results).to contain_exactly(*expected)
-=======
-      it 'handles queries that return known results' do
-        subject.load_str <<~POLAR
-          allow(_, _, i) if i in [1, 2];
-          allow(_, _, i) if i = {};
-        POLAR
-        expect(subject.get_allowed_resources('gwen', 'get', Integer)).to eq([1, 2])
-        expect(subject.get_allowed_resources('gwen', 'get', Hash)).to eq([{}])
->>>>>>> eef01336
       end
 
       it 'can check if a value is in a field' do
@@ -266,7 +256,7 @@
         }
       )
 
-      subject.load_file policy_file
+      subject.load_files [policy_file]
     end
 
     context 'wizards' do
@@ -380,7 +370,7 @@
         }
       )
 
-      subject.load_file(roles_file)
+      subject.load_files [roles_file]
     end
 
     context 'org owners' do
