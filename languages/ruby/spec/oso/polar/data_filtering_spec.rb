--- conflicted
+++ resolved
@@ -12,7 +12,6 @@
 RSpec.describe Oso::Polar::Polar do # rubocop:disable Metrics/BlockLength
   DFH = DataFilteringHelpers
   Relation = ::Oso::Polar::DataFiltering::Relation
-<<<<<<< HEAD
   Bar = DFH.record(:id, :is_cool, :is_still_cool)
   Foo = DFH.record(:id, :bar_id, :is_fooey, :numbers) do
     def bar
@@ -60,13 +59,6 @@
 
       expect(results).to contain_exactly(*Widget.all[0..3])
     end
-=======
-  context 'data filtering' do # rubocop:disable Metrics/BlockLength
-    context '#get_allowed_resources' do # rubocop:disable Metrics/BlockLength
-      it 'handles classes with explicit names' do
-        Widget = DFH.record :id
-        0.upto(9).each { |id| Widget.new id }
->>>>>>> 5e220722
 
     context 'when filtering data' do # rubocop:disable Metrics/BlockLength
       before do # rubocop:disable Metrics/BlockLength
@@ -202,7 +194,6 @@
       end
     end
 
-<<<<<<< HEAD
     Familiar = DFH.record :name, :kind, :wizard_name
     Spell = DFH.record :name, :school, :level
     Spell.new('teleport other',    'thaumaturgy', 7)
@@ -261,45 +252,6 @@
             other_type: 'Wizard',
             my_field: 'wizard_name',
             other_field: 'name'
-=======
-          subject.register_class(
-            FooLog,
-            fetcher: FooLog::FETCHER,
-            fields: {
-              'id' => String,
-              'foo_id' => String,
-              'data' => String,
-              'foo' => Relation.new(
-                kind: 'one',
-                other_type: 'Foo',
-                my_field: 'foo_id',
-                other_field: 'id'
-              )
-            }
-          )
-
-          subject.register_class(
-            Foo,
-            fetcher: Foo::FETCHER,
-            fields: {
-              id: String,
-              bar_id: String,
-              is_fooey: PolarBoolean,
-              numbers: Array,
-              bar: Relation.new(
-                kind: 'one',
-                other_type: 'Bar',
-                my_field: 'bar_id',
-                other_field: 'id'
-              ),
-              logs: Relation.new(
-                kind: 'many',
-                other_type: 'FooLog',
-                my_field: 'id',
-                other_field: 'foo_id'
-              )
-            }
->>>>>>> 5e220722
           )
         }
       )
@@ -449,52 +401,15 @@
     end
   end
 
-<<<<<<< HEAD
   context 'using ActiveRecord' do # rubocop:disable Metrics/BlockLength
     require 'sqlite3'
     require 'active_record'
-=======
-      before do # rubocop:disable Metrics/BlockLength
-        subject.register_class(
-          Wizard,
-          fetcher: Wizard::FETCHER,
-          fields: {
-            name: String,
-            books: Array,
-            spell_levels: Array,
-            familiars: Relation.new(
-              kind: 'many',
-              other_type: 'Familiar',
-              my_field: 'name',
-              other_field: 'wizard_name'
-            )
-          }
-        )
->>>>>>> 5e220722
 
     DB_FILE = 'active_record_test.db'
 
-<<<<<<< HEAD
     before do
       File.delete DB_FILE if File.exist? DB_FILE
     end
-=======
-        subject.register_class(
-          Familiar,
-          fetcher: Familiar::FETCHER,
-          fields: {
-            name: String,
-            kind: String,
-            wizard_name: String,
-            wizard: Relation.new(
-              kind: 'one',
-              other_type: 'Wizard',
-              my_field: 'wizard_name',
-              other_field: 'name'
-            )
-          }
-        )
->>>>>>> 5e220722
 
     context 'a github clone' do # rubocop:disable Metrics/BlockLength
       module GitClub
@@ -602,20 +517,14 @@
           name: 'Org',
           fields: {
             name: String,
-<<<<<<< HEAD
             users: Relation.new(
               kind: 'many',
               other_type: 'User',
               my_field: 'name',
               other_field: 'org_name'
             ),
-            'repos' => Relation.new(
+            repos: Relation.new(
               kind: 'many',
-=======
-            repo_name: String,
-            repo: Relation.new(
-              kind: 'one',
->>>>>>> 5e220722
               other_type: 'Repo',
               my_field: 'name',
               other_field: 'org_name'
@@ -627,20 +536,18 @@
           name: 'Repo',
           fields: {
             name: String,
-<<<<<<< HEAD
             org_name: String,
             org: Relation.new(
               kind: 'one',
               other_type: 'Org',
               my_field: 'org_name',
               other_field: 'name'
-=======
+            ),
             roles: Relation.new(
               kind: 'many',
               other_type: 'Role',
               my_field: 'name',
               other_field: 'user_name'
->>>>>>> 5e220722
             )
           }
         )
@@ -757,7 +664,6 @@
           }
         )
 
-<<<<<<< HEAD
         subject.register_class(
           Person,
           fields: {
@@ -772,100 +678,6 @@
           }
         )
       end
-=======
-          # create orgs
-          %w[apple osohq].each do |name|
-            GitClub::Org.create name: name
-          end
-
-          # create repos
-          [%w[oso osohq],
-           %w[demo osohq],
-           %w[ios apple]].each do |name, org|
-            GitClub::Repo.create name: name, org_name: org
-          end
-
-          # create users
-          [%w[steve osohq],
-           %w[leina osohq],
-           %w[gabe osohq],
-           %w[graham apple]].each do |name, org|
-            GitClub::User.create name: name, org_name: org
-          end
-
-          # create issues
-          [%w[bug oso],
-           %w[laggy ios]].each do |name, repo|
-            GitClub::Issue.create name: name, repo_name: repo
-          end
-
-          subject.register_class(
-            GitClub::User,
-            name: 'User',
-            fetcher: GitClub::User::FETCHER,
-            fields: {
-              name: String,
-              org_name: String,
-              org: Relation.new(
-                kind: 'one',
-                other_type: 'Org',
-                my_field: 'org_name',
-                other_field: 'name'
-              )
-            }
-          )
-          subject.register_class(
-            GitClub::Org,
-            name: 'Org',
-            fetcher: GitClub::Org::FETCHER,
-            fields: {
-              name: String,
-              users: Relation.new(
-                kind: 'many',
-                other_type: 'User',
-                my_field: 'name',
-                other_field: 'org_name'
-              ),
-              'repos' => Relation.new(
-                kind: 'many',
-                other_type: 'Repo',
-                my_field: 'name',
-                other_field: 'org_name'
-              )
-            }
-          )
-          subject.register_class(
-            GitClub::Repo,
-            name: 'Repo',
-            fetcher: GitClub::Repo::FETCHER,
-            fields: {
-              name: String,
-              org_name: String,
-              org: Relation.new(
-                kind: 'one',
-                other_type: 'Org',
-                my_field: 'org_name',
-                other_field: 'name'
-              )
-            }
-          )
-          subject.register_class(
-            GitClub::Issue,
-            name: 'Issue',
-            fetcher: GitClub::Issue::FETCHER,
-            fields: {
-              name: String,
-              repo_name: String,
-              repo: Relation.new(
-                kind: 'one',
-                other_type: 'Repo',
-                my_field: 'repo_name',
-                other_field: 'name'
-              )
-            }
-          )
-        end
->>>>>>> 5e220722
 
       it 'applies sound elemental reasoning' do
         subject.load_str <<~POL
@@ -898,93 +710,8 @@
           Sign.where(element: sign.element).or Sign.where(ruler: sign.ruler)
         end
 
-<<<<<<< HEAD
         Sign.all.each do |sign|
           check_authz sign, 'match', Sign, compatible_signs[sign]
-=======
-        before do # rubocop:disable Metrics/BlockLength
-          db = SQLite3::Database.new DB_FILE
-          db.execute <<-SQL
-            create table signs (
-              name varchar(16) not null primary key,
-              element varchar(8) not null,
-              ruler varchar(8) not null
-            );
-          SQL
-
-          db.execute <<-SQL
-            create table people (
-              name varchar(32) not null primary key,
-              sign_name varchar(16) not null
-            );
-          SQL
-
-          ActiveRecord::Base.establish_connection(
-            adapter: 'sqlite3',
-            database: DB_FILE
-          )
-
-          [%w[aries fire mars],
-           %w[taurus earth venus],
-           %w[gemini air mercury],
-           %w[cancer water moon],
-           %w[leo fire sun],
-           %w[virgo earth mercury],
-           %w[libra air venus],
-           %w[scorpio water mars],
-           %w[sagittarius fire jupiter],
-           %w[capricorn earth saturn],
-           %w[aquarius air saturn],
-           %w[pisces water jupiter]].each do |name, element, ruler|
-            Sign.create(name: name, element: element, ruler: ruler)
-          end
-
-          [%w[robin scorpio],
-           %w[pat taurus],
-           %w[dylan virgo],
-           %w[terry libra],
-           %w[chris aquarius],
-           %w[tyler leo],
-           %w[eden cancer],
-           %w[dakota capricorn],
-           %w[charlie aries],
-           %w[alex gemini],
-           %w[sam pisces],
-           %w[avery sagittarius]].each do |name, sign|
-            Person.create(name: name, sign_name: sign)
-          end
-
-          subject.register_class(
-            Sign,
-            fetcher: Sign::FETCHER,
-            fields: {
-              name: String,
-              element: String,
-              ruler: String,
-              people: Relation.new(
-                kind: 'many',
-                other_type: 'Person',
-                my_field: 'name',
-                other_field: 'sign_name'
-              )
-            }
-          )
-
-          subject.register_class(
-            Person,
-            fetcher: Person::FETCHER,
-            fields: {
-              name: String,
-              sign_name: String,
-              sign: Relation.new(
-                kind: 'one',
-                other_type: 'Sign',
-                my_field: 'sign_name',
-                other_field: 'name'
-              )
-            }
-          )
->>>>>>> 5e220722
         end
 
         compatible_people = lambda do |person|
