# frozen_string_literal: true

module Oso
  module Polar
    # Translate between Polar and the host language (Ruby).
    class Host # rubocop:disable Metrics/ClassLength
      protected

      # @return [FFI::Polar]
      attr_reader :ffi_polar
      # @return [Hash<String, Class>]
      attr_reader :classes
      # @return [Hash<String, Object>]
      attr_reader :constructors
      # @return [Hash<Integer, Object>]
      attr_reader :instances

      public

      def initialize(ffi_polar)
        @ffi_polar = ffi_polar
        @classes = {}
        @constructors = {}
        @instances = {}
      end

      def initialize_copy(other)
        @ffi_polar = other.ffi_polar
        @classes = other.classes.dup
        @constructors = other.constructors.dup
        @instances = other.instances.dup
      end

      # Fetch a Ruby class from the {#classes} cache.
      #
      # @param name [String]
      # @return [Class]
      # @raise [UnregisteredClassError] if the class has not been registered.
      def get_class(name)
        raise UnregisteredClassError, name unless classes.key? name

        classes[name]
      end

      # Store a Ruby class in the {#classes} cache.
      #
      # @param cls [Class] the class to cache
      # @param name [String] the name to cache the class as. Defaults to the name of the class.
      # @param constructor [Proc] optional custom constructor function. Defaults to the :new method.
      # @return [String] the name the class is cached as.
      # @raise [UnregisteredClassError] if the class has not been registered.
      def cache_class(cls, name:, constructor:) # rubocop:disable Metrics/MethodLength
        name = cls.name if name.nil?
        raise DuplicateClassAliasError, name: name, old: get_class(name), new: cls if classes.key? name

        classes[name] = cls
        if constructor.nil?
          constructors[name] = :new
        elsif constructor.respond_to? :call
          constructors[name] = constructor
        else
          raise InvalidConstructorError
        end
        name
      end

      # Fetch a constructor from the {#constructors} cache.
      #
      # @param name [String]
      # @return [Symbol] if constructor is the default of `:new`.
      # @return [Proc] if a custom constructor was registered.
      # @raise [UnregisteredConstructorError] if the constructor has not been registered.
      def get_constructor(name)
        raise MissingConstructorError, name unless constructors.key? name

        constructors[name]
      end

      # Check if an instance exists in the {#instances} cache.
      #
      # @param id [Integer]
      # @return [Boolean]
      def instance?(id)
        case id
        when Integer
          instances.key? id
        else
          instances.value? id
        end
      end

      # Fetch a Ruby instance from the {#instances} cache.
      #
      # @param id [Integer]
      # @return [Object]
      # @raise [UnregisteredInstanceError] if the ID has not been registered.
      def get_instance(id)
        raise UnregisteredInstanceError, id unless instance? id

        instances[id]
      end

      # Cache a Ruby instance in the {#instances} cache, fetching a {#new_id}
      # if one isn't provided.
      #
      # @param instance [Object]
      # @param id [Integer]
      # @return [Integer]
      def cache_instance(instance, id: nil)
        id = ffi_polar.new_id if id.nil?
        instances[id] = instance
        id
      end

      # Construct and cache a Ruby instance.
      #
      # @param cls_name [String]
      # @param args [Array<Object>]
      # @param kwargs [Hash<String, Object>]
      # @param id [Integer]
      # @raise [PolarRuntimeError] if instance construction fails.
      def make_instance(cls_name, args:, kwargs:, id:) # rubocop:disable Metrics/MethodLength
        constructor = get_constructor(cls_name)
        instance = if constructor == :new
                     if kwargs.empty?
                       get_class(cls_name).__send__(:new, *args)
                     else
                       get_class(cls_name).__send__(:new, *args, **kwargs)
                     end
                   elsif kwargs.empty?
                     constructor.call(*args)
                   else
                     constructor.call(*args, **kwargs)
                   end
        cache_instance(instance, id: id)
      rescue StandardError => e
        raise PolarRuntimeError, "Error constructing instance of #{cls_name}: #{e}"
      end

      # Check if the left class is more specific than the right class
      # with respect to the given instance.
      #
      # @param instance_id [Integer]
      # @param left_tag [String]
      # @param right_tag [String]
      # @return [Boolean]
      def subspecializer?(instance_id, left_tag:, right_tag:)
        mro = get_instance(instance_id).class.ancestors
        mro.index(get_class(left_tag)) < mro.index(get_class(right_tag))
      rescue StandardError
        false
      end

      # Check if instance is an instance of class.
      #
      # @param instance [Hash<String, Object>]
      # @param class_tag [String]
      # @return [Boolean]
      def isa?(instance, class_tag:)
        instance = to_ruby(instance)
        cls = get_class(class_tag)
        instance.is_a? cls
      rescue PolarRuntimeError
        false
      end

      # Check if two instances unify
      #
      # @param left_instance_id [Integer]
      # @param right_instance_id [Integer]
      # @return [Boolean]
      def unify?(left_instance_id, right_instance_id)
        left_instance = get_instance(left_instance_id)
        right_instance = get_instance(right_instance_id)
        left_instance == right_instance
      rescue PolarRuntimeError
        false
      end

      # Turn a Ruby value into a Polar term that's ready to be sent across the
      # FFI boundary.
      #
      # @param value [Object]
      # @return [Hash<String, Object>]
<<<<<<< HEAD
      def to_polar(value) # rubocop:disable Metrics/AbcSize, Metrics/CyclomaticComplexity, Metrics/MethodLength
=======
      def to_polar_term(value) # rubocop:disable Metrics/AbcSize, Metrics/CyclomaticComplexity, Metrics/MethodLength, Metrics/PerceivedComplexity
>>>>>>> 93d3bfac
        value = case true # rubocop:disable Lint/LiteralAsCondition
                when value.instance_of?(TrueClass) || value.instance_of?(FalseClass)
                  { 'Boolean' => value }
                when value.instance_of?(Integer)
                  { 'Number' => { 'Integer' => value } }
                when value.instance_of?(Float)
                  if value == Float::INFINITY
                    value = 'Infinity'
                  elsif value == -Float::INFINITY
                    value = '-Infinity'
                  elsif value.nan?
                    value = 'NaN'
                  end
                  { 'Number' => { 'Float' => value } }
                when value.instance_of?(String)
                  { 'String' => value }
                when value.instance_of?(Array)
                  { 'List' => value.map { |el| to_polar(el) } }
                when value.instance_of?(Hash)
                  { 'Dictionary' => { 'fields' => value.transform_values { |v| to_polar(v) } } }
                when value.instance_of?(Predicate)
                  { 'Call' => { 'name' => value.name, 'args' => value.args.map { |el| to_polar(el) } } }
                when value.instance_of?(Variable)
                  # This is supported so that we can query for unbound variables
                  { 'Variable' => value }
                else
                  { 'ExternalInstance' => { 'instance_id' => cache_instance(value), 'repr' => value.to_s } }
                end
        { 'value' => value }
      end

      # Turn a Polar term passed across the FFI boundary into a Ruby value.
      #
      # @param data [Hash<String, Object>]
      # @option data [Integer] :id
      # @option data [Integer] :offset Character offset of the term in its source string.
      # @option data [Hash<String, Object>] :value
      # @return [Object]
      # @raise [UnexpectedPolarTypeError] if type cannot be converted to Ruby.
      def to_ruby(data) # rubocop:disable Metrics/AbcSize, Metrics/CyclomaticComplexity, Metrics/MethodLength, Metrics/PerceivedComplexity
        tag, value = data['value'].first
        case tag
        when 'String', 'Boolean'
          value
        when 'Number'
          num = value.values.first
          if value.key? 'Float'
            case num
            when 'Infinity'
              return Float::INFINITY
            when '-Infinity'
              return -Float::INFINITY
            when 'NaN'
              return Float::NAN
            else
              unless value['Float'].is_a? Float # rubocop:disable Metrics/BlockNesting
                raise PolarRuntimeError, "Expected a floating point number, got \"#{value['Float']}\""
              end
            end
          end
          num
        when 'List'
          value.map { |el| to_ruby(el) }
        when 'Dictionary'
          value['fields'].transform_values { |v| to_ruby(v) }
        when 'ExternalInstance'
          get_instance(value['instance_id'])
        when 'Call'
          Predicate.new(value['name'], args: value['args'].map { |a| to_ruby(a) })
        when 'Variable'
          Variable.new(value['name'])
        else
          raise UnexpectedPolarTypeError, tag
        end
      end
    end
  end
end<|MERGE_RESOLUTION|>--- conflicted
+++ resolved
@@ -182,11 +182,7 @@
       #
       # @param value [Object]
       # @return [Hash<String, Object>]
-<<<<<<< HEAD
       def to_polar(value) # rubocop:disable Metrics/AbcSize, Metrics/CyclomaticComplexity, Metrics/MethodLength
-=======
-      def to_polar_term(value) # rubocop:disable Metrics/AbcSize, Metrics/CyclomaticComplexity, Metrics/MethodLength, Metrics/PerceivedComplexity
->>>>>>> 93d3bfac
         value = case true # rubocop:disable Lint/LiteralAsCondition
                 when value.instance_of?(TrueClass) || value.instance_of?(FalseClass)
                   { 'Boolean' => value }
