--- conflicted
+++ resolved
@@ -206,17 +206,10 @@
       q = authorized_query(actor, action, resource_cls)
 
       if host.use_new_data_filtering?
-<<<<<<< HEAD
-        host.adapter.exec_query q
-      else
-        return [] if q.nil?
-
-=======
         host.adapter.execute_query q
       elsif q.nil?
         []
       else
->>>>>>> e2873e25
         host.types[resource_cls].exec_query[q]
       end
     end
