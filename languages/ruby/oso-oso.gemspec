--- conflicted
+++ resolved
@@ -40,13 +40,8 @@
   spec.add_development_dependency 'pry-byebug', '~> 3.10.1'
   spec.add_development_dependency 'rake', '~> 12.0'
   spec.add_development_dependency 'rspec', '~> 3.0'
-<<<<<<< HEAD
   spec.add_development_dependency 'rubocop', '~> 1.58.0'
   spec.add_development_dependency 'solargraph', '~> 0.49.0'
-=======
-  spec.add_development_dependency 'rubocop', '~> 0.89.1'
-  spec.add_development_dependency 'solargraph', '~> 0.40.0'
->>>>>>> 1aa4b0b7
   spec.add_development_dependency 'sqlite3'
   spec.add_development_dependency 'yard', '~> 0.9.25'
 end