--- conflicted
+++ resolved
@@ -25,13 +25,9 @@
       tzinfo (~> 2.0)
     ast (2.4.2)
     backport (1.2.0)
-<<<<<<< HEAD
     base64 (0.2.0)
     benchmark (0.3.0)
     bigdecimal (3.1.4)
-=======
-    benchmark (0.3.0)
->>>>>>> 1aa4b0b7
     byebug (11.1.3)
     coderay (1.1.3)
     concurrent-ruby (1.2.2)
@@ -44,25 +40,16 @@
     i18n (1.14.1)
       concurrent-ruby (~> 1.0)
     jaro_winkler (1.5.6)
-<<<<<<< HEAD
     json (2.7.1)
-=======
->>>>>>> 1aa4b0b7
     kramdown (2.4.0)
       rexml
     kramdown-parser-gfm (1.1.0)
       kramdown (~> 2.0)
-<<<<<<< HEAD
     language_server-protocol (3.17.0.3)
     method_source (1.0.0)
     mini_portile2 (2.8.5)
     minitest (5.20.0)
     mutex_m (0.2.0)
-=======
-    method_source (1.0.0)
-    mini_portile2 (2.8.5)
-    minitest (5.14.4)
->>>>>>> 1aa4b0b7
     nokogiri (1.15.5)
       mini_portile2 (~> 2.8.2)
       racc (~> 1.4)
@@ -70,13 +57,8 @@
       racc (~> 1.4)
     nokogiri (1.15.5-x86_64-linux)
       racc (~> 1.4)
-<<<<<<< HEAD
     parallel (1.23.0)
     parser (3.2.2.4)
-=======
-    parallel (1.20.1)
-    parser (2.7.2.0)
->>>>>>> 1aa4b0b7
       ast (~> 2.4.1)
       racc
     pry (0.14.2)
@@ -84,15 +66,9 @@
       method_source (~> 1.0)
     pry-byebug (3.10.1)
       byebug (~> 11.0)
-<<<<<<< HEAD
       pry (>= 0.13, < 0.15)
     racc (1.7.3)
     rainbow (3.1.1)
-=======
-      pry (~> 0.13.0)
-    racc (1.7.3)
-    rainbow (3.0.0)
->>>>>>> 1aa4b0b7
     rake (12.3.3)
     rbs (2.8.4)
     regexp_parser (2.8.3)
@@ -122,7 +98,6 @@
       rexml (>= 3.2.5, < 4.0)
       rubocop-ast (>= 1.30.0, < 2.0)
       ruby-progressbar (~> 1.7)
-<<<<<<< HEAD
       unicode-display_width (>= 2.4.0, < 3.0)
     rubocop-ast (1.30.0)
       parser (>= 3.2.1.0)
@@ -130,14 +105,6 @@
     ruby2_keywords (0.0.5)
     solargraph (0.49.0)
       backport (~> 1.2)
-=======
-      unicode-display_width (>= 1.4.0, < 2.0)
-    rubocop-ast (0.8.0)
-      parser (>= 2.7.1.5)
-    ruby-progressbar (1.11.0)
-    solargraph (0.40.1)
-      backport (~> 1.1)
->>>>>>> 1aa4b0b7
       benchmark
       bundler (~> 2.0)
       diff-lcs (~> 1.4)
@@ -145,7 +112,6 @@
       jaro_winkler (~> 1.5)
       kramdown (~> 2.3)
       kramdown-parser-gfm (~> 1.1)
-<<<<<<< HEAD
       parser (~> 3.0)
       rbs (~> 2.0)
       reverse_markdown (~> 2.0)
@@ -163,21 +129,6 @@
     tzinfo (2.0.6)
       concurrent-ruby (~> 1.0)
     unicode-display_width (2.5.0)
-=======
-      parser (~> 2.3)
-      reverse_markdown (>= 1.0.5, < 3)
-      rubocop (>= 0.52)
-      thor (~> 1.0)
-      tilt (~> 2.0)
-      yard (~> 0.9, >= 0.9.24)
-    sqlite3 (1.4.2)
-    thor (1.3.0)
-    thread_safe (0.3.6)
-    tilt (2.3.0)
-    tzinfo (1.2.9)
-      thread_safe (~> 0.1)
-    unicode-display_width (1.8.0)
->>>>>>> 1aa4b0b7
     yard (0.9.34)
 
 PLATFORMS
@@ -191,13 +142,8 @@
   pry-byebug (~> 3.10.1)
   rake (~> 12.0)
   rspec (~> 3.0)
-<<<<<<< HEAD
   rubocop (~> 1.58.0)
   solargraph (~> 0.49.0)
-=======
-  rubocop (~> 0.89.1)
-  solargraph (~> 0.40.0)
->>>>>>> 1aa4b0b7
   sqlite3
   yard (~> 0.9.25)
 
