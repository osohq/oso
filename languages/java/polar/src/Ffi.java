--- conflicted
+++ resolved
@@ -40,33 +40,6 @@
     }
 
     public int polarFree(Pointer polar_ptr) throws PolarRuntimeException {
-<<<<<<< HEAD
-        return check_int_result(polar_lib.polar_free(polar_ptr));
-    }
-
-    public int polarDebugCommand(Pointer query_ptr, String value) throws PolarRuntimeException {
-        return check_int_result(polar_lib.polar_debug_command(query_ptr, value));
-    }
-
-    public long polarGetExternalId(Pointer polar_ptr) throws PolarRuntimeException {
-        return check_long_result(polar_lib.polar_get_external_id(polar_ptr));
-    }
-
-    public int polarLoad(Pointer polar_ptr, String src, String filename) throws PolarRuntimeException {
-        return check_int_result(polar_lib.polar_load(polar_ptr, src, filename));
-    }
-
-    public Pointer polarNew() throws PolarRuntimeException {
-        return check_ptr_result(polar_lib.polar_new());
-    }
-
-    public Pointer polarNewQuery(Pointer polar_ptr, String query_str) throws PolarRuntimeException {
-        return check_ptr_result(polar_lib.polar_new_query(polar_ptr, query_str));
-    }
-
-    public Pointer polarNewQueryFromTerm(Pointer polar_ptr, String query_term) throws PolarRuntimeException {
-        return check_ptr_result(polar_lib.polar_new_query_from_term(polar_ptr, query_term));
-=======
         return checkIntResult(polar_lib.polar_free(polar_ptr));
     }
 
@@ -92,7 +65,6 @@
 
     public Pointer polarNewQueryFromTerm(Pointer polar_ptr, String query_term) throws PolarRuntimeException {
         return checkPtrResult(polar_lib.polar_new_query_from_term(polar_ptr, query_term));
->>>>>>> a53e90e0
     }
 
     public Pointer polarNextInlineQuery(Pointer polar_ptr) throws PolarRuntimeException {
@@ -102,25 +74,6 @@
     }
 
     public String polarNextQueryEvent(Pointer query_ptr) throws PolarRuntimeException {
-<<<<<<< HEAD
-        return check_str_result(polar_lib.polar_next_query_event(query_ptr));
-    }
-
-    public Pointer polarQueryFromRepl(Pointer polar_ptr) throws PolarRuntimeException {
-        return check_ptr_result(polar_lib.polar_query_from_repl(polar_ptr));
-    }
-
-    public int polarQuestionResult(Pointer query_ptr, long call_id, int result) throws PolarRuntimeException {
-        return check_int_result(polar_lib.polar_question_result(query_ptr, call_id, result));
-    }
-
-    public int queryFree(Pointer query) throws PolarRuntimeException {
-        return check_int_result(polar_lib.query_free(query));
-    }
-
-    public int stringFree(Pointer s) throws PolarRuntimeException {
-        return check_int_result(polar_lib.string_free(s));
-=======
         return checkStrResult(polar_lib.polar_next_query_event(query_ptr));
     }
 
@@ -138,7 +91,6 @@
 
     public int stringFree(Pointer s) throws PolarRuntimeException {
         return checkIntResult(polar_lib.string_free(s));
->>>>>>> a53e90e0
     }
 
     // Error handling
