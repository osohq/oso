package oso_test

import (
	"reflect"
	"strings"
	"testing"

	oso "github.com/osohq/go-oso"
	"github.com/osohq/go-oso/internal/ffi"
	"github.com/osohq/go-oso/internal/host"
	. "github.com/osohq/go-oso/types"
)

// TEST oso.go

func TestNewOso(t *testing.T) {
	if o, err := oso.NewOso(); err != nil {
		t.Fatalf("Failed to set up Oso: %v", err)
	} else if reflect.TypeOf(o) != reflect.TypeOf(oso.Oso{}) {
		t.Fatalf("Expected type oso.Oso, got: %v", reflect.TypeOf(o))
	}
}

func TestLoadFile(t *testing.T) {
	var o oso.Oso
	var err error
	if o, err = oso.NewOso(); err != nil {
		t.Fatalf("Failed to set up Oso: %v", err)
	}

	if err = o.LoadFile("test.polar"); err != nil {
		t.Error(err.Error())
	}

	if err = o.LoadFile("test.polar"); err == nil {
		t.Error("Failed to error on loading duplicate file")
	}

	if err = o.LoadFile("test.txt"); err == nil {
		t.Error("Failed to error on loading non-polar file (.txt)")
	}

	if err = o.LoadFile("fake.polar"); err == nil {
		t.Error("Failed to error on loading non-existent file")
	}
}

func TestLoadString(t *testing.T) {
	var o oso.Oso
	var err error
	if o, err = oso.NewOso(); err != nil {
		t.Fatalf("Failed to set up Oso: %v", err)
	}

	if err = o.LoadString("f(1);"); err != nil {
		t.Error(err.Error())
	}

}

func TestClearRules(t *testing.T) {
	var o oso.Oso
	var err error
	if o, err = oso.NewOso(); err != nil {
		t.Fatalf("Failed to set up Oso: %v", err)
	}

	o.LoadString("f(1);")
	o.ClearRules()
	results, errors := o.QueryStr("f(x)")

	if err = <-errors; err != nil {
		t.Error(err.Error())
	} else {
		var got []map[string]interface{}
		for elem := range results {
			got = append(got, elem)
		}
		if len(got) > 0 {
			t.Errorf("Received too many results: %v", got)
		}
	}
}

func TestQueryStr(t *testing.T) {
	var o oso.Oso
	var err error
	if o, err = oso.NewOso(); err != nil {
		t.Fatalf("Failed to set up Oso: %v", err)
	}

	o.LoadString("f(1);")
	results, errors := o.QueryStr("f(x)")

	if err = <-errors; err != nil {
		t.Error(err.Error())
	} else {
		var got []map[string]interface{}
		expected := map[string]interface{}{"x": int64(1)}
		for elem := range results {
			got = append(got, elem)
		}
		if len(got) > 1 {
			t.Errorf("Received too many results: %v", got)
		} else if !reflect.DeepEqual(got[0], expected) {
			t.Errorf("Expected: %v, got: %v", expected, got[0])
		}
	}

	o.ClearRules()

	o.LoadString("g(x) if x.Fake();")
	results, errors = o.QueryStr("g(1)")

	if err = <-errors; err == nil {
		t.Error("Expected Polar runtime error, got none")
	}
}

func TestQueryRule(t *testing.T) {
	var o oso.Oso
	var err error
	if o, err = oso.NewOso(); err != nil {
		t.Fatalf("Failed to set up Oso: %v", err)
	}

	o.LoadString("f(1, 2);")
	results, errors := o.QueryRule("f", ValueVariable("x"), ValueVariable("y"))

	if err = <-errors; err != nil {
		t.Error(err.Error())
	} else {
		var got []map[string]interface{}
		expected := map[string]interface{}{"x": int64(1), "y": int64(2)}
		for elem := range results {
			got = append(got, elem)
		}
		if len(got) != 1 {
			t.Errorf("Received incorrect number of results: %v", got)
		} else if !reflect.DeepEqual(got[0], expected) {
			t.Errorf("Expected: %v, got: %v", expected, got[0])
		}
	}

	o.ClearRules()

	o.LoadString("g(x) if x.Fake();")
	results, errors = o.QueryRule("g", 1)

	if err = <-errors; err == nil {
		t.Error("Expected Polar runtime error, got none")
	}

	o.ClearRules()

	o.LoadString("h(x) if x = 1; h(x) if x.Fake();")
	results, errors = o.QueryRule("h", 1)
	if r := <-results; !reflect.DeepEqual(r, map[string]interface{}{}) {
		t.Error("Expected result, got none")
	}
	if e := <-errors; e == nil {
		t.Error("Expected Polar runtime error, got none")
	}

	results, errors = o.QueryRule("v", 1)
	if r := <-results; r != nil {
		t.Error("Got result; expected none")
	}
	if e := <-errors; e != nil {
		t.Error(e)
	}

}

func TestIsAllowed(t *testing.T) {
	var o oso.Oso
	var err error
	if o, err = oso.NewOso(); err != nil {
		t.Fatalf("Failed to set up Oso: %v", err)
	}

	o.LoadString("allow(\"foo\", \"bar\", \"baz\");")
	if a, e := o.IsAllowed("foo", "bar", "baz"); e != nil {
		t.Error(e.Error())
	} else if !a {
		t.Error("IsAllowed returned false, expected true")
	}

	if a, e := o.IsAllowed("foo", "baz", "bar"); e != nil {
		t.Error(e.Error())
	} else if a {
		t.Error("IsAllowed returned true, expected false")
	}

}

type User struct {
	Name string
}

type Widget struct {
	Id int
}

type Company struct {
	Id int
}

type Foo struct {
	Name string
	Num  int
}

func MakeFoo(name string, num int) Foo {
	return Foo{name, num}
}

func TestConstructors(t *testing.T) {
	var o oso.Oso
	var err error
	if o, err = oso.NewOso(); err != nil {
		t.Fatalf("Failed to set up Oso: %v", err)
	}

	o.RegisterClass(reflect.TypeOf(Foo{}), MakeFoo)

	o.LoadString("f(y) if x = new Foo(\"hello\", 123) and y = x.Name;")
	results, errors := o.QueryRule("f", ValueVariable("y"))

	if err = <-errors; err != nil {
		t.Error(err.Error())
	} else {
		var got []map[string]interface{}
		expected := map[string]interface{}{"y": "hello"}
		for elem := range results {
			got = append(got, elem)
		}
		if len(got) != 1 {
			t.Errorf("Received incorrect number of results: %v", got)
		} else if !reflect.DeepEqual(got[0], expected) {
			t.Errorf("Expected: %v, got: %v", expected, got[0])
		}
	}
	y := reflect.TypeOf(nil)
	_ = y
	//o.RegisterClass(reflect.TypeOf(nil), MakeFoo)
}

func TestExpressionError(t *testing.T) {
	var o oso.Oso
	var err error

	if o, err = oso.NewOso(); err != nil {
		t.Fatalf("Failed to set up Oso: %v", err)
	}

	if o.LoadString("f(x) if x > 2;") != nil {
		t.Fatalf("Load string failed: %v", err)
	}

	_, errors := o.QueryRule("f", ValueVariable("x"))
	err = <-errors

	msg := err.Error()

	if !strings.Contains(msg, "unbound") {
		t.Error("Does not contain unbound in error message.")
	}
}

func TestRuleTypes(t *testing.T) {
	var o oso.Oso
	var err error
	var msg string

	if o, err = oso.NewOso(); err != nil {
		t.Fatalf("Failed to set up Oso: %v", err)
	}

	if err = o.RegisterClass(reflect.TypeOf(User{}), nil); err != nil {
		t.Fatalf("Register class failed: %v", err)
	}
	if err = o.RegisterClass(reflect.TypeOf(Widget{}), nil); err != nil {
		t.Fatalf("Register class failed: %v", err)
	}

	policy := "type is_actor(_actor: Actor); is_actor(_actor: Actor);"

	if err = o.LoadString(policy); err != nil {
		t.Fatalf("Load string failed: %v", err)
	}
	if err = o.ClearRules(); err != nil {
		t.Fatalf("Clear rules failed: %v", err)
	}

	policy = "type is_actor(_actor: Actor); is_actor(_actor: Widget);"

	if err = o.LoadString(policy); err == nil {
		t.Fatalf("Failed to raise validation error.")
	} else if msg = err.Error(); !strings.Contains(msg, "Invalid rule") {
		t.Fatalf("Incorrect error message: %v", msg)
	}
}

<<<<<<< HEAD
func TestZeroValueRepr(t *testing.T) {
	ffiPolar := ffi.NewPolarFfi()
	host := host.NewHost(ffiPolar)
	polarValue, err := host.ToPolar(Foo{})
	if err != nil {
		t.Fatalf("host.ToPolar failed: %v", err)
	}
	switch variant := polarValue.ValueVariant.(type) {
	case ValueExternalInstance:
		expected := "oso_test.Foo{Name: Num:0}"
		if *variant.Repr != expected {
			t.Errorf("Zero-value Foo{} repr didn't match.\n\tExpected: %v\n\tReceived: %#v", expected, *variant.Repr)
		}
	default:
		t.Fatalf("Expected ValueExternalInstance; received: %v", variant)
	}

	polarValue, err = host.ToPolar(Foo{Name: "Zooey", Num: 42})
	if err != nil {
		t.Fatalf("host.ToPolar failed: %v", err)
	}
	switch variant := polarValue.ValueVariant.(type) {
	case ValueExternalInstance:
		expected := "oso_test.Foo{Name:Zooey Num:42}"
		if *variant.Repr != expected {
			t.Errorf("Zero-value Foo{} repr didn't match.\n\tExpected: %v\n\tReceived: %#v", expected, *variant.Repr)
		}
	default:
		t.Fatalf("Expected ValueExternalInstance; received: %v", variant)
	}
=======
type Typ struct {
	x int
}

func (t Typ) Method() int {
	return t.x + 1
}

func (t *Typ) PtrMethod() bool {
	return t.x == 1
}

func TestPointerMethods(t *testing.T) {
	var o oso.Oso
	var err error

	if o, err = oso.NewOso(); err != nil {
		t.Fatalf("Failed to set up Oso: %v", err)
	}

	if err = o.RegisterClass(reflect.TypeOf(Typ{}), nil); err != nil {
		t.Fatalf("Register class failed: %v", err)
	}

	typ := Typ{x: 1}
	if typ.Method() != 2 {
		t.Errorf("Bad Method")
	}
	if !typ.PtrMethod() {
		t.Errorf("Bad Method")
	}

	o.LoadString("rule1(x: Typ, y) if y = x.Method(); rule2(x: Typ, y) if y = x.PtrMethod();")

	test := func(rule string, typ interface{}, y_val interface{}) {
		results, errors := o.QueryRule(rule, typ, ValueVariable("y"))
		if err = <-errors; err != nil {
			t.Error(err.Error())
		} else {
			var got []map[string]interface{}
			expected := map[string]interface{}{"y": y_val}
			for elem := range results {
				got = append(got, elem)
			}
			if len(got) > 1 {
				t.Errorf("Received too many results: %v", got)
			} else if !reflect.DeepEqual(got[0], expected) {
				t.Errorf("Expected: %v, got: %v", expected, got[0])
			}
		}
	}

	test("rule1", typ, int64(2))
	test("rule2", typ, true)
>>>>>>> 0343e2b4
}<|MERGE_RESOLUTION|>--- conflicted
+++ resolved
@@ -302,7 +302,6 @@
 	}
 }
 
-<<<<<<< HEAD
 func TestZeroValueRepr(t *testing.T) {
 	ffiPolar := ffi.NewPolarFfi()
 	host := host.NewHost(ffiPolar)
@@ -333,7 +332,8 @@
 	default:
 		t.Fatalf("Expected ValueExternalInstance; received: %v", variant)
 	}
-=======
+}
+
 type Typ struct {
 	x int
 }
@@ -388,5 +388,4 @@
 
 	test("rule1", typ, int64(2))
 	test("rule2", typ, true)
->>>>>>> 0343e2b4
 }