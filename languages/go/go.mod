module github.com/osohq/go-oso

go 1.14

require (
	github.com/fatih/color v1.13.0 // indirect
	github.com/goccy/go-yaml v1.9.4
	github.com/google/go-cmp v0.5.6
	github.com/mattn/go-colorable v0.1.11 // indirect
	golang.org/x/crypto v0.0.0-20210921155107-089bfa567519 // indirect
	golang.org/x/sys v0.0.0-20211020174200-9d6173849985 // indirect
<<<<<<< HEAD
=======
	golang.org/x/text v0.3.7 // indirect
	golang.org/x/tools v0.1.7 // indirect
	google.golang.org/appengine v1.6.7 // indirect
	gorm.io/driver/sqlite v1.2.6 // indirect
	gorm.io/gorm v1.22.5 // indirect
>>>>>>> e0aa3a68
)<|MERGE_RESOLUTION|>--- conflicted
+++ resolved
@@ -9,12 +9,9 @@
 	github.com/mattn/go-colorable v0.1.11 // indirect
 	golang.org/x/crypto v0.0.0-20210921155107-089bfa567519 // indirect
 	golang.org/x/sys v0.0.0-20211020174200-9d6173849985 // indirect
-<<<<<<< HEAD
-=======
 	golang.org/x/text v0.3.7 // indirect
 	golang.org/x/tools v0.1.7 // indirect
 	google.golang.org/appengine v1.6.7 // indirect
 	gorm.io/driver/sqlite v1.2.6 // indirect
 	gorm.io/gorm v1.22.5 // indirect
->>>>>>> e0aa3a68
 )