--- conflicted
+++ resolved
@@ -1318,21 +1318,6 @@
 
 func (ParseErrorSingletonVariable) isParseError() {}
 
-<<<<<<< HEAD
-// ParseErrorResourceBlock struct
-type ParseErrorResourceBlock struct {
-	// Loc
-	Loc uint64 `json:"loc"`
-	// Msg
-	Msg string `json:"msg"`
-	// Ranges
-	Ranges []Range `json:"ranges"`
-}
-
-func (ParseErrorResourceBlock) isParseError() {}
-
-=======
->>>>>>> f4db6522
 // ParseError enum
 type ParseErrorVariant interface {
 	isParseError()
@@ -1486,20 +1471,6 @@
 		*result = ParseError{variant}
 		return nil
 
-<<<<<<< HEAD
-	case "ResourceBlock":
-		var variant ParseErrorResourceBlock
-		if variantValue != nil {
-			err := json.Unmarshal(*variantValue, &variant)
-			if err != nil {
-				return err
-			}
-		}
-		*result = ParseError{variant}
-		return nil
-
-=======
->>>>>>> f4db6522
 	}
 
 	return fmt.Errorf("Cannot deserialize ParseError: %s", string(b))
@@ -1563,14 +1534,6 @@
 			"SingletonVariable": inner,
 		})
 
-<<<<<<< HEAD
-	case ParseErrorResourceBlock:
-		return json.Marshal(map[string]ParseErrorResourceBlock{
-			"ResourceBlock": inner,
-		})
-
-=======
->>>>>>> f4db6522
 	}
 
 	return nil, fmt.Errorf("unexpected variant of %v", variant)
@@ -2451,11 +2414,6 @@
 type ValidationErrorUndefinedRule struct {
 	// RuleName
 	RuleName string `json:"rule_name"`
-<<<<<<< HEAD
-}
-
-func (ValidationErrorUndefinedRule) isValidationError() {}
-=======
 }
 
 func (ValidationErrorUndefinedRule) isValidationError() {}
@@ -2469,7 +2427,6 @@
 }
 
 func (ValidationErrorResourceBlock) isValidationError() {}
->>>>>>> f4db6522
 
 // ValidationError enum
 type ValidationErrorVariant interface {
@@ -2527,8 +2484,6 @@
 
 	case "UndefinedRule":
 		var variant ValidationErrorUndefinedRule
-<<<<<<< HEAD
-=======
 		if variantValue != nil {
 			err := json.Unmarshal(*variantValue, &variant)
 			if err != nil {
@@ -2540,7 +2495,6 @@
 
 	case "ResourceBlock":
 		var variant ValidationErrorResourceBlock
->>>>>>> f4db6522
 		if variantValue != nil {
 			err := json.Unmarshal(*variantValue, &variant)
 			if err != nil {
@@ -2566,24 +2520,16 @@
 	case ValidationErrorInvalidRuleType:
 		return json.Marshal(map[string]ValidationErrorInvalidRuleType{
 			"InvalidRuleType": inner,
-<<<<<<< HEAD
 		})
 
 	case ValidationErrorUndefinedRule:
 		return json.Marshal(map[string]ValidationErrorUndefinedRule{
 			"UndefinedRule": inner,
-=======
-		})
-
-	case ValidationErrorUndefinedRule:
-		return json.Marshal(map[string]ValidationErrorUndefinedRule{
-			"UndefinedRule": inner,
 		})
 
 	case ValidationErrorResourceBlock:
 		return json.Marshal(map[string]ValidationErrorResourceBlock{
 			"ResourceBlock": inner,
->>>>>>> f4db6522
 		})
 
 	}
