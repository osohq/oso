--- conflicted
+++ resolved
@@ -12,11 +12,7 @@
 
 # Run the parity tests.
 parity: install wasm
-<<<<<<< HEAD
-	@NODE_OPTIONS='--unhandled-rejections=strict' yarn ts-node test/parity.ts
-=======
 	@NODE_OPTIONS='--unhandled-rejections=strict' POLAR_IGNORE_NO_ALLOW_WARNING=1 yarn ts-node test/parity.ts
->>>>>>> f4db6522
 
 # Check formatting and types and run ESLint.
 lint: fmtcheck typecheck
