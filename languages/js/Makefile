.PHONY: build test parity lint fmt fmtcheck typecheck docs repl clean install wasm

# Build the WASM lib; then build the TS lib.
build: install wasm
	yarn build

# Run the TS lib's test suite.
test: install wasm
	yarn test

# Run the parity tests.
parity: install wasm
	yarn ts-node test/parity.ts

# Check formatting and types.
lint: fmtcheck typecheck

# Run the formatter, updating offending files.
fmt: install
	yarn fmt

# Run the formatter without updating offending files.
fmtcheck: install
	yarn fmtcheck

# Run the TS compiler to typecheck the TS lib.
typecheck: install wasm
	yarn tsc

# Build the TS lib documentation.
docs: install wasm
	yarn docs-build

<<<<<<< HEAD
jsbuildtest:
	yarn build
	yarn test

=======
# Start a REPL session.
>>>>>>> 992b7288
repl: build
	./bin/repl.js

# Remove existing build.
clean: install
	yarn clean

install: .make.deps.installed

# Only reinstall deps when package.json changes.
.make.deps.installed: package.json
	yarn install --network-timeout 100000
	@touch $@

wasm: src/polar_wasm_api.js src/polar_wasm_api.d.ts src/polar_wasm_api_bg.wasm src/polar_wasm_api_bg.wasm.d.ts

# Rebuild the WASM core.
src/polar_wasm_api.js src/polar_wasm_api.d.ts src/polar_wasm_api_bg.wasm src/polar_wasm_api_bg.wasm.d.ts:
	$(MAKE) -C ../../polar-wasm-api nodejs
	$(MAKE) -C ../../polar-wasm-api bundler<|MERGE_RESOLUTION|>--- conflicted
+++ resolved
@@ -31,14 +31,7 @@
 docs: install wasm
 	yarn docs-build
 
-<<<<<<< HEAD
-jsbuildtest:
-	yarn build
-	yarn test
-
-=======
 # Start a REPL session.
->>>>>>> 992b7288
 repl: build
 	./bin/repl.js
 
