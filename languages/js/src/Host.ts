--- conflicted
+++ resolved
@@ -156,11 +156,7 @@
     let fields = params.fields || {};
     if (!(fields instanceof Map)) fields = new Map(Object.entries(fields));
 
-<<<<<<< HEAD
-    const { id, name, buildQuery, execQuery, combineQuery } = params;
-=======
     const { name } = params;
->>>>>>> ae6807f1
     if (!isConstructor(cls)) throw new InvalidConstructorError(cls);
     const clsName: string = name ? name : cls.name;
     const existing = this.types.get(clsName);
@@ -180,14 +176,7 @@
       name: clsName,
       cls,
       fields,
-<<<<<<< HEAD
-      buildQuery: buildQuery || this.buildQuery,
-      execQuery: execQuery || this.execQuery,
-      combineQuery: combineQuery || this.combineQuery,
-      id: this.cacheInstance(cls, id),
-=======
       id: this.cacheInstance(cls),
->>>>>>> ae6807f1
       isaCheck: params.isaCheck || defaultCheck,
     });
     this.types.set(cls, userType);
