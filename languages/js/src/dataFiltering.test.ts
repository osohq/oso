import { Oso } from './Oso';
import { Field, Relation } from './dataFiltering';
import type { Filter } from './dataFiltering';
import 'reflect-metadata';
import { obj } from './types';
import {
  OneToMany,
  ManyToOne,
  PrimaryGeneratedColumn,
  Entity,
  PrimaryColumn,
  Column,
  createConnection,
<<<<<<< HEAD
  Repository
=======
  Repository,
  SelectQueryBuilder,
>>>>>>> 8e802e93
} from 'typeorm';
import { Class, obj } from './types';

@Entity()
class Bar {
  @PrimaryColumn()
  id!: string;
  @Column()
  isCool!: boolean;
  @Column()
  isStillCool!: boolean;
  @OneToMany(() => Foo, foo => foo.bar)
  foos!: Foo[];
}

@Entity()
class Foo {
  @PrimaryColumn()
  id!: string;
  @Column()
  barId!: string;
  @Column()
  isFooey!: boolean;
  @ManyToOne(() => Bar, bar => bar.foos)
  bar!: Bar;
  @OneToMany(() => Log, log => log.foo)
  logs!: Log[];
}

@Entity()
class Log {
  @PrimaryColumn()
  id!: string;
  @Column()
  fooId!: string;
  @Column()
  data!: string;
  @ManyToOne(() => Foo, foo => foo.logs)
  foo!: Foo;
}

@Entity()
class Num {
  @PrimaryColumn()
  fooId!: string;
  @PrimaryColumn()
  number!: number;
}

@Entity()
export class Org {
  @PrimaryGeneratedColumn()
  id!: number;
  @Column()
  name!: string;
  @Column()
  base_repo_role!: string;
  @Column()
  billing_address!: string;
  @OneToMany(() => Repo, repo => repo.org)
  repositories!: Repo[];
  @OneToMany(() => OrgRole, org_role => org_role.org)
  roles!: OrgRole[];
}

@Entity()
export class Repo {
  @PrimaryGeneratedColumn()
  id!: number;
  @Column()
  name!: string;
  @Column()
  orgId!: number;
  @ManyToOne(() => Org, org => org.repositories)
  org!: Org;
  @OneToMany(() => Issue, issue => issue.repo)
  issues!: Issue[];
  @OneToMany(() => RepoRole, repo_role => repo_role.repo)
  roles!: RepoRole[];
}

@Entity()
export class Issue {
  @PrimaryGeneratedColumn()
  id!: number;
  @Column()
  title!: string;
  @Column()
  repoId!: number;
  @ManyToOne(() => Repo, repo => repo.issues)
  repo!: Repo;
}

@Entity()
export class User {
  @PrimaryGeneratedColumn()
  id!: number;
  @Column()
  email!: string;
  @OneToMany(() => RepoRole, repo_role => repo_role.user)
  repoRoles!: RepoRole[];
  @OneToMany(() => OrgRole, org_role => org_role.user)
  orgRoles!: OrgRole[];
}

@Entity()
export class RepoRole {
  @PrimaryGeneratedColumn()
  id!: number;
  @Column()
  name!: string;
  @Column()
  repoId!: number;
  @Column()
  userId!: number;
  @ManyToOne(() => User, user => user.repoRoles, { eager: true })
  user!: User;
  @ManyToOne(() => Repo, repo => repo.roles, { eager: true })
  repo!: Repo;
}

@Entity()
export class OrgRole {
  @PrimaryGeneratedColumn()
  id!: number;
  @Column()
  name!: string;
  @Column()
  orgId!: number;
  @Column()
  userId!: number;
  @ManyToOne(() => Org, org => org.roles, { eager: true })
  org!: Org;
  @ManyToOne(() => User, user => user.orgRoles, { eager: true })
  user!: User;
}

let i = 0;
const gensym = (tag?: string) => `_${tag || 'anon'}_${i++}`;

async function fixtures() {
  const connection = await createConnection({
    type: 'sqlite',
<<<<<<< HEAD
    database: `:memory:`,
    entities: [Foo, Bar, Log, Num, Org, Repo, User, OrgRole, RepoRole, Issue],
=======
    database: ':memory:',
    entities: [Foo, Bar, Num, Org, Repo, User, OrgRole, RepoRole, Issue],
>>>>>>> 8e802e93
    synchronize: true,
    logging: false,
    name: gensym(),
  });

  const bars = connection.getRepository(Bar);
  const foos = connection.getRepository(Foo);
  const logs = connection.getRepository(Log);
  const nums = connection.getRepository(Num);

  const users = connection.getRepository(User);
  const repos = connection.getRepository(Repo);
  const orgs = connection.getRepository(Org);
  const issues = connection.getRepository(Issue);
  const repoRoles = connection.getRepository(RepoRole);
  const orgRoles = connection.getRepository(OrgRole);

  async function mkBar(id: string, cool: boolean, stillCool: boolean) {
    const bar = new Bar();
    bar.id = id;
    bar.isCool = cool;
    bar.isStillCool = stillCool;
    await bars.save(bar);
    return bar;
  }

  async function mkFoo(id: string, barId: string, fooey: boolean) {
    const foo = new Foo();
    foo.id = id;
    foo.barId = barId;
    foo.isFooey = fooey;
    await foos.save(foo);
    return foo;
  }

  async function mkNum(number: number, fooId: string) {
    const num = new Num();
    num.fooId = fooId;
    num.number = number;
    await nums.save(num);
    return num;
  }

  const helloBar = await mkBar('hello', true, true);
  const byeBar = await mkBar('goodbye', true, false);

  const aFoo = await mkFoo('one', 'hello', false);
  const anotherFoo = await mkFoo('another', 'hello', true);
  const thirdFoo = await mkFoo('next', 'goodbye', true);

<<<<<<< HEAD
  const aLog = await logs.findOneOrFail(
    await logs.save({ id: 'a', fooId: 'one', data: 'hello' })
  );
  const anotherLog = await logs.findOneOrFail(
    await logs.save({ id: 'b', fooId: 'another', data: 'world' })
  );
  const thirdLog = await logs.findOneOrFail(
    await logs.save({ id: 'c', fooId: 'next', data: 'steve' })
  );

  for (let i of [0, 1, 2]) await mkNum(i, 'one');
  for (let i of [0, 1]) await mkNum(i, 'another');
  for (let i of [0]) await mkNum(i, 'next');
=======
  for (const i of [0, 1, 2]) await mkNum(i, 'one');
  for (const i of [0, 1]) await mkNum(i, 'another');
  for (const i of [0]) await mkNum(i, 'next');
>>>>>>> 8e802e93

  const oso = new Oso();

  const fromRepo = <T>(repo: Repository<T>, name: string) => {
    const constrain = (
      query: SelectQueryBuilder<T>,
      { field, kind, value }: Filter
    ) => {
      const sym = gensym(field);
      const param: obj = {};

      if (field === undefined) {
        field = 'id';
        value =
          kind === 'In' ? (value as any[]).map(x => x.id) : (value as any).id; // eslint-disable-line @typescript-eslint/no-explicit-any
      }

      let rhs: string;
      if (value instanceof Field) {
        rhs = `${name}.${value.field}`;
      } else {
        rhs = kind === 'In' ? `(:...${sym})` : `:${sym}`;
        param[sym] = value;
      }

      let clause: string;
      switch (kind) {
        case 'Eq': {
          clause = `${name}.${field} = ${rhs}`;
          break;
        }
        case 'Neq': {
          clause = `${name}.${field} <> ${rhs}`;
          break;
        }
        case 'In': {
          clause = `${name}.${field} IN ${rhs}`;
          break;
        }
        default:
          throw new Error(`Unknown constraint kind: ${kind}`);
      }

      return query.andWhere(clause, param);
    };

<<<<<<< HEAD
    return (constraints: any) => {
      console.log('constraints on', name, constraints);
      return constraints.reduce(constrain, repo.createQueryBuilder(name));
    }
  };

  const execQuery = (q: any) => {
    console.log(q.getSql());
    return q.getMany();
  }
  const combineQuery = (a: any, b: any) => {
=======
    return (constraints: Filter[]) =>
      constraints.reduce(constrain, repo.createQueryBuilder(name));
  };

  type Resource =
    | User
    | Repo
    | Org
    | Issue
    | RepoRole
    | OrgRole
    | Bar
    | Foo
    | Num;

  const execQuery = (q: SelectQueryBuilder<Resource>) => q.getMany();
  const combineQuery = <T extends SelectQueryBuilder<Resource>>(a: T, b: T) => {
>>>>>>> 8e802e93
    // this is kind of bad but typeorm doesn't give you a lot of tools
    // for working with queries :(
    const whereClause = (sql: string) => /WHERE (.*)$/.exec(sql)![1];
    a = a.orWhere(whereClause(b.getQuery()), b.getParameters());
    return a.where(`(${whereClause(a.getQuery())})`, a.getParameters());
  };

  // set global exec/combine query functions
  oso.setDataFilteringQueryDefaults({ execQuery, combineQuery });

  oso.registerClass(User, {
    buildQuery: fromRepo(users, 'user'),
    fields: {
      id: Number,
      email: String,
      repoRoles: new Relation('many', 'RepoRole', 'id', 'userId'),
      orgRoles: new Relation('many', 'OrgRole', 'id', 'userId'),
    },
  });

  oso.registerClass(Repo, {
    buildQuery: fromRepo(repos, 'repo'),
    fields: {
      id: Number,
      name: String,
      orgId: Number,
      org: new Relation('one', 'Org', 'orgId', 'id'),
      roles: new Relation('many', 'RepoRole', 'id', 'repoId'),
      issues: new Relation('many', 'Issue', 'id', 'repoId'),
    },
  });

  oso.registerClass(Org, {
    buildQuery: fromRepo(orgs, 'org'),
    fields: {
      id: Number,
      name: String,
      billing_address: String,
      base_repo_role: String,
      repos: new Relation('many', 'Repo', 'id', 'orgId'),
      roles: new Relation('many', 'OrgRole', 'id', 'orgId'),
    },
  });

  oso.registerClass(Issue, {
    buildQuery: fromRepo(issues, 'issue'),
    fields: {
      id: Number,
      title: String,
      repoId: Number,
      repo: new Relation('one', 'Repo', 'repoId', 'id'),
    },
  });

  oso.registerClass(RepoRole, {
    buildQuery: fromRepo(repoRoles, 'repo_role'),
    fields: {
      id: Number,
      role: String,
      repoId: Number,
      userId: Number,
      user: new Relation('one', 'User', 'userId', 'id'),
      repo: new Relation('one', 'Repo', 'repoId', 'id'),
    },
  });

  oso.registerClass(OrgRole, {
    buildQuery: fromRepo(orgRoles, 'org_role'),
    fields: {
      id: Number,
      role: String,
      orgId: Number,
      userId: Number,
      user: new Relation('one', 'User', 'userId', 'id'),
      org: new Relation('one', 'Org', 'orgId', 'id'),
    },
  });

  oso.registerClass(Bar, {
    buildQuery: fromRepo(bars, 'bar'),
    fields: {
      id: String,
      isCool: Boolean,
      isStillCool: Boolean,
      foos: new Relation('many', 'Foo', 'id', 'barId'),
    },
  });

  oso.registerClass(Foo, {
    buildQuery: fromRepo(foos, 'foo'),
    fields: {
      id: String,
      barId: String,
      isFooey: Boolean,
      bar: new Relation('one', 'Bar', 'barId', 'id'),
      logs: new Relation('many', 'Log', 'id', 'fooId'),
      numbers: new Relation('many', 'Num', 'id', 'fooId'),
    },
  });

  oso.registerClass(Log, {
    buildQuery: fromRepo(logs, 'log'),
    types: {
      id: String,
      fooId: String,
      data: String,
      foo: new Relation('one', 'Foo', 'fooId', 'id'),
    },
  });

  oso.registerClass(Num, {
    buildQuery: fromRepo(nums, 'num'),
    fields: {
      number: Number,
      fooId: String,
      foo: new Relation('one', 'Foo', 'fooId', 'id'),
    },
  });
  const apple = await orgs.findOneOrFail(
      await orgs.save({
        name: 'apple',
        billing_address: 'cupertino,  CA',
        base_repo_role: 'reader',
      })
    ),
    osohq = await orgs.findOneOrFail(
      await orgs.save({
        name: 'osohq',
        billing_address: 'new york, NY',
        base_repo_role: 'reader',
      })
    ),
    tiktok = await orgs.findOneOrFail(
      await orgs.save({
        name: 'tiktok',
        billing_address: 'beijing, CN',
        base_repo_role: 'reader',
      })
    );

  const make = async <T extends obj>(r: Repository<T>, x: any): Promise<T> =>
    await r.findOneOrFail(await r.save(x)),

    pol = await make(repos, { name: 'pol', org: osohq }),
    ios = await make(repos, { name: 'ios', org: apple }),
    app = await make(repos, { name: 'app', org: tiktok }),

    bug = await make(issues, { title: 'bug', repo: pol }),
    lag = await make(issues, { title: 'lag', repo: ios }),

    steve = await make(users, { email: 'steve@osohq.com' }),
    leina = await make(users, { email: 'leina@osohq.com' }),
    gabe = await make(users, { email: 'gabe@osohq.com' }),
    gwen = await make(users, { email: 'gwen@osohq.com' });

  await orgRoles.save({ name: 'owner', org: osohq, user: leina });
  await orgRoles.save({ name: 'member', org: tiktok, user: gabe });

  await repoRoles.save({ name: 'writer', repo: ios, user: steve });
  await repoRoles.save({ name: 'reader', repo: app, user: gwen });

  const checkAuthz = async (
    actor: unknown,
    action: string,
    resource: Class,
    expected: unknown[]
  ) => {
    for (const x of expected)
      expect(await oso.isAllowed(actor, action, x)).toBe(true);
    const actual = await oso.authorizedResources(actor, action, resource);

    expect(actual).toHaveLength(expected.length);
    expect(actual).toEqual(expect.arrayContaining(expected));
  };

  return {
    oso,
    aFoo,
    anotherFoo,
    thirdFoo,
    aLog,
    anotherLog,
    thirdLog,
    helloBar,
    byeBar,
    checkAuthz,
    lag,
    bug,
    apple,
    pol,
    ios,
    osohq,
    tiktok,
    app,
    steve,
    gwen,
    gabe,
    leina,
  };
}

describe('Data filtering using typeorm/sqlite', () => {
  /*
  test('specializers', async () => {
    const { oso, checkAuthz, aFoo, aLog } = await fixtures();
    oso.loadStr(`
      allow(foo: Foo,             "NoneNone", log) if foo = log.foo;
      allow(foo,                  "NoneCls",  log: Log) if foo = log.foo;
      allow(foo,                  "NoneDict", _: {foo:foo});
      allow(foo,                  "NonePtn",  _: Log{foo: foo});
      allow(foo: Foo,             "ClsNone",  log) if log in foo.logs;
      allow(foo: Foo,             "ClsCls",   log: Log) if foo = log.foo;
      allow(foo: Foo,             "ClsDict",  _: {foo: foo});
      allow(foo: Foo,             "ClsPtn",   _: Log{foo: foo});
      allow(_: {logs: logs},      "DictNone", log) if log in logs;
      allow(_: {logs: logs},      "DictCls",  log: Log) if log in logs;
      allow(foo: {logs: logs},    "DictDict", log: {foo: foo}) if log in logs;
      allow(foo: {logs: logs},    "DictPtn",  log: Log{foo: foo}) if log in logs;
      allow(_: Foo{logs: logs},   "PtnNone",  log) if log in logs;
      allow(_: Foo{logs: logs},   "PtnCls",   log: Log) if log in logs;
      allow(foo: Foo{logs: logs}, "PtnDict",  log: {foo: foo}) if log in logs;
      allow(foo: Foo{logs: logs}, "PtnPtn",   log: Log{foo: foo}) if log in logs;
    `);

    const parts = ['None', 'Cls', 'Dict', 'Ptn'];
    for (const p1 of parts) for (const p2 of parts)
      await checkAuthz(aFoo, p1+p2, Log, [aLog]);
  });
  test('relations and operators', async () => {
    const { oso, checkAuthz, aFoo, anotherFoo, thirdFoo } = await fixtures();

    oso.loadStr(`
      allow("steve", "get", resource: Foo) if
          resource.bar = bar and
          bar.isCool = true and
          resource.isFooey = true;
      allow("steve", "patch", foo: Foo) if
        foo in foo.bar.foos;
      allow(num: Integer, "count", foo: Foo) if
        rec in foo.numbers and
        rec.number = num;`);

    await checkAuthz('steve', 'get', Foo, [anotherFoo, thirdFoo]);
    await checkAuthz('steve', 'patch', Foo, [aFoo, anotherFoo, thirdFoo]);

    await checkAuthz(0, 'count', Foo, [aFoo, anotherFoo, thirdFoo]);
    await checkAuthz(1, 'count', Foo, [aFoo, anotherFoo]);
    await checkAuthz(2, 'count', Foo, [aFoo]);
  });

  test('an empty result', async () => {
    const { oso } = await fixtures();
    oso.loadStr('allow("gwen", "put", _: Foo);');
    expect(await oso.authorizedResources('gwen', 'delete', Foo)).toEqual([]);
  });

  test('not equals', async () => {
    const { oso, checkAuthz, byeBar } = await fixtures();
    oso.loadStr(`
      allow("gwen", "get", bar: Bar) if
        bar.isCool != bar.isStillCool;`);
    await checkAuthz('gwen', 'get', Bar, [byeBar]);
  });

  test('returning, modifying and executing a query', async () => {
    const { oso, aFoo, anotherFoo } = await fixtures();
    oso.loadStr(`
      allow("gwen", "put", foo: Foo) if
        rec in foo.numbers and
        rec.number in [1, 2];`);

    const query = await oso.authorizedQuery('gwen', 'put', Foo);

    if (!(query instanceof SelectQueryBuilder)) throw new Error();

    let result = await query.getMany();
    expect(result).toHaveLength(2);
    expect(result).toEqual(expect.arrayContaining([aFoo, anotherFoo]));

    result = await query.andWhere("id = 'one'").getMany();
    expect(result).toHaveLength(1);
    expect(result).toEqual(expect.arrayContaining([aFoo]));
  });

  test('a roles policy', async () => {
    const { oso, checkAuthz, aFoo, anotherFoo, helloBar } = await fixtures();
    oso.loadStr(`
      allow(actor, action, resource) if
        has_permission(actor, action, resource);

      has_role("steve", "owner", bar: Bar) if
        bar.id = "hello";

      actor String {}

      resource Bar {
        roles = [ "owner" ];
        permissions = [ "get" ];

        "get" if "owner";
      }

      resource Foo {
        roles = [ "reader" ];
        permissions = [ "read" ];
        relations = { parent: Bar };

        "read" if "reader";

        "reader" if "owner" on "parent";
      }

      has_relation(bar: Bar, "parent", foo: Foo) if
        bar = foo.bar;
      `);
    await checkAuthz('steve', 'get', Bar, [helloBar]);
    await checkAuthz('steve', 'read', Foo, [aFoo, anotherFoo]);
  });
  */

  test('a gitclub-like policy', async () => {
    const { oso, checkAuthz, gwen, lag, steve, gabe, leina, pol, app, ios } =
      await fixtures();
    await oso.loadStr(`
allow(actor, action, resource) if
  has_permission(actor, action, resource);

# Users can see each other.
has_permission(_: User, "read", _: User);

# A User can read their own profile.
has_permission(_: User{id: id}, "read_profile", _:User{id: id});

# Any logged-in user can create a new org.
has_permission(_: User, "create", _: Org);

actor User {}

resource Org {
  roles = ["owner", "member"];
  permissions = [
    "read",
    "create_repos",
    "list_repos",
    "create_role_assignments",
    "list_role_assignments",
    "update_role_assignments",
    "delete_role_assignments",
  ];

  "read" if "member";
  "list_repos" if "member";
  "list_role_assignments" if "member";

  "create_repos" if "owner";
  "create_role_assignments" if "owner";
  "update_role_assignments" if "owner";
  "delete_role_assignments" if "owner";

  "member" if "owner";
}

has_role(user: User, name: String, org: Org) if
    role in user.orgRoles and
    role matches { name: name, org: org };

resource Repo {
  roles = ["admin", "writer", "reader"];
  permissions = [
    "read",
    "create_issues",
    "list_issues",
    "create_role_assignments",
    "list_role_assignments",
    "update_role_assignments",
    "delete_role_assignments",
  ];
  relations = { parent: Org };

  "create_role_assignments" if "admin";
  "list_role_assignments" if "admin";
  "update_role_assignments" if "admin";
  "delete_role_assignments" if "admin";

  "create_issues" if "writer";

  "read" if "reader";
  "list_issues" if "reader";

  "admin" if "owner" on "parent";
  "reader" if "member" on "parent";

  "writer" if "admin";
  "reader" if "writer";
}

has_role(user: User, name: String, repo: Repo) if
    role in user.repoRoles and
    role matches { name: name, repo: repo };

has_relation(org: Org, "parent", repo: Repo) if org = repo.org;

resource Issue {
  permissions = ["read"];
  relations = { parent: Repo };

  "read" if "reader" on "parent";
}

#has_relation(repo: Repo, "parent", issue: Issue) if issue.repo = repo;
has_relation(repo: Repo, "parent", _issue: Issue{repo:repo});
    `);

//    await checkAuthz(steve, 'create_issues', Repo, [ios]);
    await checkAuthz(steve, 'read', Issue, [lag]);
 //   await checkAuthz(gwen, 'read', Repo, [app]);
//    await checkAuthz(gwen, 'read', Issue, []);
//    await checkAuthz(gwen, 'create_issues', Repo, []);
//    await checkAuthz(leina, 'create_issues', Repo, [pol]);
 //   await checkAuthz(gabe, 'create_issues', Repo, []);
  });
});<|MERGE_RESOLUTION|>--- conflicted
+++ resolved
@@ -2,7 +2,6 @@
 import { Field, Relation } from './dataFiltering';
 import type { Filter } from './dataFiltering';
 import 'reflect-metadata';
-import { obj } from './types';
 import {
   OneToMany,
   ManyToOne,
@@ -11,12 +10,8 @@
   PrimaryColumn,
   Column,
   createConnection,
-<<<<<<< HEAD
-  Repository
-=======
   Repository,
   SelectQueryBuilder,
->>>>>>> 8e802e93
 } from 'typeorm';
 import { Class, obj } from './types';
 
@@ -160,13 +155,8 @@
 async function fixtures() {
   const connection = await createConnection({
     type: 'sqlite',
-<<<<<<< HEAD
-    database: `:memory:`,
+    database: ':memory:',
     entities: [Foo, Bar, Log, Num, Org, Repo, User, OrgRole, RepoRole, Issue],
-=======
-    database: ':memory:',
-    entities: [Foo, Bar, Num, Org, Repo, User, OrgRole, RepoRole, Issue],
->>>>>>> 8e802e93
     synchronize: true,
     logging: false,
     name: gensym(),
@@ -217,7 +207,6 @@
   const anotherFoo = await mkFoo('another', 'hello', true);
   const thirdFoo = await mkFoo('next', 'goodbye', true);
 
-<<<<<<< HEAD
   const aLog = await logs.findOneOrFail(
     await logs.save({ id: 'a', fooId: 'one', data: 'hello' })
   );
@@ -228,14 +217,9 @@
     await logs.save({ id: 'c', fooId: 'next', data: 'steve' })
   );
 
-  for (let i of [0, 1, 2]) await mkNum(i, 'one');
-  for (let i of [0, 1]) await mkNum(i, 'another');
-  for (let i of [0]) await mkNum(i, 'next');
-=======
   for (const i of [0, 1, 2]) await mkNum(i, 'one');
   for (const i of [0, 1]) await mkNum(i, 'another');
   for (const i of [0]) await mkNum(i, 'next');
->>>>>>> 8e802e93
 
   const oso = new Oso();
 
@@ -282,19 +266,6 @@
       return query.andWhere(clause, param);
     };
 
-<<<<<<< HEAD
-    return (constraints: any) => {
-      console.log('constraints on', name, constraints);
-      return constraints.reduce(constrain, repo.createQueryBuilder(name));
-    }
-  };
-
-  const execQuery = (q: any) => {
-    console.log(q.getSql());
-    return q.getMany();
-  }
-  const combineQuery = (a: any, b: any) => {
-=======
     return (constraints: Filter[]) =>
       constraints.reduce(constrain, repo.createQueryBuilder(name));
   };
@@ -312,7 +283,6 @@
 
   const execQuery = (q: SelectQueryBuilder<Resource>) => q.getMany();
   const combineQuery = <T extends SelectQueryBuilder<Resource>>(a: T, b: T) => {
->>>>>>> 8e802e93
     // this is kind of bad but typeorm doesn't give you a lot of tools
     // for working with queries :(
     const whereClause = (sql: string) => /WHERE (.*)$/.exec(sql)![1];
@@ -415,7 +385,7 @@
 
   oso.registerClass(Log, {
     buildQuery: fromRepo(logs, 'log'),
-    types: {
+    fields: {
       id: String,
       fooId: String,
       data: String,
@@ -453,9 +423,10 @@
       })
     );
 
-  const make = async <T extends obj>(r: Repository<T>, x: any): Promise<T> =>
-    await r.findOneOrFail(await r.save(x)),
-
+  async function make<T>(r: Repository<T>, x: any): Promise<T> {
+    return await r.findOneOrFail(await r.save(x));
+  }
+  const
     pol = await make(repos, { name: 'pol', org: osohq }),
     ios = await make(repos, { name: 'ios', org: apple }),
     app = await make(repos, { name: 'app', org: tiktok }),
@@ -515,7 +486,6 @@
 }
 
 describe('Data filtering using typeorm/sqlite', () => {
-  /*
   test('specializers', async () => {
     const { oso, checkAuthz, aFoo, aLog } = await fixtures();
     oso.loadStr(`
@@ -631,7 +601,6 @@
     await checkAuthz('steve', 'get', Bar, [helloBar]);
     await checkAuthz('steve', 'read', Foo, [aFoo, anotherFoo]);
   });
-  */
 
   test('a gitclub-like policy', async () => {
     const { oso, checkAuthz, gwen, lag, steve, gabe, leina, pol, app, ios } =
@@ -722,16 +691,16 @@
   "read" if "reader" on "parent";
 }
 
-#has_relation(repo: Repo, "parent", issue: Issue) if issue.repo = repo;
-has_relation(repo: Repo, "parent", _issue: Issue{repo:repo});
+has_relation(repo: Repo, "parent", issue: Issue) if issue.repo = repo;
+#has_relation(repo: Repo, "parent", _issue: Issue{repo:repo});
     `);
 
-//    await checkAuthz(steve, 'create_issues', Repo, [ios]);
+    await checkAuthz(steve, 'create_issues', Repo, [ios]);
     await checkAuthz(steve, 'read', Issue, [lag]);
- //   await checkAuthz(gwen, 'read', Repo, [app]);
-//    await checkAuthz(gwen, 'read', Issue, []);
-//    await checkAuthz(gwen, 'create_issues', Repo, []);
-//    await checkAuthz(leina, 'create_issues', Repo, [pol]);
- //   await checkAuthz(gabe, 'create_issues', Repo, []);
+    await checkAuthz(gwen, 'read', Repo, [app]);
+    await checkAuthz(gwen, 'read', Issue, []);
+    await checkAuthz(gwen, 'create_issues', Repo, []);
+    await checkAuthz(leina, 'create_issues', Repo, [pol]);
+    await checkAuthz(gabe, 'create_issues', Repo, []);
   });
 });