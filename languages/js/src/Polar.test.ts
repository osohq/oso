--- conflicted
+++ resolved
@@ -397,17 +397,10 @@
   test('throws if two files with the same contents are loaded', async () => {
     const p = new Polar();
     await expect(
-<<<<<<< HEAD
-      p.loadFile(await tempFile('f(1);', 'a.polar'))
-    ).resolves.not.toThrow();
-    await expect(
-      p.loadFile(await tempFile('f(1);', 'b.polar'))
-=======
       p.loadFiles([
         await tempFile('', 'a.polar'),
         await tempFile('', 'b.polar'),
       ])
->>>>>>> eef01336
     ).rejects.toThrow(
       /Problem loading file: A file with the same contents as .*b.polar named .*a.polar has already been loaded./
     );
@@ -445,7 +438,7 @@
 describe('#clearRules', () => {
   test('clears the KB', async () => {
     const p = new Polar();
-    await p.loadFile(await tempFileFx());
+    await p.loadFiles([await tempFileFx()]);
     expect(await qvar(p, 'f(x)', 'x')).toStrictEqual([1, 2, 3]);
     p.clearRules();
     expect(await query(p, 'f(x)')).toStrictEqual([]);
@@ -488,7 +481,7 @@
 
     test('can handle variables as arguments', async () => {
       const p = new Polar();
-      await p.loadFile(await tempFileFx());
+      await p.loadFiles([await tempFileFx()]);
       expect(await queryRule(p, 'f', new Variable('a'))).toStrictEqual([
         map({ a: 1 }),
         map({ a: 2 }),
