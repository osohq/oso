const extname = require('path')?.extname;
const createInterface = require('readline')?.createInterface;

import {
  InlineQueryFailedError,
  InvalidConstructorError,
  PolarError,
  PolarFileExtensionError,
  PolarFileNotFoundError,
} from './errors';
import { Query } from './Query';
import { Host } from './Host';
import { Polar as FfiPolar } from './polar_wasm_api';
import { Predicate } from './Predicate';
import { processMessage } from './messages';
<<<<<<< HEAD
import type { Class, obj, Options, QueryResult } from './types';
import { isConstructor, printError, PROMPT, readFile, repr } from './helpers';
=======
import { Class, Dict, obj, Options, QueryResult } from './types';
import {
  ancestors,
  isConstructor,
  printError,
  PROMPT,
  readFile,
  repr,
} from './helpers';
>>>>>>> a10e088a
import { Variable } from './Variable';
import { Expression } from './Expression';
import { Pattern } from './Pattern';
import { serializeTypes, filterData } from './dataFiltering';

class Source {
  readonly src: string;
  readonly filename?: string;

  constructor(src: string, filename?: string) {
    this.src = src;
    this.filename = filename;
  }
}

/** Create and manage an instance of the Polar runtime. */
export class Polar {
  /**
   * Internal WebAssembly module.
   *
   * @internal
   */
  #ffiPolar: FfiPolar;
  /**
   * Manages registration and comparison of JavaScript classes and instances
   * as well as translations between Polar and JavaScript values.
   *
   * @internal
   */
  #host: Host;

  constructor(opts: Options = {}) {
    function defaultEqual(a: any, b: any) {
      if (
        a &&
        b && // good grief!!
        typeof a === typeof b &&
        typeof a === 'object' &&
        a.__proto__ === b.__proto__
      ) {
        let check = new Map();

        for (let x in a) {
          if (!defaultEqual(a[x], b[x])) return false;
          check.set(x, true);
        }

        for (let x in b) if (!check.get(x)) return false;

        return true;
      }
      return a == b;
    }

    this.#ffiPolar = new FfiPolar();
    const equalityFn = opts.equalityFn || defaultEqual;
    this.#host = new Host(this.#ffiPolar, equalityFn);

    // Register global constants.
    this.registerConstant(null, 'nil');

    // Register built-in classes.
    this.registerClass(Boolean);
    this.registerClass(Number, 'Integer');
    this.registerClass(Number, 'Float');
    this.registerClass(String);
    this.registerClass(Array, 'List');
    this.registerClass(Object, 'Dictionary');
  }

  /**
   * Free the underlying WASM instance.
   *
   * Invariant: ensure that you do *not* do anything else with an instance
   * after calling `free()` on it.
   *
   * This should *not* be something you need to do during the course of regular
   * usage. It's generally only useful for scenarios where large numbers of
   * instances are spun up and not cleanly reaped by the GC, such as during a
   * long-running test process in 'watch' mode.
   */
  free() {
    this.#ffiPolar.free();
  }

  /**
   * For tests only.
   *
   * @hidden
   */
  __host() {
    return this.#host;
  }

  /**
   * Process messages received from the Polar VM.
   *
   * @internal
   */
  private processMessages() {
    while (true) {
      let msg = this.#ffiPolar.nextMessage();
      if (msg === undefined) break;
      processMessage(msg);
    }
  }

  /**
   * Clear rules from the Polar KB, but
   * retain all registered classes and constants.
   */
  clearRules() {
    this.#ffiPolar.clearRules();
    this.processMessages();
  }

  /**
   * Load Polar policy files.
   */
  async loadFiles(filenames: string[]): Promise<void> {
    if (filenames.length === 0) return;

    if (!extname) {
      throw new PolarError('loadFiles is not supported in the browser');
    }
    const sources = await Promise.all(
      filenames.map(async filename => {
        if (extname(filename) !== '.polar')
          throw new PolarFileExtensionError(filename);

        try {
          const contents = await readFile(filename);
          return new Source(contents, filename);
        } catch (e) {
          if (e.code === 'ENOENT') throw new PolarFileNotFoundError(filename);
          throw e;
        }
      })
    );

    return this.loadSources(sources);
  }

  /**
   * Load a Polar policy file.
   *
   * @deprecated `Oso.loadFile` has been deprecated in favor of `Oso.loadFiles`
   * as of the 0.20.0 release. Please see changelog for migration instructions:
   * https://docs.osohq.com/project/changelogs/2021-09-15.html
   */
  async loadFile(filename: string): Promise<void> {
    console.error(
      '`Oso.loadFile` has been deprecated in favor of `Oso.loadFiles` as of the 0.20.0 release.\n\n' +
        'Please see changelog for migration instructions: https://docs.osohq.com/project/changelogs/2021-09-15.html'
    );
    return this.loadFiles([filename]);
  }

  /**
   * Load a Polar policy string.
   */
<<<<<<< HEAD
  async loadStr(contents: string, filename?: string): Promise<void> {
    return this.loadSources([new Source(contents, filename)]);
  }

  // Register MROs, load Polar code, and check inline queries.
  private async loadSources(sources: Source[]): Promise<void> {
    // TODO(gj): Register MROs.
    this.#ffiPolar.load(sources);
=======
  async loadStr(contents: string, name?: string): Promise<void> {
    this.#host.registerMros();

    this.#ffiPolar.load(contents, name);
>>>>>>> a10e088a
    this.processMessages();
    return this.checkInlineQueries();
  }

  private async checkInlineQueries(): Promise<void> {
    while (true) {
      const query = this.#ffiPolar.nextInlineQuery();
      this.processMessages();
      if (query === undefined) break;
      const source = query.source();
      const { results } = new Query(query, this.#host);
      const { done } = await results.next();
      await results.return();
      if (done) throw new InlineQueryFailedError(source);
    }
  }

  /**
   * Query for a Polar predicate or string.
   */
  query(q: Predicate | string, bindings?: Map<string, any>): QueryResult {
    const host = Host.clone(this.#host);
    let ffiQuery;
    if (typeof q === 'string') {
      ffiQuery = this.#ffiPolar.newQueryFromStr(q);
    } else {
      const term = JSON.stringify(host.toPolar(q));
      ffiQuery = this.#ffiPolar.newQueryFromTerm(term);
    }
    this.processMessages();
    return new Query(ffiQuery, host, bindings).results;
  }

  /**
   * Query for a Polar rule with bindings.
   */
  queryRuleWithBindings(
    name: string,
    bindings: Map<string, any>,
    ...args: unknown[]
  ): QueryResult {
    return this.query(new Predicate(name, args), bindings);
  }

  /**
   * Query for a Polar rule.
   */
  queryRule(name: string, ...args: unknown[]): QueryResult {
    return this.query(new Predicate(name, args));
  }

  /**
   * Query for a Polar rule, returning true if there are any results.
   */
  async queryRuleOnce(name: string, ...args: unknown[]): Promise<boolean> {
    const results = this.query(new Predicate(name, args));
    const { done } = await results.next();
    await results.return();
    return !done;
  }

  /**
   * Register a JavaScript class for use in Polar policies.
   */
  registerClass<T>(
    cls: Class<T>,
    alias?: string,
    types?: Map<string, any>,
    fetcher?: any
  ): void {
    if (!isConstructor(cls)) throw new InvalidConstructorError(cls);
    const clsName = this.#host.cacheClass(cls, alias);
    this.registerConstant(cls, clsName);
    this.#host.clsNames.set(cls, clsName);
    if (types != null) {
      this.#host.types.set(clsName, types);
    }
    if (fetcher != null) {
      this.#host.fetchers.set(clsName, fetcher);
    }
  }

  /**
   * Register a JavaScript value for use in Polar policies.
   */
  registerConstant(value: any, name: string): void {
    const term = this.#host.toPolar(value);
    this.#ffiPolar.registerConstant(name, JSON.stringify(term));
  }

  /**
   * Returns all the resources the actor is allowed to perform some action on.
   */
  async getAllowedResources(actor: any, action: any, cls: any): Promise<any> {
    const resource = new Variable('resource');
    const clsName = this.#host.clsNames.get(cls)!;
    const constraint = new Expression('And', [
      new Expression('Isa', [
        resource,
        new Pattern({ tag: clsName, fields: {} }),
      ]),
    ]);
    let bindings = new Map();
    bindings.set('resource', constraint);
    let results = this.queryRuleWithBindings(
      'allow',
      bindings,
      actor,
      action,
      resource
    );

    const queryResults = [];
    for await (const result of results) {
      queryResults.push(result);
    }

    let jsonResults = queryResults.map(result => ({
      // `Map<string, any> -> {[key: string]: PolarTerm}` b/c Maps aren't
      // trivially `JSON.stringify()`-able.
      bindings: [...result.entries()].reduce((obj: obj, [k, v]) => {
        obj[k] = this.#host.toPolar(v);
        return obj;
      }, {}),
    }));
    let resultsStr = JSON.stringify(jsonResults);
    let typesStr = serializeTypes(this.#host.types, this.#host.clsNames);
    let plan = this.#ffiPolar.buildFilterPlan(
      typesStr,
      resultsStr,
      'resource',
      clsName
    );
    return await filterData(this.#host, plan);
  }

  /** Start a REPL session. */
  async repl(files?: string[]): Promise<void> {
    if (createInterface == null) {
      throw new PolarError('REPL is not supported in the browser');
    }
    try {
      if (files?.length) await this.loadFiles(files);
    } catch (e) {
      printError(e);
    }

    // @ts-ignore
    const repl = global.repl?.repl;

    if (repl) {
      repl.setPrompt(PROMPT);
      const evalQuery = this.evalReplInput.bind(this);
      repl.eval = async (cmd: string, _ctx: any, _file: string, cb: Function) =>
        cb(null, await evalQuery(cmd));
      const listeners: Function[] = repl.listeners('exit');
      repl.removeAllListeners('exit');
      repl.prependOnceListener('exit', () => {
        listeners.forEach(l => repl.addListener('exit', l));
        require('repl').start({ useGlobal: true });
      });
    } else {
      const rl = createInterface({
        input: process.stdin,
        output: process.stdout,
        prompt: PROMPT,
        tabSize: 4,
      });
      rl.prompt();
      rl.on('line', async (line: string) => {
        const result = await this.evalReplInput(line);
        if (result !== undefined) console.log(result);
        rl.prompt();
      });
    }
  }

  /**
   * Evaluate REPL input.
   *
   * @internal
   */
  private async evalReplInput(query: string): Promise<boolean | void> {
    const input = query.trim().replace(/;+$/, '');
    try {
      if (input !== '') {
        const ffiQuery = this.#ffiPolar.newQueryFromStr(input);
        const query = new Query(ffiQuery, this.#host);
        const results = [];
        for await (const result of query.results) {
          results.push(result);
        }
        if (results.length === 0) {
          return false;
        } else {
          for (const result of results) {
            for (const [variable, value] of result) {
              console.log(variable + ' = ' + repr(value));
            }
          }
          return true;
        }
      }
    } catch (e) {
      printError(e);
    }
  }
}<|MERGE_RESOLUTION|>--- conflicted
+++ resolved
@@ -13,20 +13,9 @@
 import { Polar as FfiPolar } from './polar_wasm_api';
 import { Predicate } from './Predicate';
 import { processMessage } from './messages';
-<<<<<<< HEAD
-import type { Class, obj, Options, QueryResult } from './types';
+import { Class, obj, Options, QueryResult } from './types';
 import { isConstructor, printError, PROMPT, readFile, repr } from './helpers';
-=======
-import { Class, Dict, obj, Options, QueryResult } from './types';
-import {
-  ancestors,
-  isConstructor,
-  printError,
-  PROMPT,
-  readFile,
-  repr,
-} from './helpers';
->>>>>>> a10e088a
+
 import { Variable } from './Variable';
 import { Expression } from './Expression';
 import { Pattern } from './Pattern';
@@ -188,21 +177,14 @@
   /**
    * Load a Polar policy string.
    */
-<<<<<<< HEAD
   async loadStr(contents: string, filename?: string): Promise<void> {
     return this.loadSources([new Source(contents, filename)]);
   }
 
   // Register MROs, load Polar code, and check inline queries.
   private async loadSources(sources: Source[]): Promise<void> {
-    // TODO(gj): Register MROs.
+    this.#host.registerMros();
     this.#ffiPolar.load(sources);
-=======
-  async loadStr(contents: string, name?: string): Promise<void> {
-    this.#host.registerMros();
-
-    this.#ffiPolar.load(contents, name);
->>>>>>> a10e088a
     this.processMessages();
     return this.checkInlineQueries();
   }
