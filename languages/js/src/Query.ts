import type { Query as FfiQuery } from './polar_wasm_api';

import { createInterface } from 'readline';

import { parseQueryEvent } from './helpers';
import { DuplicateInstanceRegistrationError, InvalidCallError } from './errors';
import { Host } from './Host';
import type {
  Debug,
  ExternalCall,
  ExternalIsa,
  ExternalIsSubspecializer,
  ExternalUnify,
  MakeExternal,
  PolarTerm,
  QueryEvent,
  QueryResult,
  Result,
} from './types';
<<<<<<< HEAD
import { processMessage } from './Messages';
import { isGenerator, isGeneratorFunction, QueryEventKind } from './types';
=======
import { isIterableIterator, QueryEventKind } from './types';
>>>>>>> 53382058

export class Query {
  #ffiQuery: FfiQuery;
  #calls: Map<number, Generator>;
  #host: Host;
  results: QueryResult;

  constructor(ffiQuery: FfiQuery, host: Host) {
    this.#ffiQuery = ffiQuery;
    this.#calls = new Map();
    this.#host = host;
    this.results = this.start();
  }

  private processMessages() {
    while (true) {
      let msg = this.#ffiQuery.getMessage();
      if (!msg) {
        break;
      }
      processMessage(msg);
    }
  }

  private questionResult(result: boolean, callId: number): void {
    this.#ffiQuery.questionResult(callId, result);
    this.processMessages();
  }

  private registerCall(
    field: string,
    callId: number,
    instance: PolarTerm,
    args?: PolarTerm[]
  ): void {
    if (this.#calls.has(callId)) return;
    const receiver = this.#host.toJs(instance);
    let value = receiver[field];
    if (args !== undefined) {
      if (typeof value === 'function') {
        // If value is a function, call it with the provided args.
        value = receiver[field](...args!.map(a => this.#host.toJs(a)));
      } else {
        // Error on attempt to call non-function.
        throw new InvalidCallError(receiver, field);
      }
    }
    const generator = (function* () {
      if (isIterableIterator(value)) {
        // If the call result is an iterable iterator, yield from it.
        yield* value;
      } else {
        // Otherwise, yield it.
        yield value;
      }
    })();
    this.#calls.set(callId, generator);
  }

  private callResult(callId: number, result?: string): void {
    this.#ffiQuery.callResult(callId, result);
    this.processMessages();
  }

  private nextCallResult(callId: number): string | undefined {
    const { done, value } = this.#calls.get(callId)!.next();
    if (done) return undefined;
    return JSON.stringify(this.#host.toPolar(value));
  }

  private applicationError(message: string): void {
    this.#ffiQuery.appError(message);
    this.processMessages();
  }

  private handleCall(
    attr: string,
    callId: number,
    instance: PolarTerm,
    args?: PolarTerm[]
  ): void {
    let result;
    try {
      this.registerCall(attr, callId, instance, args);
      result = this.nextCallResult(callId);
    } catch (e) {
      if (e instanceof TypeError || e instanceof InvalidCallError) {
        this.applicationError(e.message);
      } else {
        throw e;
      }
    } finally {
      this.callResult(callId, result);
    }
  }

  private *start(): QueryResult {
    try {
      while (true) {
        const nextEvent = this.#ffiQuery.nextEvent();
        this.processMessages();
        const event: QueryEvent = parseQueryEvent(nextEvent);
        switch (event.kind) {
          case QueryEventKind.Done:
            return;
          case QueryEventKind.Result:
            const { bindings } = event.data as Result;
            const transformed: Map<string, any> = new Map();
            for (const [k, v] of bindings.entries()) {
              transformed.set(k, this.#host.toJs(v));
            }
            yield transformed;
            break;
          case QueryEventKind.MakeExternal: {
            const { instanceId, tag, fields } = event.data as MakeExternal;
            if (this.#host.hasInstance(instanceId))
              throw new DuplicateInstanceRegistrationError(instanceId);
            this.#host.makeInstance(tag, fields, instanceId);
            break;
          }
          case QueryEventKind.ExternalCall: {
            const {
              attribute,
              callId,
              instance,
              args,
            } = event.data as ExternalCall;
            this.handleCall(attribute, callId, instance, args);
            break;
          }
          case QueryEventKind.ExternalIsSubspecializer: {
            const {
              instanceId,
              leftTag,
              rightTag,
              callId,
            } = event.data as ExternalIsSubspecializer;
            const answer = this.#host.isSubspecializer(
              instanceId,
              leftTag,
              rightTag
            );
            this.questionResult(answer, callId);
            break;
          }
          case QueryEventKind.ExternalIsa: {
            const { instance, tag, callId } = event.data as ExternalIsa;
            const answer = this.#host.isa(instance, tag);
            this.questionResult(answer, callId);
            break;
          }
          case QueryEventKind.ExternalUnify: {
            const { leftId, rightId, callId } = event.data as ExternalUnify;
            const answer = this.#host.unify(leftId, rightId);
            this.questionResult(answer, callId);
            break;
          }
          case QueryEventKind.Debug:
            const { message } = event.data as Debug;
            if (message) console.log(message);
            createInterface({
              input: process.stdin,
              output: process.stdout,
              prompt: 'debug> ',
              tabSize: 4,
            }).on('line', line => {
              const trimmed = line.trim().replace(/;+$/, '');
              const command = this.#host.toPolar(trimmed);
              this.#ffiQuery.debugCommand(JSON.stringify(command));
              this.processMessages();
            });
            break;
        }
      }
    } finally {
      this.#ffiQuery.free();
    }
  }
}<|MERGE_RESOLUTION|>--- conflicted
+++ resolved
@@ -17,12 +17,8 @@
   QueryResult,
   Result,
 } from './types';
-<<<<<<< HEAD
 import { processMessage } from './Messages';
-import { isGenerator, isGeneratorFunction, QueryEventKind } from './types';
-=======
 import { isIterableIterator, QueryEventKind } from './types';
->>>>>>> 53382058
 
 export class Query {
   #ffiQuery: FfiQuery;
