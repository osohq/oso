import math
import os

from polar.exceptions import PolarRuntimeError, UnrecognizedEOF
from oso import Oso, OsoError, Variable

oso = Oso()

# Application class with default kwargs constructor, registered with the
# decorator.
class A:
    def __init__(self, x):
        self.x = x

    def foo(self):
        return -1


oso.register_class(A)


# Test inheritance; doesn't need to be registered.
class D(A):
    pass


# Namespaced application class (to be aliased) with custom
# constructor.
class B:
    class C:
        def __init__(self, y):
            self.y = y

        def foo(self):
            return -1


oso.register_class(B.C, name="C")


class E:
    @staticmethod
    def sum(*args):
        return sum(*args)


oso.register_class(E)

# Test that a custom error type is thrown.
exception_thrown = False
try:
    oso.load_str("missingSemicolon()")
except UnrecognizedEOF as e:
    exception_thrown = True
    assert str(e).startswith(
        "hit the end of the file unexpectedly. Did you forget a semi-colon at line 1, column 19"
    )
assert exception_thrown

# Test that a built in string method can be called.
oso.load_str("""?= x = "hello world!" and x.endswith("world!");""")

oso.clear_rules()

# Test that a constant can be called.
oso.register_constant(math, "MyMath")
oso.load_str("?= MyMath.factorial(5) == 120;")

oso.clear_rules()

# Test deref works
oso.load_str("?= x = 1 and E.sum([x, 2, x]) = 4 and [3, 2, x].index(1) = 2;")

oso.clear_rules()

polar_file = os.path.dirname(os.path.realpath(__file__)) + "/test.polar"
oso.load_file(polar_file)

assert oso.is_allowed("a", "b", "c")

assert list(oso.query_rule("specializers", D("hello"), B.C("hello")))
assert list(oso.query_rule("floatLists"))
assert list(oso.query_rule("intDicts"))
assert list(oso.query_rule("comparisons"))
assert list(oso.query_rule("testForall"))
assert list(oso.query_rule("testRest"))
assert list(oso.query_rule("testMatches", A("hello")))
assert list(oso.query_rule("testMethodCalls", A("hello"), B.C("hello")))
assert list(oso.query_rule("testOr"))
assert list(oso.query_rule("testUnifyClass", A))

# Test that cut doesn't return anything.
assert not list(oso.query_rule("testCut"))

# Test built-in type specializers.
assert list(oso.query('builtinSpecializers(true, "Boolean")'))
assert not list(oso.query('builtinSpecializers(false, "Boolean")'))
assert list(oso.query('builtinSpecializers(2, "Integer")'))
assert list(oso.query('builtinSpecializers(1, "Integer")'))
assert not list(oso.query('builtinSpecializers(0, "Integer")'))
assert not list(oso.query('builtinSpecializers(-1, "Integer")'))
assert list(oso.query('builtinSpecializers(1.0, "Float")'))
assert not list(oso.query('builtinSpecializers(0.0, "Float")'))
assert not list(oso.query('builtinSpecializers(-1.0, "Float")'))
assert list(oso.query('builtinSpecializers(["foo", "bar", "baz"], "List")'))
assert not list(oso.query('builtinSpecializers(["bar", "foo", "baz"], "List")'))
assert list(oso.query('builtinSpecializers({foo: "foo"}, "Dictionary")'))
assert not list(oso.query('builtinSpecializers({foo: "bar"}, "Dictionary")'))
assert list(oso.query('builtinSpecializers("foo", "String")'))
assert not list(oso.query('builtinSpecializers("bar", "String")'))
assert list(oso.query('builtinSpecializers(1, "IntegerWithFields")'))
assert not list(oso.query('builtinSpecializers(2, "IntegerWithGarbageFields")'))
assert not list(oso.query_rule("builtinSpecializers", {}, "DictionaryWithFields"))
assert not list(oso.query_rule("builtinSpecializers", {"z": 1}, "DictionaryWithFields"))
assert list(oso.query_rule("builtinSpecializers", {"y": 1}, "DictionaryWithFields"))

# test iterables work
assert list(oso.query_rule("testIterables"))

# Test unspecialized rule ordering
result = oso.query_rule("testUnspecializedRuleOrder", "foo", "bar", Variable("z"))
assert next(result)["bindings"]["z"] == 1
assert next(result)["bindings"]["z"] == 2
assert next(result)["bindings"]["z"] == 3

<<<<<<< HEAD
# Why doesn't this work anymore?
# exception_thrown = False
# try:
#     next(oso.query("testUnhandledPartial()"))
# except PolarRuntimeError as e:
#     assert e.message.startswith("Found an unhandled partial")
#     exception_thrown = True

# assert exception_thrown
=======
exception_thrown = False
try:
    next(oso.query("testUnhandledPartial()"))
except PolarRuntimeError as e:
    assert e.message.startswith("Found an unhandled partial")
    exception_thrown = True

assert exception_thrown
>>>>>>> f4db6522
<|MERGE_RESOLUTION|>--- conflicted
+++ resolved
@@ -123,7 +123,6 @@
 assert next(result)["bindings"]["z"] == 2
 assert next(result)["bindings"]["z"] == 3
 
-<<<<<<< HEAD
 # Why doesn't this work anymore?
 # exception_thrown = False
 # try:
@@ -132,14 +131,4 @@
 #     assert e.message.startswith("Found an unhandled partial")
 #     exception_thrown = True
 
-# assert exception_thrown
-=======
-exception_thrown = False
-try:
-    next(oso.query("testUnhandledPartial()"))
-except PolarRuntimeError as e:
-    assert e.message.startswith("Found an unhandled partial")
-    exception_thrown = True
-
-assert exception_thrown
->>>>>>> f4db6522
+# assert exception_thrown