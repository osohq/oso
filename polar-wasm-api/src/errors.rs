--- conflicted
+++ resolved
@@ -41,11 +41,8 @@
         Runtime(UnhandledPartial { .. }) => "RuntimeError::UnhandledPartial",
         Runtime(Unsupported { .. }) => "RuntimeError::Unsupported",
         Runtime(DataFilteringFieldMissing { .. }) => "RuntimeError::DataFilteringFieldMissing",
-<<<<<<< HEAD
         Runtime(DataFilteringUnsupportedOp { .. }) => "RuntimeError::DataFilteringUnsupportedOp",
-=======
         Runtime(InvalidRegistration { .. }) => "RuntimeError::InvalidRegistration",
->>>>>>> fb6742db
         Operational(Serialization { .. }) => "OperationalError::Serialization",
         Operational(Unimplemented { .. }) => "OperationalError::Unimplemented",
         Operational(Unknown) => "OperationalError::Unknown",
