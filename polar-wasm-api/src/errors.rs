--- conflicted
+++ resolved
@@ -36,11 +36,8 @@
         Parse(WrongValueType { .. }) => "ParseError::WrongValueType",
         Parse(DuplicateKey { .. }) => "ParseError::DuplicateKey",
         Parse(SingletonVariable { .. }) => "ParseError::SingletonVariable",
-<<<<<<< HEAD
+        Parse(AmbiguousAndOr { .. }) => "ParseError::AmbiguousAndOr",
         Parse(ParseSugar { .. }) => "ParseError::Sugar",
-=======
-        Parse(AmbiguousAndOr { .. }) => "ParseError::AmbiguousAndOr",
->>>>>>> e3663154
         Runtime(Application { .. }) => "RuntimeError::Application",
         Runtime(ArithmeticError { .. }) => "RuntimeError::ArithmeticError",
         Runtime(FileLoading { .. }) => "RuntimeError::FileLoading",
