--- conflicted
+++ resolved
@@ -1211,16 +1211,9 @@
 }
 
 #[test]
-<<<<<<< HEAD
 fn test_debug_break_on_error() -> TestResult {
     let p = Polar::new();
     p.load_str("foo() if debug() and 1 < \"2\" and 1 < 2;")?;
-
-=======
-fn test_debug_temp_var() -> TestResult {
-    let p = Polar::new();
-    p.load_str("foo(a, aa) if a < 10 and debug() and aa < a;")?;
->>>>>>> da08e2ad
     let mut call_num = 0;
     let debug_handler = |s: &str| {
         let rt = match call_num {
@@ -1229,7 +1222,6 @@
                     r#"
                     QUERY: debug(), BINDINGS: {}
 
-<<<<<<< HEAD
                     001: foo() if debug() and 1 < "2" and 1 < 2;
                                   ^
                     "#
@@ -1252,7 +1244,37 @@
                 "c"
             }
             _ => panic!("Too many calls!"),
-=======
+        };
+        call_num += 1;
+        rt.to_string()
+    };
+    let results = query_results(
+        p.new_query("not foo()", false)?,
+        no_results,
+        no_externals,
+        no_isa,
+        no_is_subspecializer,
+        debug_handler,
+        print_messages,
+        |_| Vec::new(),
+    );
+    assert!(results.is_empty());
+    Ok(())
+}
+
+
+#[test]
+fn test_debug_temp_var() -> TestResult {
+    let p = Polar::new();
+    p.load_str("foo(a, aa) if a < 10 and debug() and aa < a;")?;
+    let mut call_num = 0;
+    let debug_handler = |s: &str| {
+        let rt = match call_num {
+            0 => {
+                let expected = indoc!(
+                    r#"
+                    QUERY: debug(), BINDINGS: {}
+
                     001: foo(a, aa) if a < 10 and debug() and aa < a;
                                                   ^
                     "#
@@ -1269,33 +1291,16 @@
                 "q"
             }
             _ => panic!("Too many calls: {}", s),
->>>>>>> da08e2ad
         };
         call_num += 1;
         rt.to_string()
     };
 
-<<<<<<< HEAD
-    let results = query_results(
-        p.new_query("not foo()", false)?,
-        no_results,
-        no_externals,
-        no_isa,
-        no_is_subspecializer,
-        debug_handler,
-        print_messages,
-        |_| Vec::new(),
-    );
-    assert!(results.is_empty());
-    Ok(())
-}
-=======
     let q = p.new_query("foo(5, 3)", false)?;
     let _results = query_results!(q, no_results, no_externals, debug_handler);
     Ok(())
 }
 
->>>>>>> da08e2ad
 #[test]
 fn test_debug() -> TestResult {
     let p = Polar::new();
