mod mock_externals;

use indoc::indoc;
use maplit::btreemap;
use permute::permute;

use std::cell::RefCell;
use std::collections::{BTreeMap, HashMap};

use mock_externals::MockExternal;
use polar_core::{
    error::*,
    events::*,
    messages::*,
    polar::{Polar, Query},
    sym, term,
    terms::*,
    traces::*,
    value, values,
};

fn polar() -> Polar {
    let mut p = Polar::new();
    p.set_ignore_no_allow_warning(true);
    p
}

fn no_results(
    _: u64,
    _: Term,
    _: Symbol,
    _: Option<Vec<Term>>,
    _: Option<BTreeMap<Symbol, Term>>,
) -> Option<Term> {
    None
}

fn print_messages(msg: &Message) {
    eprintln!("[{:?}] {}", msg.kind, msg.msg);
}

fn no_externals(_: u64, _: Term) {}

fn no_debug(_: &str) -> String {
    "".to_string()
}

type QueryResults = Vec<(HashMap<Symbol, Value>, Option<TraceResult>)>;

fn no_error_handler(e: PolarError) -> QueryResults {
    panic!("Query returned error: {}", e.to_string())
}

fn no_isa(_: Term, _: Symbol) -> bool {
    true
}

fn no_is_subspecializer(_: u64, _: Symbol, _: Symbol) -> bool {
    false
}

#[allow(clippy::too_many_arguments)]
fn query_results<F, G, H, I, J, K, L>(
    mut query: Query,
    mut external_call_handler: F,
    mut make_external_handler: H,
    mut external_isa_handler: I,
    mut external_is_subspecializer_handler: J,
    mut debug_handler: G,
    mut message_handler: K,
    mut error_handler: L,
) -> QueryResults
where
    F: FnMut(u64, Term, Symbol, Option<Vec<Term>>, Option<BTreeMap<Symbol, Term>>) -> Option<Term>,
    G: FnMut(&str) -> String,
    H: FnMut(u64, Term),
    I: FnMut(Term, Symbol) -> bool,
    J: FnMut(u64, Symbol, Symbol) -> bool,
    K: FnMut(&Message),
    L: FnMut(PolarError) -> QueryResults,
{
    let mut results = vec![];
    loop {
        let event = match query.next_event() {
            Err(e) => return error_handler(e),
            Ok(e) => e,
        };

        while let Some(msg) = query.next_message() {
            message_handler(&msg)
        }
        match event {
            QueryEvent::Done { .. } => break,
            QueryEvent::Result { bindings, trace } => {
                results.push((
                    bindings
                        .into_iter()
                        .map(|(k, v)| (k, v.value().clone()))
                        .collect(),
                    trace,
                ));
            }
            QueryEvent::ExternalCall {
                call_id,
                instance,
                attribute,
                args,
                kwargs,
            } => {
                query
                    .call_result(
                        call_id,
                        external_call_handler(call_id, instance, attribute, args, kwargs),
                    )
                    .unwrap();
            }
            QueryEvent::MakeExternal {
                instance_id,
                constructor,
            } => make_external_handler(instance_id, constructor),
            QueryEvent::ExternalIsa {
                call_id,
                instance,
                class_tag,
            } => query
                .question_result(call_id, external_isa_handler(instance, class_tag))
                .unwrap(),
            QueryEvent::ExternalIsSubSpecializer {
                call_id,
                instance_id,
                left_class_tag,
                right_class_tag,
            } => query
                .question_result(
                    call_id,
                    external_is_subspecializer_handler(
                        instance_id,
                        left_class_tag,
                        right_class_tag,
                    ),
                )
                .unwrap(),
            QueryEvent::Debug { ref message } => {
                query.debug_command(&debug_handler(message)).unwrap();
            }
            QueryEvent::ExternalOp {
                operator: Operator::Eq,
                call_id,
                args,
                ..
            } => query.question_result(call_id, args[0] == args[1]).unwrap(),
            _ => {}
        }
    }
    results
}

macro_rules! query_results {
    ($query:expr) => {
        query_results(
            $query,
            no_results,
            no_externals,
            no_isa,
            no_is_subspecializer,
            no_debug,
            print_messages,
            no_error_handler,
        )
    };
    ($query:expr, $external_call_handler:expr, $make_external_handler:expr, $debug_handler:expr) => {
        query_results(
            $query,
            $external_call_handler,
            $make_external_handler,
            no_isa,
            no_is_subspecializer,
            $debug_handler,
            print_messages,
            no_error_handler,
        )
    };
    ($query:expr, $external_call_handler:expr) => {
        query_results(
            $query,
            $external_call_handler,
            no_externals,
            no_isa,
            no_is_subspecializer,
            no_debug,
            print_messages,
            no_error_handler,
        )
    };
    ($query:expr, @msgs $message_handler:expr) => {
        query_results(
            $query,
            no_results,
            no_externals,
            no_isa,
            no_is_subspecializer,
            no_debug,
            $message_handler,
            no_error_handler,
        )
    };
    ($query:expr, @errs $error_handler:expr) => {
        query_results(
            $query,
            no_results,
            no_externals,
            no_isa,
            no_is_subspecializer,
            no_debug,
            print_messages,
            $error_handler,
        )
    };
}

fn query_results_with_externals(query: Query) -> (QueryResults, MockExternal) {
    let mock = RefCell::new(MockExternal::new());
    (
        query_results(
            query,
            |a, b, c, d, e| mock.borrow_mut().external_call(a, b, c, d, e),
            |a, b| mock.borrow_mut().make_external(a, b),
            |a, b| mock.borrow_mut().external_isa(a, b),
            |a, b, c| mock.borrow_mut().external_is_subspecializer(a, b, c),
            no_debug,
            print_messages,
            no_error_handler,
        ),
        mock.into_inner(),
    )
}

/// equality test for polar expressions that takes symmetric operators
/// into account, eg. a = b == b = a
fn commute_ops(u: &Value, v: &Value) -> bool {
    fn a2p(a: &[Term]) -> (&Value, &Value) {
        (a[0].value(), a[1].value())
    }
    match (u.as_expression(), v.as_expression()) {
        (
            Ok(Operation {
                operator: op_a,
                args: arg_a,
            }),
            Ok(Operation {
                operator: op_b,
                args: arg_b,
            }),
        ) if op_a == op_b && arg_a.len() == arg_b.len() => {
            let op = *op_a;
            if arg_a.len() == 2
                && (op == Operator::Unify
                    || op == Operator::Eq
                    || op == Operator::Neq
                    || op == Operator::And
                    || op == Operator::Or)
            {
                let (a, b) = (a2p(arg_a), a2p(arg_b));
                commute_ops(a.0, b.0) && commute_ops(a.1, b.1)
                    || commute_ops(a.0, b.1) && commute_ops(a.1, b.0)
            } else {
                arg_a
                    .iter()
                    .enumerate()
                    .all(|(i, x)| commute_ops(arg_b[i].value(), x.value()))
            }
        }
        _ => u == v,
    }
}

#[track_caller]
#[must_use = "test results need to be asserted"]
fn eval(p: &mut Polar, query_str: &str) -> bool {
    let q = p.new_query(query_str, false).unwrap();
    !query_results!(q).is_empty()
}

#[track_caller]
fn qeval(p: &mut Polar, query_str: &str) {
    assert!(eval(p, query_str));
}

#[track_caller]
#[must_use = "test results need to be asserted"]
fn null(p: &mut Polar, query_str: &str) -> bool {
    let q = p.new_query(query_str, false).unwrap();
    query_results!(q).is_empty()
}

#[track_caller]
fn qnull(p: &mut Polar, query_str: &str) {
    assert!(null(p, query_str));
}

#[track_caller]
fn qext(p: &mut Polar, query_str: &str, external_results: Vec<Value>, expected_len: usize) {
    let mut external_results = external_results.into_iter().map(Term::new_from_test);
    let q = p.new_query(query_str, false).unwrap();
    assert_eq!(
        query_results!(q, |_, _, _, _, _| external_results.next()).len(),
        expected_len
    );
}

#[track_caller]
#[must_use = "test results need to be asserted"]
fn var(p: &mut Polar, query_str: &str, var: &str) -> Vec<Value> {
    let q = p.new_query(query_str, false).unwrap();
    query_results!(q)
        .iter()
        .map(|(r, _)| &r[&sym!(var)])
        .cloned()
        .collect()
}

#[track_caller]
fn qvar(p: &mut Polar, query_str: &str, variable: &str, expected: Vec<Value>) {
    assert_eq!(var(p, query_str, variable), expected);
}

#[track_caller]
#[must_use = "test results need to be asserted"]
fn vars(p: &mut Polar, query_str: &str, vars: &[&str]) -> Vec<Vec<Value>> {
    let q = p.new_query(query_str, false).unwrap();
    query_results!(q)
        .iter()
        .map(|bindings| {
            vars.iter()
                .map(|&var| bindings.0.get(&Symbol(var.to_string())).unwrap().clone())
                .collect()
        })
        .collect()
}

#[track_caller]
fn qvars(p: &mut Polar, query_str: &str, variables: &[&str], expected: Vec<Vec<Value>>) {
    assert_eq!(vars(p, query_str, variables), expected);
}

#[track_caller]
fn _qruntime(p: &mut Polar, query_str: &str) -> ErrorKind {
    p.new_query(query_str, false)
        .unwrap()
        .next_event()
        .unwrap_err()
        .kind
}

macro_rules! qruntime {
    ($query:tt, $err:pat $(, $cond:expr)?) => {
        assert!(matches!(_qruntime(&mut polar(), $query), ErrorKind::Runtime($err) $(if $cond)?));
    };

    ($polar:expr, $query:tt, $err:pat $(, $cond:expr)?) => {
        assert!(matches!(_qruntime($polar, $query), ErrorKind::Runtime($err) $(if $cond)?));
    };
}

macro_rules! qparse {
    ($query:expr, $err:pat) => {
        assert!(matches!(
            polar().load_str($query).unwrap_err().kind,
            ErrorKind::Parse($err)
        ));
    };
}

type TestResult = Result<(), PolarError>;

/// Adapted from <http://web.cse.ohio-state.edu/~stiff.4/cse3521/prolog-resolution.html>
#[test]
fn test_functions() -> TestResult {
    let mut p = polar();
    p.load_str(
        r#"f(1);
           f(2);
           g(1);
           g(2);
           h(2);
           k(x) if f(x) and h(x) and g(x);"#,
    )?;
    qnull(&mut p, "k(1)");
    qeval(&mut p, "k(2)");
    qnull(&mut p, "k(3)");
    qvar(&mut p, "k(a)", "a", values![2]);
    Ok(())
}

/// Adapted from <http://web.cse.ohio-state.edu/~stiff.4/cse3521/prolog-resolution.html>
#[test]
fn test_jealous() -> TestResult {
    let p = polar();
    p.load_str(
        r#"loves("vincent", "mia");
           loves("marcellus", "mia");
           jealous(a, b) if loves(a, c) and loves(b, c);"#,
    )?;
    let q = p.new_query("jealous(who, of)", false)?;
    let results = query_results!(q);
    let jealous = |who: &str, of: &str| {
        assert!(
            &results.iter().any(|(r, _)| r
                == &HashMap::from_iter(vec![(sym!("who"), value!(who)), (sym!("of"), value!(of))])),
            "{} is not jealous of {} (but should be)",
            who,
            of
        );
    };
    assert_eq!(results.len(), 4);
    jealous("vincent", "vincent");
    jealous("vincent", "marcellus");
    jealous("marcellus", "vincent");
    jealous("marcellus", "marcellus");
    Ok(())
}

#[test]
fn test_trace() -> TestResult {
    let p = polar();
    p.load_str(
        r#"f(x) if x = 1 and x = 1;
           f(y) if y = 1;"#,
    )?;
    let q = p.new_query("f(1)", true)?;
    let results = query_results!(q);
    let trace = results[0].1.as_ref().unwrap();
    let expected = indoc!(
        r#"
        f(1) [
          f(x) if x = 1 and x = 1; [
              x = 1 []
              x = 1 []
          ]
        ]
        "#
    );
    assert_eq!(trace.formatted, expected);
    let trace = results[1].1.as_ref().unwrap();
    let expected = indoc!(
        r#"
        f(1) [
          f(y) if y = 1; [
              y = 1 []
          ]
        ]
        "#
    );
    assert_eq!(trace.formatted, expected);
    Ok(())
}

#[test]
fn test_nested_rule() -> TestResult {
    let mut p = polar();
    p.load_str(
        r#"f(x) if g(x);
           g(x) if h(x);
           h(2);
           g(x) if j(x);
           j(4);"#,
    )?;
    qeval(&mut p, "f(2)");
    qnull(&mut p, "f(3)");
    qeval(&mut p, "f(4)");
    qeval(&mut p, "j(4)");
    Ok(())
}

/// A functions permutation that is known to fail.
#[test]
fn test_bad_functions() -> TestResult {
    let mut p = polar();
    p.load_str(
        r#"f(2);
           f(1);
           g(1);
           g(2);
           h(2);
           k(x) if f(x) and h(x) and g(x);"#,
    )?;
    qvar(&mut p, "k(a)", "a", values![2]);
    Ok(())
}

#[test]
fn test_functions_reorder() -> TestResult {
    // TODO (dhatch): Reorder f(x), h(x), g(x)
    let parts = vec![
        "f(1)",
        "f(2)",
        "g(1)",
        "g(2)",
        "h(2)",
        "k(x) if f(x) and g(x) and h(x)",
    ];

    for (i, permutation) in permute(parts).into_iter().enumerate() {
        let mut p = polar();

        let mut joined = permutation.join(";");
        joined.push(';');
        p.load_str(&joined)?;

        assert!(
            null(&mut p, "k(1)"),
            "k(1) was true for permutation {:?}",
            &permutation
        );
        assert!(
            eval(&mut p, "k(2)"),
            "k(2) failed for permutation {:?}",
            &permutation
        );
        assert_eq!(
            var(&mut p, "k(a)", "a"),
            values![2],
            "k(a) failed for permutation {:?}",
            &permutation
        );

        println!("permute: {}", i);
    }
    Ok(())
}

#[test]
fn test_results() -> TestResult {
    let mut p = polar();
    p.load_str(
        r#"foo(1);
           foo(2);
           foo(3);"#,
    )?;
    qvar(&mut p, "foo(a)", "a", values![1, 2, 3]);
    Ok(())
}

#[test]
fn test_result_permutations() -> TestResult {
    let parts = vec![
        (1, "foo(1)"),
        (2, "foo(2)"),
        (3, "foo(3)"),
        (4, "foo(4)"),
        (5, "foo(5)"),
    ];
    for permutation in permute(parts).into_iter() {
        eprintln!("{:?}", permutation);
        let mut p = polar();
        let (results, rules): (Vec<_>, Vec<_>) = permutation.into_iter().unzip();
        p.load_str(&format!("{};", rules.join(";")))?;
        qvar(
            &mut p,
            "foo(a)",
            "a",
            results.into_iter().map(|v| value!(v)).collect::<Vec<_>>(),
        );
    }
    Ok(())
}

#[test]
fn test_multi_arg_method_ordering() -> TestResult {
    let mut p = polar();
    p.load_str(
        r#"bar(2, 1);
           bar(1, 1);
           bar(1, 2);
           bar(2, 2);"#,
    )?;
    qvars(
        &mut p,
        "bar(a, b)",
        &["a", "b"],
        values![[2, 1], [1, 1], [1, 2], [2, 2]],
    );
    Ok(())
}

#[test]
fn test_no_applicable_rules() -> TestResult {
    let mut p = polar();
    qnull(&mut p, "f()");
    p.load_str("f(_);")?;
    qnull(&mut p, "f()");
    Ok(())
}

/// From Aït-Kaci's WAM tutorial (1999), page 34.
#[test]
fn test_ait_kaci_34() -> TestResult {
    let mut p = polar();
    p.load_str(
        r#"a() if b(x) and c(x);
           b(x) if e(x);
           c(1);
           e(x) if f(x);
           e(x) if g(x);
           f(2);
           g(1);"#,
    )?;
    qeval(&mut p, "a()");
    Ok(())
}

#[test]
fn test_constants() -> TestResult {
    let mut p = polar();
    {
        let mut kb = p.kb.write().unwrap();
        kb.constant(sym!("one"), term!(1))?;
        kb.constant(sym!("two"), term!(2))?;
        kb.constant(sym!("three"), term!(3))?;
    }
    p.load_str(
        r#"one(x) if one = one and one = x and x < two;
           two(x) if one < x and two = two and two = x and two < three;
           three(x) if three = three and three = x;"#,
    )?;
    qeval(&mut p, "one(1)");
    qnull(&mut p, "two(1)");
    qeval(&mut p, "two(2)");
    qnull(&mut p, "three(2)");
    qeval(&mut p, "three(3)");
    Ok(())
}

#[test]
fn test_not() -> TestResult {
    let mut p = polar();
    p.load_str("odd(1); even(2);")?;
    qeval(&mut p, "odd(1)");
    qnull(&mut p, "not odd(1)");
    qnull(&mut p, "even(1)");
    qeval(&mut p, "not even(1)");
    qnull(&mut p, "odd(2)");
    qeval(&mut p, "not odd(2)");
    qeval(&mut p, "even(2)");
    qnull(&mut p, "not even(2)");
    qnull(&mut p, "even(3)");
    qeval(&mut p, "not even(3)");

    p.clear_rules();

    p.load_str(
        r#"f(x) if not a(x);
           a(1);
           b(2);
           g(x) if not (a(x) or b(x));"#,
    )?;

    qnull(&mut p, "f(1)");
    qeval(&mut p, "f(2)");

    qnull(&mut p, "g(1)");
    qnull(&mut p, "g(2)");
    qeval(&mut p, "g(3)");
    qeval(&mut p, "g(x) and x=3");
    qeval(&mut p, "x=3 and g(x)");

    p.clear_rules();

    p.load_str("h(x) if not (not (x = 1 or x = 3) or x = 3);")?;
    qeval(&mut p, "h(1)");
    qnull(&mut p, "h(2)");
    qnull(&mut p, "h(3)");

    qeval(&mut p, "d = {x: 1} and not d.x = 2");

    p.clear_rules();

    // Negate And with unbound variable.
    p.load_str("i(x,y) if not (y = 2 and x = 1);")?;
    qvar(&mut p, "i(2,y)", "y", values![sym!("y")]);

    p.clear_rules();

    // Negate Or with unbound variable.
    p.load_str("j(x,y) if not (y = 2 or x = 1);")?;
    qeval(&mut p, "j(2, y)");
    Ok(())
}

#[test]
fn test_and() -> TestResult {
    let mut p = polar();
    p.load_str(
        r#"f(1);
           f(2);"#,
    )?;
    qeval(&mut p, "f(1) and f(2)");
    qnull(&mut p, "f(1) and f(2) and f(3)");
    Ok(())
}

#[test]
fn test_equality() {
    let mut p = polar();
    qeval(&mut p, "1 = 1");
    qnull(&mut p, "1 = 2");
}

#[test]
fn test_lookup() {
    qeval(&mut polar(), "{x: 1}.x = 1");
}

#[test]
fn test_instance_lookup() {
    // Q: Not sure if this should be allowed? I can't get (new a{x: 1}).x to parse, but that might
    // be the only thing we should permit
    qext(&mut polar(), "new a(x: 1).x = 1", values![1], 1);
}

/// Adapted from <http://web.cse.ohio-state.edu/~stiff.4/cse3521/prolog-resolution.html>
#[test]
fn test_retries() -> TestResult {
    let mut p = polar();
    p.load_str(
        r#"f(1);
           f(2);
           g(1);
           g(2);
           h(2);
           k(x) if f(x) and h(x) and g(x);
           k(3);"#,
    )?;
    qnull(&mut p, "k(1)");
    qeval(&mut p, "k(2)");
    qvar(&mut p, "k(a)", "a", values![2, 3]);
    qeval(&mut p, "k(3)");
    Ok(())
}

#[test]
fn test_two_rule_bodies() -> TestResult {
    let mut p = polar();
    p.load_str(
        r#"f(x) if x = y and g(y);
           g(y) if y = 1;"#,
    )?;
    qvar(&mut p, "f(x)", "x", values![1]);
    Ok(())
}

#[test]
fn test_two_rule_bodies_not_nested() -> TestResult {
    let mut p = polar();
    p.load_str(
        r#"f(x) if a(x);
           f(1);
           a(_x) if false;"#,
    )?;
    qvar(&mut p, "f(x)", "x", values![1]);
    Ok(())
}

#[test]
fn test_two_rule_bodies_nested() -> TestResult {
    let mut p = polar();
    p.load_str(
        r#"f(x) if a(x);
           f(1);
           a(x) if g(x);
           g(_x) if false;"#,
    )?;
    qvar(&mut p, "f(x)", "x", values![1]);
    Ok(())
}

#[test]
fn test_unify_and() -> TestResult {
    let mut p = polar();
    p.load_str(
        r#"f(x, y) if a(x) and y = 2;
           a(1);
           a(3);"#,
    )?;
    qvar(&mut p, "f(x, y)", "x", values![1, 3]);
    qvar(&mut p, "f(x, y)", "y", values![2, 2]);
    Ok(())
}

#[test]
fn test_symbol_lookup() {
    let mut p = polar();
    qvar(&mut p, "{x: 1}.x = res", "res", values![1]);
    qvar(&mut p, "{x: 1} = d and d.x = res", "res", values![1]);
}

#[test]
fn test_or() -> TestResult {
    let mut p = polar();
    p.load_str(
        r#"f(x) if a(x) or b(x);
           a(1);
           b(3);"#,
    )?;
    qvar(&mut p, "f(x)", "x", values![1, 3]);
    qeval(&mut p, "f(1)");
    qnull(&mut p, "f(2)");
    qeval(&mut p, "f(3)");

    p.clear_rules();

    p.load_str(
        r#"g(x) if a(x) or b(x) or c(x);
           a(1);
           b(3);
           c(5);"#,
    )?;
    qvar(&mut p, "g(x)", "x", values![1, 3, 5]);
    qeval(&mut p, "g(1)");
    qnull(&mut p, "g(2)");
    qeval(&mut p, "g(3)");
    qeval(&mut p, "g(5)");
    Ok(())
}

#[test]
fn test_dict_specializers() -> TestResult {
    let mut p = polar();
    p.load_str(
        r#"f({x: 1});
           g(_: {x: 1});"#,
    )?;
    // Test unifying dicts against our rules.
    qeval(&mut p, "f({x: 1})");
    qnull(&mut p, "f({x: 1, y: 2})");
    qnull(&mut p, "f(1)");
    qnull(&mut p, "f({})");
    qnull(&mut p, "f({x: 2})");
    qnull(&mut p, "f({y: 1})");

    qeval(&mut p, "g({x: 1})");
    qeval(&mut p, "g({x: 1, y: 2})");
    qnull(&mut p, "g(1)");
    qnull(&mut p, "g({})");
    qnull(&mut p, "g({x: 2})");
    qnull(&mut p, "g({y: 1})");

    // Test unifying & isa-ing instances against our rules.
    qnull(&mut p, "f(new a(x: 1))");
    qext(&mut p, "g(new a(x: 1))", values![1, 1], 1);
    qnull(&mut p, "f(new a())");
    qnull(&mut p, "f(new a(x: {}))");
    qext(&mut p, "g(new a(x: 2))", values![2, 2], 0);
    qext(&mut p, "g(new a(y: 2, x: 1))", values![1, 1], 1);
    Ok(())
}

#[test]
fn test_non_instance_specializers() -> TestResult {
    let mut p = polar();
    p.load_str("f(x: 1) if x = 1;")?;
    qeval(&mut p, "f(1)");
    qnull(&mut p, "f(2)");

    p.clear_rules();

    p.load_str("g(x: 1, y: [x]) if y = [1];")?;
    qeval(&mut p, "g(1, [1])");
    qnull(&mut p, "g(1, [2])");

    p.clear_rules();

    p.load_str("h(x: {y: y}, x.y) if y = 1;")?;
    qeval(&mut p, "h({y: 1}, 1)");
    qnull(&mut p, "h({y: 1}, 2)");
    Ok(())
}

#[test]
#[allow(clippy::unnecessary_wraps)]
fn test_bindings() -> TestResult {
    let mut p = polar();

    // 0-cycle, aka ground.
    qvar(&mut p, "x=1", "x", values![1]);

    // 1-cycle is dropped.
    qeval(&mut p, "x=x");

    // 2-cycle.
    qvars(
        &mut p,
        "x=y and y=x",
        &["x", "y"],
        values![[sym!("y"), sym!("x")]],
    );

    // 3-cycle, 3 ways.
    qvars(
        &mut p,
        "x=y and y=z",
        &["x", "y", "z"],
        values![[sym!("z"), sym!("x"), sym!("y")]],
    );
    qvars(
        &mut p,
        "x=y and z=x",
        &["x", "y", "z"],
        values![[sym!("y"), sym!("z"), sym!("x")]],
    );

    // 4-cycle, 3 ways.
    qvars(
        &mut p,
        "x=y and y=z and z=w and w=x",
        &["x", "y", "z", "w"],
        values![[sym!("w"), sym!("x"), sym!("y"), sym!("z")]],
    );
    qvars(
        &mut p,
        "x=y and y=z and w=z and w=x",
        &["x", "y", "z", "w"],
        values![[sym!("w"), sym!("x"), sym!("y"), sym!("z")]],
    );
    qvars(
        &mut p,
        "x=y and w=z and z=x",
        &["x", "y", "z", "w"],
        values![[sym!("y"), sym!("z"), sym!("w"), sym!("x")]],
    );

    // Don't create sub-cycles.
    qvars(
        &mut p,
        "x=y and y=z and z=w and w=x and y=x",
        &["x", "y", "z", "w"],
        values![[sym!("w"), sym!("x"), sym!("y"), sym!("z")]],
    );

    // 6-cycle, 2 ways.
    qvars(
        &mut p,
        "x=y and y=z and z=w and w=v and v=u",
        &["x", "y", "z", "w", "v", "u"],
        values![[
            sym!("u"),
            sym!("x"),
            sym!("y"),
            sym!("z"),
            sym!("w"),
            sym!("v")
        ]],
    );
    qvars(
        &mut p,
        "x=y and y=z and w=v and v=u and u=x",
        &["x", "y", "z", "w", "v", "u"],
        values![[
            sym!("z"),
            sym!("u"),
            sym!("y"),
            sym!("x"),
            sym!("w"),
            sym!("v")
        ]],
    );

    Ok(())
}

#[test]
fn test_lookup_derefs() -> TestResult {
    let p = polar();
    p.load_str(
        r#"f(x) if x = y and g(y);
           g(y) if new Foo().get(y) = y;"#,
    )?;
    let q = p.new_query("f(1)", false)?;
    let mut foo_lookups = vec![term!(1)];
    let mock_foo = |_, _, _, args: Option<Vec<Term>>, _| {
        // check the argument is bound to an integer
        assert!(matches!(args.unwrap()[0].value(), Value::Number(_)));
        foo_lookups.pop()
    };

    let results = query_results!(q, mock_foo);
    assert!(foo_lookups.is_empty());
    assert_eq!(results.len(), 1);

    let mut foo_lookups = vec![term!(1)];
    let mock_foo = |_, _, _, args: Option<Vec<Term>>, _| {
        assert!(matches!(args.unwrap()[0].value(), Value::Number(_)));
        foo_lookups.pop()
    };
    let q = p.new_query("f(2)", false)?;
    let results = query_results!(q, mock_foo);
    assert!(results.is_empty());
    Ok(())
}

/// Test that rules are executed in the correct order.
#[test]
fn test_rule_order() -> TestResult {
    let mut p = polar();
    p.load_str(
        r#"a("foo");
           a("bar");
           a("baz");"#,
    )?;
    qvar(&mut p, "a(x)", "x", values!["foo", "bar", "baz"]);
    Ok(())
}

#[test]
fn test_load_str_with_query() -> TestResult {
    let p = polar();
    p.load_str(
        r#"f(1);
           f(2);
           ?= f(1);
           ?= not f(3);"#,
    )?;
    while let Some(q) = p.next_inline_query(false) {
        assert_eq!(query_results!(q).len(), 1);
    }
    Ok(())
}

/// Test using a constructor with positional + kwargs.
#[test]
fn test_make_external() -> TestResult {
    let q = polar().new_query("x = new Bar(1, a: 2, b: 3)", false)?;
    let mock_make_bar = |_, constructor: Term| match constructor.value() {
        Value::Call(Call {
            name,
            args,
            kwargs: Some(kwargs),
        }) if name == &sym!("Bar")
            && args == &vec![term!(1)]
            && kwargs == &btreemap! {sym!("a") => term!(2), sym!("b") => term!(3)} => {}
        _ => panic!("Expected call with args and kwargs"),
    };
    let results = query_results!(q, no_results, mock_make_bar, no_debug);
    assert_eq!(results.len(), 1);
    Ok(())
}

/// Test external call with positional + kwargs.
#[test]
fn test_external_call() -> TestResult {
    let p = polar();
    p.register_constant(sym!("Foo"), term!(true))?;
    let mut foo_lookups = vec![term!(1)];

    let q = p.new_query("(new Foo()).bar(1, a: 2, b: 3) = 1", false)?;

    let mock_foo_lookup =
        |_, _, _, args: Option<Vec<Term>>, kwargs: Option<BTreeMap<Symbol, Term>>| {
            assert_eq!(args.unwrap()[0], term!(1));
            assert_eq!(
                kwargs.unwrap(),
                btreemap! {sym!("a") => term!(2), sym!("b") => term!(3)}
            );
            foo_lookups.pop()
        };
    let results = query_results!(q, mock_foo_lookup);
    assert_eq!(results.len(), 1);
    assert!(foo_lookups.is_empty());
    Ok(())
}
#[test]
#[ignore] // ignore because this take a LONG time (could consider lowering the goal limit)
#[should_panic(expected = "Goal count exceeded! MAX_EXECUTED_GOALS = 10000")]
fn test_infinite_loop() {
    let mut p = polar();
    p.load_str("f(x) if f(x);").unwrap();
    qeval(&mut p, "f(1)");
}

#[test]
fn test_comparisons() -> TestResult {
    let mut p = polar();

    // <
    p.load_str("lt(x, y) if x < y;")?;
    qnull(&mut p, "lt(1,1)");
    qeval(&mut p, "lt(1,2)");
    qnull(&mut p, "lt(2,1)");
    qnull(&mut p, "lt(+1,-1)");
    qeval(&mut p, "lt(-1,+1)");
    qnull(&mut p, "lt(-1,-1)");
    qeval(&mut p, "lt(-2,-1)");
    qeval(&mut p, "lt(1019,1e19)");
    qnull(&mut p, "lt(1e19,1019)");
    qnull(&mut p, "lt(9007199254740992,9007199254740992)"); // identical
    qnull(&mut p, "lt(9007199254740992,9007199254740992.0)"); // equal
    qnull(&mut p, "lt(9007199254740992,9007199254740993.0)"); // indistinguishable
    qeval(&mut p, "lt(9007199254740992,9007199254740994.0)"); // distinguishable
    qeval(&mut p, "lt(\"aa\",\"ab\")");
    qnull(&mut p, "lt(\"aa\",\"aa\")");

    p.clear_rules();

    // <=
    p.load_str("leq(x, y) if x <= y;")?;
    qeval(&mut p, "leq(1,1)");
    qeval(&mut p, "leq(1,2)");
    qnull(&mut p, "leq(2,1)");
    qnull(&mut p, "leq(+1,-1)");
    qeval(&mut p, "leq(-1,+1)");
    qeval(&mut p, "leq(-1,-1)");
    qeval(&mut p, "leq(-2,-1)");
    qeval(&mut p, "leq(\"aa\",\"aa\")");
    qeval(&mut p, "leq(\"aa\",\"ab\")");
    qnull(&mut p, "leq(\"ab\",\"aa\")");

    p.clear_rules();

    // >
    p.load_str("gt(x, y) if x > y;")?;
    qnull(&mut p, "gt(1,1)");
    qnull(&mut p, "gt(1,2)");
    qeval(&mut p, "gt(2,1)");
    qeval(&mut p, "gt(+1,-1)");
    qnull(&mut p, "gt(-1,+1)");
    qnull(&mut p, "gt(-1,-1)");
    qeval(&mut p, "gt(-1,-2)");
    qeval(&mut p, "gt(\"ab\",\"aa\")");
    qnull(&mut p, "gt(\"aa\",\"aa\")");

    p.clear_rules();

    // >=
    p.load_str("geq(x, y) if x >= y;")?;
    qeval(&mut p, "geq(1,1)");
    qnull(&mut p, "geq(1,2)");
    qeval(&mut p, "geq(2,1)");
    qeval(&mut p, "geq(2,1)");
    qeval(&mut p, "geq(+1,-1)");
    qnull(&mut p, "geq(-1,+1)");
    qeval(&mut p, "geq(-1,-1)");
    qeval(&mut p, "geq(-1,-1.0)");
    qeval(&mut p, "geq(\"ab\",\"aa\")");
    qeval(&mut p, "geq(\"aa\",\"aa\")");

    p.clear_rules();

    // ==
    p.load_str("eq(x, y) if x == y;")?;
    qeval(&mut p, "eq(1,1)");
    qnull(&mut p, "eq(1,2)");
    qnull(&mut p, "eq(2,1)");
    qnull(&mut p, "eq(-1,+1)");
    qeval(&mut p, "eq(-1,-1)");
    qeval(&mut p, "eq(-1,-1.0)");
    qnull(&mut p, "eq(1019,1e19)");
    qnull(&mut p, "eq(1e19,1019)");
    qeval(&mut p, "eq(9007199254740992,9007199254740992)"); // identical
    qeval(&mut p, "eq(9007199254740992,9007199254740992.0)"); // equal
    qeval(&mut p, "eq(9007199254740992,9007199254740993.0)"); // indistinguishable
    qnull(&mut p, "eq(9007199254740992,9007199254740994.0)"); // distinguishable
    qeval(&mut p, "eq(\"aa\", \"aa\")");
    qnull(&mut p, "eq(\"ab\", \"aa\")");
    qeval(&mut p, "eq(bob, bob)");

    p.clear_rules();

    // !=
    p.load_str("neq(x, y) if x != y;")?;
    qnull(&mut p, "neq(1,1)");
    qeval(&mut p, "neq(1,2)");
    qeval(&mut p, "neq(2,1)");
    qeval(&mut p, "neq(-1,+1)");
    qnull(&mut p, "neq(-1,-1)");
    qnull(&mut p, "neq(-1,-1.0)");
    qnull(&mut p, "neq(\"aa\", \"aa\")");
    qeval(&mut p, "neq(\"ab\", \"aa\")");

    qeval(&mut p, "1.0 == 1");
    qeval(&mut p, "0.99 < 1");
    qeval(&mut p, "1.0 <= 1");
    qeval(&mut p, "1 == 1");
    qeval(&mut p, "0.0 == 0");

    qeval(&mut p, "x == y and x = 1 and y = 1");
    qnull(&mut p, "x == y and x = 1 and y = 2");
    Ok(())
}

#[test]
fn test_modulo_and_remainder() {
    let mut p = polar();
    qeval(&mut p, "1 mod 1 == 0");
    qeval(&mut p, "1 rem 1 == 0");
    qeval(&mut p, "1 mod -1 == 0");
    qeval(&mut p, "1 rem -1 == 0");
    qeval(&mut p, "0 mod 1 == 0");
    qeval(&mut p, "0 rem 1 == 0");
    qeval(&mut p, "0 mod -1 == 0");
    qeval(&mut p, "0 rem -1 == 0");
    let res = var(&mut p, "1 mod 0.0 = x", "x")[0].clone();
    if let Value::Number(Numeric::Float(x)) = res {
        assert!(x.is_nan());
    } else {
        panic!();
    }
    let res = var(&mut p, "1 rem 0.0 = x", "x")[0].clone();
    if let Value::Number(Numeric::Float(x)) = res {
        assert!(x.is_nan());
    } else {
        panic!();
    }

    // From http://www.lispworks.com/documentation/lw50/CLHS/Body/f_mod_r.htm.
    qeval(&mut p, "-1 rem 5 == -1");
    qeval(&mut p, "-1 mod 5 == 4");
    qeval(&mut p, "13 mod 4 == 1");
    qeval(&mut p, "13 rem 4 == 1");
    qeval(&mut p, "-13 mod 4 == 3");
    qeval(&mut p, "-13 rem 4 == -1");
    qeval(&mut p, "13 mod -4 == -3");
    qeval(&mut p, "13 rem -4 == 1");
    qeval(&mut p, "-13 mod -4 == -1");
    qeval(&mut p, "-13 rem -4 == -1");
    qeval(&mut p, "13.4 mod 1 == 0.40000000000000036");
    qeval(&mut p, "13.4 rem 1 == 0.40000000000000036");
    qeval(&mut p, "-13.4 mod 1 == 0.5999999999999996");
    qeval(&mut p, "-13.4 rem 1 == -0.40000000000000036");
}

#[test]
fn test_arithmetic() -> TestResult {
    let mut p = polar();
    qeval(&mut p, "1 + 1 == 2");
    qeval(&mut p, "1 + 1 < 3 and 1 + 1 > 1");
    qeval(&mut p, "2 - 1 == 1");
    qeval(&mut p, "1 - 2 == -1");
    qeval(&mut p, "1.23 - 3.21 == -1.98");
    qeval(&mut p, "2 * 3 == 6");
    qeval(&mut p, "6 / 2 == 3");
    qeval(&mut p, "2 / 6 == 0.3333333333333333");

    p.load_str(
        r#"even(0) if cut;
           even(x) if x > 0 and odd(x - 1);
           odd(1) if cut;
           odd(x) if x > 0 and even(x - 1);"#,
    )?;

    qeval(&mut p, "even(0)");
    qnull(&mut p, "even(1)");
    qeval(&mut p, "even(2)");
    qnull(&mut p, "even(3)");
    qeval(&mut p, "even(4)");

    qnull(&mut p, "odd(0)");
    qeval(&mut p, "odd(1)");
    qnull(&mut p, "odd(2)");
    qeval(&mut p, "odd(3)");
    qnull(&mut p, "odd(4)");

    qruntime!(
        "9223372036854775807 + 1 > 0",
        RuntimeError::ArithmeticError { .. }
    );
    qruntime!(
        "-9223372036854775807 - 2 < 0",
        RuntimeError::ArithmeticError { .. }
    );

    // x / 0 = ∞
    qvar(&mut p, "x=1/0", "x", values![f64::INFINITY]);
    qeval(&mut p, "1/0 = 2/0");
    qnull(&mut p, "1/0 < 0");
    qeval(&mut p, "1/0 > 0");
    qeval(&mut p, "1/0 > 1e100");
    Ok(())
}

#[test]
fn test_debug_break_on_error() -> TestResult {
    let p = polar();
    p.load_str("foo() if debug() and 1 < \"2\" and 1 < 2;")?;
    let mut call_num = 0;
    let debug_handler = |s: &str| {
        let rt = match call_num {
            0 => {
                let expected = indoc!(
                    r#"
                    QUERY: debug(), BINDINGS: {}

                    001: foo() if debug() and 1 < "2" and 1 < 2;
                                  ^
                    "#
                );
                assert_eq!(s, expected);
                "error"
            }
            1 => {
                let expected = indoc!(
                    r#"
                    QUERY: 1 < "2", BINDINGS: {}

                    001: foo() if debug() and 1 < "2" and 1 < 2;
                                              ^

                    ERROR: Not supported: 1 < "2"
                    "#
                );
                assert_eq!(s, expected);
                "c"
            }
            _ => panic!("Too many calls!"),
        };
        call_num += 1;
        rt.to_string()
    };
    let results = query_results(
        p.new_query("not foo()", false)?,
        no_results,
        no_externals,
        no_isa,
        no_is_subspecializer,
        debug_handler,
        print_messages,
        |_| Vec::new(),
    );
    assert!(results.is_empty());
    Ok(())
}

#[test]
fn test_debug_temp_var() -> TestResult {
    let p = polar();
    p.load_str("foo(a, aa) if a < 10 and debug() and aa < a;")?;
    let mut call_num = 0;
    let debug_handler = |s: &str| {
        let rt = match call_num {
            0 => {
                let expected = indoc!(
                    r#"
                    QUERY: debug(), BINDINGS: {}

                    001: foo(a, aa) if a < 10 and debug() and aa < a;
                                                  ^
                    "#
                );
                assert_eq!(s, expected);
                "var a"
            }
            1 => {
                assert_eq!(s, "a@_a_3 = 5");
                "var aa"
            }
            2 => {
                assert_eq!(s, "aa@_aa_4 = 3");
                "q"
            }
            _ => panic!("Too many calls: {}", s),
        };
        call_num += 1;
        rt.to_string()
    };

    let q = p.new_query("foo(5, 3)", false)?;
    let _results = query_results!(q, no_results, no_externals, debug_handler);
    Ok(())
}

#[test]
fn test_debug() -> TestResult {
    let p = polar();
    p.load_str(indoc!(
        r#"a() if debug("a") and b() and c() and d();
           b();
           c() if debug("c");
           d();"#
    ))?;

    let mut call_num = 0;
    let debug_handler = |s: &str| {
        let rt = match call_num {
            0 => {
                let expected = indoc!(
                    r#"
                    QUERY: debug(), BINDINGS: {}

                    001: a() if debug("a") and b() and c() and d();
                                ^
                    002: b();
                    003: c() if debug("c");
                    004: d();
                    "#
                );
                assert_eq!(s, expected);
                "over"
            }
            1 => {
                let expected = indoc!(
                    r#"
                    QUERY: b(), BINDINGS: {}

                    001: a() if debug("a") and b() and c() and d();
                                               ^
                    002: b();
                    003: c() if debug("c");
                    004: d();
                    "#
                );
                assert_eq!(s, expected);
                "over"
            }
            2 => {
                let expected = indoc!(
                    r#"
                    QUERY: c(), BINDINGS: {}

                    001: a() if debug("a") and b() and c() and d();
                                                       ^
                    002: b();
                    003: c() if debug("c");
                    004: d();
                    "#
                );
                assert_eq!(s, expected);
                "over"
            }
            3 => {
                let expected = indoc!(
                    r#"
                    QUERY: debug(), BINDINGS: {}

                    001: a() if debug("a") and b() and c() and d();
                    002: b();
                    003: c() if debug("c");
                                ^
                    004: d();
                    "#
                );
                assert_eq!(s, expected);
                "over"
            }
            4 => {
                let expected = indoc!(
                    r#"
                    QUERY: d(), BINDINGS: {}

                    001: a() if debug("a") and b() and c() and d();
                                                               ^
                    002: b();
                    003: c() if debug("c");
                    004: d();
                    "#
                );
                assert_eq!(s, expected);
                "over"
            }
            _ => panic!("Too many calls!"),
        };
        call_num += 1;
        rt.to_string()
    };

    let q = p.new_query("a()", false)?;
    let _results = query_results!(q, no_results, no_externals, debug_handler);

    let p = polar();
    p.load_str(indoc!(
        r#"a() if debug() and b() and c() and d();
           a() if 5 = 5;
           b() if 1 = 1 and 2 = 2;
           c() if 3 = 3 and 4 = 4;
           d();"#
    ))?;

    let mut call_num = 0;
    let debug_handler = |s: &str| {
        let rt = match call_num {
            0 => {
                assert_eq!(s.lines().next().unwrap(), "QUERY: debug(), BINDINGS: {}");
                "step"
            }
            1 => {
                assert_eq!(s.lines().next().unwrap(), "QUERY: b(), BINDINGS: {}");
                "step"
            }
            2 => {
                assert_eq!(
                    s.lines().next().unwrap(),
                    "QUERY: 1 = 1 and 2 = 2, BINDINGS: {}"
                );
                "out"
            }
            3 => {
                assert_eq!(s.lines().next().unwrap(), "QUERY: c(), BINDINGS: {}");
                "step"
            }
            4 => {
                assert_eq!(
                    s.lines().next().unwrap(),
                    "QUERY: 3 = 3 and 4 = 4, BINDINGS: {}"
                );
                "step"
            }
            5 => {
                assert_eq!(s.lines().next().unwrap(), "QUERY: 3 = 3, BINDINGS: {}");
                "out"
            }
            6 => {
                assert_eq!(s.lines().next().unwrap(), "QUERY: d(), BINDINGS: {}");
                "over"
            }
            7 => {
                assert_eq!(s.lines().next().unwrap(), "QUERY: 5 = 5, BINDINGS: {}");
                "c"
            }
            _ => panic!("Too many calls: {}", s),
        };
        call_num += 1;
        rt.to_string()
    };
    let q = p.new_query("a()", false)?;
    let _results = query_results!(q, no_results, no_externals, debug_handler);
    Ok(())
}

#[test]
fn test_debug_in_inverter() {
    let polar = polar();
    polar.load_str("a() if not debug();").unwrap();
    let mut call_num = 0;
    let debug_handler = |s: &str| {
        let rt = match call_num {
            0 => {
                let expected = indoc!(
                    r#"
                    QUERY: debug(), BINDINGS: {}

                    001: a() if not debug();
                                    ^
                    "#
                );
                assert_eq!(s, expected);
                "over"
            }
            _ => panic!("Too many calls: {}", s),
        };
        call_num += 1;
        rt.to_string()
    };
    let query = polar.new_query("a()", false).unwrap();
    let _results = query_results!(query, no_results, no_externals, debug_handler);
}

#[test]
fn test_anonymous_vars() {
    let mut p = polar();
    qeval(&mut p, "[1,2,3] = [_,_,_]");
    qnull(&mut p, "[1,2,3] = [__,__,__]");
}

#[test]
fn test_singleton_vars() {
    let pol = "f(x,y,z) if y = z;";
    let err = polar().load_str(pol).unwrap_err();
    assert!(err.context.is_some());
    assert!(matches!(
        err.kind,
        ErrorKind::Parse(ParseError::SingletonVariable { .. })
    ))
}

#[test]
fn test_unknown_specializer_warning() -> TestResult {
    let p = polar();
    p.load_str("f(_: A);")?;
    let out = p.next_message().unwrap();
    assert!(matches!(&out.kind, MessageKind::Warning));
    assert_eq!(
        &out.msg,
        "Unknown specializer A\n001: f(_: A);\n          ^"
    );
    Ok(())
}

#[test]
fn test_missing_actor_hint() -> TestResult {
    let p = polar();

    p.register_constant(sym!("Organization"), term!(true))?;
    p.register_constant(sym!("User"), term!(true))?;

    let policy = r#"
resource Organization {
    roles = ["owner"];
    permissions = ["read"];

    "read" if "owner";
}

has_role(user: User, "owner", organization: Organization) if
    organization.owner_id = user.id;
"#;
    let err = p.load_str(policy).expect_err("Expected validation error");
    assert!(matches!(&err.kind, ErrorKind::Validation(_)));
    assert!(format!("{}", err)
        .contains("Perhaps you meant to add an actor block to the top of your policy, like this:"));

    Ok(())
}

#[test]
fn test_missing_resource_hint() -> TestResult {
    let p = Polar::new();

    let repo_instance = ExternalInstance {
        instance_id: 1,
        constructor: None,
        repr: None,
    };
    let repo_term = term!(Value::ExternalInstance(repo_instance.clone()));
    let repo_name = sym!("Repository");
    p.register_constant(repo_name.clone(), repo_term)?;
    p.register_mro(repo_name, vec![repo_instance.instance_id])?;

    let organization_instance = ExternalInstance {
        instance_id: 2,
        constructor: None,
        repr: None,
    };
    let organization_term = term!(Value::ExternalInstance(organization_instance.clone()));
    let organization_name = sym!("Organization");
    p.register_constant(organization_name.clone(), organization_term)?;
    p.register_mro(organization_name, vec![organization_instance.instance_id])?;

    let user_instance = ExternalInstance {
        instance_id: 3,
        constructor: None,
        repr: None,
    };
    let user_term = term!(Value::ExternalInstance(user_instance.clone()));
    let user_name = sym!("User");
    p.register_constant(user_name.clone(), user_term)?;
    p.register_mro(user_name, vec![user_instance.instance_id])?;

    let policy = r#"
actor User {}
resource Organization {
    roles = ["owner"];
    permissions = ["read"];

    "read" if "owner";
}

has_role(user: User, "owner", organization: Organization) if
    organization.owner_id = user.id;

has_role(user: User, "owner", repository: Repository) if
    repository.owner_id = user.id;
"#;
    let err = p.load_str(policy).expect_err("Expected validation error");
    assert!(matches!(&err.kind, ErrorKind::Validation(_)));
    assert!(format!("{}", err)
        .contains("Perhaps you meant to add a resource block to your policy, like this:"));

    Ok(())
}

#[test]
fn test_and_or_warning() -> TestResult {
    let p = polar();

    // free-standing OR is fine
    p.load_str("f(x) if x > 1 or x < 3;")?;

    p.clear_rules();

    // OR with explicit parenthesis is fine (old behaviour)
    p.load_str("f(x) if x = 1 and (x > 1 or x < 3);")?;

    p.clear_rules();

    // OR with parenthesized AND is fine (new default)
    p.load_str("f(x) if (x = 1 and x > 1) or x < 3;")?;

    p.clear_rules();

    // Add whitespace to make sure it can find parentheses wherever they are
    p.load_str("f(x) if (\n\t    x = 1 and  x > 1) or x < 3;")?;

    p.clear_rules();
    p.load_str("f(x) if x = 1 and x > 1 or x < 3;")?;
    let mut messages = vec![];
    while let Some(msg) = p.next_message() {
        messages.push(msg);
    }
    assert!(messages.iter().any(|msg| {
      matches!(&msg.kind, MessageKind::Warning) &&
      (msg.msg ==
        "Expression without parentheses could be ambiguous. \nPrior to 0.20, `x and y or z` would parse as `x and (y or z)`. \nAs of 0.20, it parses as `(x and y) or z`, matching other languages. \n\n\n001: f(x) if x = 1 and x > 1 or x < 3;\n             ^")
    }));

    p.clear_rules();
    p.load_str("f(x) if x = 1 or x > 1 and x < 3;")?;

    let mut msgs: Vec<Message> = vec![];
    while let Some(msg) = p.next_message() {
        msgs.push(msg);
    }
    assert!(msgs.iter().any(|msg| {
      matches!(&msg.kind, MessageKind::Warning) &&
      (msg.msg ==
        "Expression without parentheses could be ambiguous. \nPrior to 0.20, `x and y or z` would parse as `x and (y or z)`. \nAs of 0.20, it parses as `(x and y) or z`, matching other languages. \n\n\n001: f(x) if x = 1 or x > 1 and x < 3;\n                      ^")
    }));

    Ok(())
}

#[test]
fn test_print() -> TestResult {
    // TODO: If POLAR_LOG is on this test will fail.
    let p = polar();
    p.load_str("f(x,y,z) if print(x, y, z);")?;
    let mut messages = vec![];
    let message_handler = |output: &Message| {
        messages.push(output.clone());
    };
    let q = p.new_query("f(1, 2, 3)", false)?;
    let _results = query_results!(q, @msgs message_handler);
    assert!(messages
        .iter()
        .any(|msg| { matches!(&msg.kind, MessageKind::Print) && (msg.msg == "1, 2, 3") }));
    Ok(())
}

#[test]
fn test_unknown_specializer_suggestions() -> TestResult {
    let p = polar();
    p.load_str("f(s: string) if s;")?;
    let msg = p.next_message().unwrap();
    assert!(matches!(&msg.kind, MessageKind::Warning));
    assert_eq!(
        &msg.msg,
        "Unknown specializer string, did you mean String?\n001: f(s: string) if s;\n          ^"
    );
    Ok(())
}

#[test]
fn test_partial_grounding() -> TestResult {
    let rules = r#"
        f(x, n) if n > 0 and x.n = n;
        g(x, n) if x.n = n and n > 0;"#;
    let mut p = polar();
    p.load_str(rules)?;

    qvar(&mut p, "f({n:1},x)", "x", vec![value!(1)]);
    qvar(&mut p, "g({n:1},x)", "x", vec![value!(1)]);
    qnull(&mut p, "f({n:1},x) and x = 2");
    qnull(&mut p, "g({n:1},x) and x = 2");
    Ok(())
}

#[test]
fn test_dict_destructuring() -> TestResult {
    let mut p = polar();
    p.load_str(
        r#"
        foo(x, _: {x});
        goo(x, y) if y matches {x};
        moo(x, {x});
        roo(a, {a, b: a});
        too(a, _: {a, b: a});
   "#,
    )?;
    for s in &["foo", "goo"] {
        qeval(&mut p, &format!("{}(1, {{x: 1}})", s));
        qnull(&mut p, &format!("{}(2, {{x: 1}})", s));
        qnull(&mut p, &format!("{}(1, {{x: 2}})", s));
        qeval(&mut p, &format!("{}(2, {{x: 2, y: 3}})", s));
    }

    qeval(&mut p, "moo(1, {x: 1})");
    qnull(&mut p, "moo(2, {x: 1})");
    qnull(&mut p, "moo(1, {x: 2})");
    qnull(&mut p, "moo(2, {x: 2, y: 3})");

    qeval(&mut p, "roo(1, {a: 1, b: 1})");
    qeval(&mut p, "too(1, {a: 1, b: 1})");
    qnull(&mut p, "roo(1, {a: 1, b: 1, c: 2})");
    qeval(&mut p, "too(1, {a: 1, b: 1, c: 2})");
    Ok(())
}

#[ignore]
#[test]
fn test_dict_destructuring_broken() -> TestResult {
    let mut p = polar();
    p.load_str(
        r#"
        too(a, _: {a, b: a});
   "#,
    )?;
    // currently hits an unimplemented code path in vm.rs
    qeval(&mut p, "a={a} and too(a, {a, b: a})");
    Ok(())
}

#[test]
fn test_rest_vars() -> TestResult {
    let mut p = polar();
    qvar(&mut p, "[1,2,3] = [*rest]", "rest", vec![value!([1, 2, 3])]);
    qvar(&mut p, "[1,2,3] = [1,*rest]", "rest", vec![value!([2, 3])]);
    qvar(&mut p, "[1,2,3] = [1,2,*rest]", "rest", vec![value!([3])]);
    qvar(&mut p, "[1,2,3] = [1,2,3,*rest]", "rest", vec![value!([])]);
    qnull(&mut p, "[1,2,3] = [1,2,3,4,*_rest]");

    p.load_str(
        r#"member(x, [x, *_rest]);
           member(x, [_first, *rest]) if member(x, rest);"#,
    )?;
    qeval(&mut p, "member(1, [1,2,3])");
    qeval(&mut p, "member(3, [1,2,3])");
    qeval(&mut p, "not member(4, [1,2,3])");
    qvar(&mut p, "member(x, [1,2,3])", "x", values![1, 2, 3]);

    p.clear_rules();

    p.load_str(
        r#"append([], x, x);
           append([first, *rest], x, [first, *tail]) if append(rest, x, tail);"#,
    )?;
    qeval(&mut p, "append([], [], [])");
    qeval(&mut p, "append([], [1,2,3], [1,2,3])");
    qeval(&mut p, "append([1], [2,3], [1,2,3])");
    qeval(&mut p, "append([1,2], [3], [1,2,3])");
    qeval(&mut p, "append([1,2,3], [], [1,2,3])");
    qeval(&mut p, "not append([1,2,3], [4], [1,2,3])");

    qeval(
        &mut p,
        "a = [1, *b] and b = [2, *c] and c=[3] and 1 in a and 2 in a and 3 in a",
    );

    let a = &var(&mut p, "[*c] in [*a] and [*b] in [*d] and b = 1", "a")[0];
    // check that a isn't bound to [b]
    assert!(!matches!(a, Value::List(b) if matches!(b[0].value(), Value::Number(_))));
    Ok(())
}

#[test]
fn test_circular_data() -> TestResult {
    let mut p = polar();
    qeval(&mut p, "x = [x] and x in x");
    qeval(&mut p, "y = {y:y} and [\"y\", y] in y");
    qruntime!(
        "x = [x, y] and y = [y, x] and x = y",
        RuntimeError::StackOverflow { .. }
    );
    Ok(())
}

#[test]
fn test_data_filtering_dict_specializers() -> TestResult {
    let pol_a = "allow(x, \"read\", _y: { x: x });";
    let pol_b = "allow(x, \"read\", _y) if x = _y.x;";
    let query = "allow(\"gwen\", \"read\", x)";
    let p = polar();
    p.load_str(pol_a)?;
    let mut res_a = query_results!(p.new_query(query, false)?);
    p.clear_rules();
    p.load_str(pol_b)?;
    let mut res_b = query_results!(p.new_query(query, false)?);
    assert_eq!(res_a.len(), 1);
    assert_eq!(res_b.len(), 1);
    let key = sym!("x");
    let res_a = res_a[0].0.remove(&key).unwrap();
    let res_b = res_b[0].0.remove(&key).unwrap();
    assert!(commute_ops(&res_a, &res_b));
    Ok(())
}

#[test]
fn test_data_filtering_pattern_specializers() -> TestResult {
    let pol_a = "allow(x, \"read\", _y: Dictionary{ x: x });";
    let pol_b = "allow(x, \"read\", _y: Dictionary) if x = _y.x;";
    let query = "allow(\"gwen\", \"read\", x)";
    let p = polar();
    p.load_str(pol_a)?;
    let mut res_a = query_results!(p.new_query(query, false)?);
    p.clear_rules();
    p.load_str(pol_b)?;
    let mut res_b = query_results!(p.new_query(query, false)?);
    assert_eq!(res_a.len(), 1);
    assert_eq!(res_b.len(), 1);
    let key = sym!("x");
    let res_a = res_a[0].0.remove(&key).unwrap();
    let res_b = res_b[0].0.remove(&key).unwrap();
    assert!(commute_ops(&res_a, &res_b));
    Ok(())
}

#[test]
fn test_in_op() -> TestResult {
    let mut p = polar();
    p.load_str("f(x, y) if x in y;")?;
    qeval(&mut p, "f(1, [1,2,3])");
    qvar(&mut p, "f(x, [1,2,3])", "x", values![1, 2, 3]);

    // Failure.
    qnull(&mut p, "4 in [1,2,3]");
    qeval(&mut p, "4 in [1,2,3] or 1 in [1,2,3]");

    // Make sure we scan the whole list.
    let q = p.new_query("1 in [1, 2, x, 1]", false)?;
    let results = query_results!(q);
    assert_eq!(results.len(), 3);
    assert!(results[0].0.is_empty());
    assert_eq!(
        results[1].0.get(&Symbol("x".to_string())).unwrap().clone(),
        value!(1)
    );
    assert!(results[2].0.is_empty());

    // This returns 3 results, with 1 binding each.
    let q = p.new_query("f(1, [x,y,z])", false)?;
    let results = query_results!(q);
    assert_eq!(results.len(), 3);
    assert_eq!(results[0].0[&sym!("x")], value!(1));
    assert_eq!(results[1].0[&sym!("y")], value!(1));
    assert_eq!(results[2].0[&sym!("z")], value!(1));

    qeval(&mut p, "f({a:1}, [{a:1}, b, c])");

    // Negation.
    qeval(&mut p, "not (4 in [1,2,3])");
    qnull(&mut p, "not (1 in [1,2,3])");
    qnull(&mut p, "not (2 in [1,2,3])");
    qnull(&mut p, "not (3 in [1,2,3])");

    // Nothing is in an empty list.
    qnull(&mut p, "x in []");
    qnull(&mut p, "1 in []");
    qnull(&mut p, "\"foo\" in []");
    qnull(&mut p, "[] in []");
    qeval(&mut p, "not x in []");
    qeval(&mut p, "not 1 in []");
    qeval(&mut p, "not \"foo\" in []");
    qeval(&mut p, "not [] in []");

    // test on rest variables
    qeval(
        &mut p,
        "a = [1, *b] and b = [2, *c] and c = [3] and 1 in a and 2 in a and 3 in a",
    );
    Ok(())
}

#[test]
fn test_head_patterns() -> TestResult {
    let p = polar();
    p.load_str("f(x: Integer, _: Dictionary{x:x});")?;
    let results = query_results!(p.new_query("f(x, {x:9})", false)?);
    assert_eq!(results[0].0[&sym!("x")], value!(9));
    Ok(())
}

#[test]
fn test_matches() {
    let mut p = polar();
    qnull(&mut p, "1 matches 2");
    qeval(&mut p, "1 matches 1");
    // This doesn't fail because `y` is parsed as an unknown specializer
    // qnull(&mut p, "x = 1 and y = 2 and x matches y");
    qeval(&mut p, "x = {foo: 1} and x matches {foo: 1}");
    qeval(&mut p, "x = {foo: 1, bar: 2} and x matches {foo: 1}");
    qnull(&mut p, "x = {foo: 1} and x matches {foo: 1, bar: 2}");
    qnull(&mut p, "x = {foo: 1} and x matches {foo: 2}");
    qeval(&mut p, "x matches Integer and x = 1");
}

#[test]
fn test_keyword_call() {
    qparse!("cut(a) if a;", ParseError::ReservedWord { .. });
    qparse!("debug(a) if a;", ParseError::ReservedWord { .. });
    qparse!(
        "foo(debug) if debug = 1;",
        ParseError::UnrecognizedToken { .. }
    );
}

#[test]
fn test_keyword_dot() -> TestResult {
    // field accesses of reserved words are allowed
    let mut p = polar();
    p.load_str(
        r#"
        f(a, b) if a.in(b);
        g(a, b) if a.new(b);
    "#,
    )?;
    qeval(
        &mut p,
        "x = {debug: 1, new: 2, type: 3} and x.debug + x.new = x.type",
    );
    Ok(())
}

/// Test that rule heads work correctly when unification or specializers are used.
#[test]
fn test_unify_rule_head() -> TestResult {
    qparse!("f(Foo{a: 1});", ParseError::UnrecognizedToken { .. });
    qparse!(
        "f(new Foo(a: Foo{a: 1}));",
        ParseError::UnrecognizedToken { .. }
    );
    qparse!("f(x: new Foo(a: 1));", ParseError::ReservedWord { .. });
    qparse!(
        "f(x: Foo{a: new Foo(a: 1)});",
        ParseError::ReservedWord { .. }
    );

    let p = polar();
    p.register_constant(sym!("Foo"), term!(true))?;
    p.load_str(
        r#"f(_: Foo{a: 1}, x) if x = 1;
           g(_: Foo{a: Foo{a: 1}}, x) if x = 1;"#,
    )?;

    let q = p.new_query("f(new Foo(a: 1), x)", false)?;
    let (results, _externals) = query_results_with_externals(q);
    assert_eq!(results[0].0[&sym!("x")], value!(1));

    let q = p.new_query("g(new Foo(a: new Foo(a: 1)), x)", false)?;
    let (results, _externals) = query_results_with_externals(q);
    assert_eq!(results[0].0[&sym!("x")], value!(1));
    Ok(())
}

/// Test that cut commits to all choice points before the cut, not just the last.
#[test]
fn test_cut() -> TestResult {
    let mut p = polar();
    p.load_str(
        r#"a(x) if x = 1 or x = 2;
           b(x) if x = 3 or x = 4;
           bcut(x) if (x = 3 or x = 4) and cut;
           c(a, b) if a(a) and b(b) and cut;
           c_no_cut(a, b) if a(a) and b(b);
           c_partial_cut(a, b) if a(a) and bcut(b);
           c_another_partial_cut(a, b) if a(a) and cut and b(b);"#,
    )?;

    // Ensure we return multiple results without a cut.
    qvars(
        &mut p,
        "c_no_cut(a, b)",
        &["a", "b"],
        values![[1, 3], [1, 4], [2, 3], [2, 4]],
    );

    // Ensure that only one result is returned when cut is at the end.
    qvars(&mut p, "c(a, b)", &["a", "b"], values![[1, 3]]);

    // Make sure that cut in `bcut` does not affect `c_partial_cut`.
    // If it did, only one result would be returned, [1, 3].
    qvars(
        &mut p,
        "c_partial_cut(a, b)",
        &["a", "b"],
        values![[1, 3], [2, 3]],
    );

    // Make sure cut only affects choice points before it.
    qvars(
        &mut p,
        "c_another_partial_cut(a, b)",
        &["a", "b"],
        values![[1, 3], [1, 4]],
    );

    p.clear_rules();

    p.load_str("f(x) if (x = 1 and cut) or x = 2;")?;
    qvar(&mut p, "f(x)", "x", values![1]);
    qeval(&mut p, "f(1)");
    qeval(&mut p, "f(2)");
    Ok(())
}

#[test]
fn test_forall() -> TestResult {
    let mut p = polar();
    p.load_str("all_ones(l) if forall(item in l, item = 1);")?;

    qnull(&mut p, "all_ones([2])");

    qeval(&mut p, "all_ones([1])");
    qeval(&mut p, "all_ones([1, 1, 1])");
    qnull(&mut p, "all_ones([1, 2, 1])");

    p.clear_rules();

    p.load_str("not_ones(l) if forall(item in l, item != 1);")?;
    qnull(&mut p, "not_ones([1])");
    qeval(&mut p, "not_ones([2, 3, 4])");

    qnull(&mut p, "forall(x = 2 or x = 3, x != 2)");
    qnull(&mut p, "forall(x = 2 or x = 3, x != 3)");
    qeval(&mut p, "forall(x = 2 or x = 3, x = 2 or x = 3)");
    qeval(&mut p, "forall(x = 1, x = 1)");
    qeval(&mut p, "forall(x in [2, 3, 4], x > 1)");

    p.clear_rules();

    p.load_str(
        r#"g(1);
           g(2);
           g(3);"#,
    )?;
    qeval(&mut p, "forall(g(x), x in [1, 2, 3])");

    p.clear_rules();

    p.load_str(
        r#"test(_: {x: 1}, y) if y = 1;
           test(_: {y: 1}, y) if y = 2;
           test(_: {z: 1}, y) if y = 3;"#,
    )?;
    qeval(
        &mut p,
        "forall(test({x: 1, y: 1, z: 1}, y), y in [1, 2, 3])",
    );
    Ok(())
}

#[test]
fn test_emoji_policy() -> TestResult {
    let mut p = polar();
    p.load_str(
        r#"
                    👩‍🔧("👩‍🦰");
                    allow(👩, "🛠", "🚙") if 👩‍🔧(👩);
                "#,
    )?;
    qeval(&mut p, r#"allow("👩‍🦰","🛠","🚙")"#);
    qnull(&mut p, r#"allow("🧟","🛠","🚙")"#);
    Ok(())
}

#[test]
/// Check that boolean expressions evaluate without requiring "= true".
fn test_boolean_expression() {
    let mut p = polar();
    qeval(&mut p, "a = {t: true, f: false} and a.t"); // Succeeds because t is true.
    qnull(&mut p, "a = {t: true, f: false} and a.f"); // Fails because `f` is not true.
    qnull(&mut p, "a = {t: true, f: false} and a.f and a.t"); // Fails because `f` is not true.
    qeval(&mut p, "a = {t: true, f: false} and (a.f or a.t)"); // Succeeds because `t` is true.

    qeval(&mut p, "true");
    qnull(&mut p, "false");
    qeval(&mut p, "a = true and a");
    qnull(&mut p, "a = false and a");
}

#[test]
fn test_float_parsing() {
    let mut p = polar();
    qvar(&mut p, "x=1+1", "x", values![2]);
    qvar(&mut p, "x=1+1.5", "x", values![2.5]);
    qvar(&mut p, "x=1.e+5", "x", values![1e5]);
    qvar(&mut p, "x=1e+5", "x", values![1e5]);
    qvar(&mut p, "x=1e5", "x", values![1e5]);
    qvar(&mut p, "x=1e-5", "x", values![1e-5]);
    qvar(&mut p, "x=1.e-5", "x", values![1e-5]);
    qvar(&mut p, "x=1.0e+15", "x", values![1e15]);
    qvar(&mut p, "x=1.0E+15", "x", values![1e15]);
    qvar(&mut p, "x=1.0e-15", "x", values![1e-15]);
}

#[test]
fn test_assignment() {
    let mut p = polar();
    qeval(&mut p, "x := 5 and x == 5");
    qruntime!(
        "x := 5 and x := 6",
        RuntimeError::TypeError { msg: s, .. },
        s == "Can only assign to unbound variables, x is not unbound."
    );
    qnull(&mut p, "x := 5 and x > 6");
    qeval(&mut p, "x := y and y = 6 and x = 6");

    // confirm old syntax -> parse error
    qparse!("f(x) := g(x);", ParseError::UnrecognizedToken { .. });
}

#[test]
fn test_rule_index() -> TestResult {
    let mut p = polar();
    p.load_str(
        r#"f(1, 1, "x");
           f(1, 1, "y");
           f(1, x, "y") if x = 2;
           f(1, 2, {b: "y"});
           f(1, 3, {c: "z"});"#,
    )?;
    // Exercise the index.
    qeval(&mut p, r#"f(1, 1, "x")"#);
    qeval(&mut p, r#"f(1, 1, "y")"#);
    qvar(&mut p, r#"f(1, x, "y")"#, "x", values![1, 2]);
    qnull(&mut p, r#"f(1, 1, "z")"#);
    qnull(&mut p, r#"f(1, 2, "x")"#);
    qeval(&mut p, r#"f(1, 2, {b: "y"})"#);
    qeval(&mut p, r#"f(1, 3, {c: "z"})"#);
    Ok(())
}

#[test]
fn test_fib() -> TestResult {
    let mut p = polar();
    p.load_str(
        r#"fib(0, 1) if cut;
           fib(1, 1) if cut;
           fib(n, a+b) if fib(n-1, a) and fib(n-2, b);"#,
    )?;
    qvar(&mut p, r#"fib(0, x)"#, "x", values![1]);
    qvar(&mut p, r#"fib(1, x)"#, "x", values![1]);
    qvar(&mut p, r#"fib(2, x)"#, "x", values![2]);
    qvar(&mut p, r#"fib(3, x)"#, "x", values![3]);
    qvar(&mut p, r#"fib(4, x)"#, "x", values![5]);
    qvar(&mut p, r#"fib(5, x)"#, "x", values![8]);
    Ok(())
}

#[test]
fn test_duplicated_rule() -> TestResult {
    let mut p = polar();
    p.load_str(
        r#"f(1);
           f(1);"#,
    )?;
    qvar(&mut p, "f(x)", "x", values![1, 1]);
    Ok(())
}

#[test]
fn test_numeric_applicability() -> TestResult {
    let mut p = polar();
    let eps = f64::EPSILON;
    let nan1 = f64::NAN;
    let nan2 = f64::from_bits(f64::NAN.to_bits() | 1);
    assert!(eps.is_normal() && nan1.is_nan() && nan2.is_nan());
    p.register_constant(sym!("eps"), term!(eps))?;
    p.register_constant(sym!("nan1"), term!(nan1))?;
    p.register_constant(sym!("nan2"), term!(nan2))?;
    p.load_str(
        r#"f(0);
           f(1);
           f(9007199254740991); # (1 << 53) - 1
           f(9007199254740992); # (1 << 53)
           f(9223372036854775807); # i64::MAX
           f(-9223372036854775807); # i64::MIN + 1
           f(9223372036854776000.0); # i64::MAX as f64
           f(nan1); # NaN"#,
    )?;
    qeval(&mut p, "f(0)");
    qeval(&mut p, "f(0.0)");
    qnull(&mut p, "f(eps)");
    qeval(&mut p, "f(1)");
    qeval(&mut p, "f(1.0)");
    qnull(&mut p, "f(1.0000000000000002)");
    qnull(&mut p, "f(9007199254740990)");
    qnull(&mut p, "f(9007199254740990.0)");
    qeval(&mut p, "f(9007199254740991)");
    qeval(&mut p, "f(9007199254740991.0)");
    qeval(&mut p, "f(9007199254740992)");
    qeval(&mut p, "f(9007199254740992.0)");
    qeval(&mut p, "f(9223372036854775807)");
    qeval(&mut p, "f(-9223372036854775807)");
    qeval(&mut p, "f(9223372036854776000.0)");
    qeval(&mut p, "f(nan1)");
    qnull(&mut p, "f(nan2)");
    Ok(())
}

#[test]
fn test_external_unify() -> TestResult {
    let p = polar();
    p.load_str(
        r#"selfEq(x) if eq(x, x);
           eq(x, x);"#,
    )?;

    let q = p.new_query("selfEq(new Foo())", false)?;
    let (results, _externals) = query_results_with_externals(q);
    assert_eq!(results.len(), 1);

    let q = p.new_query("eq(new Foo(), new Foo())", false)?;
    let (results, _externals) = query_results_with_externals(q);
    assert!(results.is_empty());
    Ok(())
}

#[test]
fn test_list_results() -> TestResult {
    let mut p = polar();
    p.load_str(
        r#"delete([x, *xs], x, ys) if delete(xs, x, ys);
           delete([x, *xs], z, [x, *ys]) if
               x != z and delete(xs, z, ys);
           delete([], _, []);"#,
    )?;
    qeval(&mut p, "delete([1,2,3,2,1],2,[1,3,1])");
    qvar(
        &mut p,
        "delete([1,2,3,2,1],2,result)",
        "result",
        vec![value!([1, 3, 1])],
    );

    qvar(&mut p, "[1,2] = [1,*ys]", "ys", vec![value!([2])]);
    qvar(
        &mut p,
        "[1,2,*xs] = [1,*ys] and [1,2,3] = [1,*ys]",
        "xs",
        vec![value!([3])],
    );
    qvar(
        &mut p,
        "[1,2,*xs] = [1,*ys] and [1,2,3] = [1,*ys]",
        "ys",
        vec![value!([2, 3])],
    );
    qvar(
        &mut p,
        "[1,2,*xs] = [1,*ys] and [1,2,3] = [1,*ys]",
        "ys",
        vec![value!([2, 3])],
    );
    qeval(&mut p, "xs = [2] and [1,2] = [1, *xs]");
    qnull(&mut p, "[1, 2] = [2, *ys]");
    Ok(())
}

#[test]
fn test_expressions_in_lists() -> TestResult {
    let mut p = polar();
    p.load_str(
        r#"scope(actor: Dictionary, "read", "Person", filters) if
               filters = ["id", "=", actor.id];"#,
    )?;
    qeval(
        &mut p,
        r#"scope({id: 1}, "read", "Person", ["id", "=", 1])"#,
    );
    qnull(
        &mut p,
        r#"scope({id: 2}, "read", "Person", ["id", "=", 1])"#,
    );
    qnull(
        &mut p,
        r#"scope({id: 1}, "read", "Person", ["not_id", "=", 1])"#,
    );
    qeval(&mut p, r#"d = {x: 1} and [d.x, 1+1] = [1, 2]"#);
    qvar(
        &mut p,
        r#"d = {x: 1} and [d.x, 1+1] = [1, *rest]"#,
        "rest",
        vec![value!([2])],
    );
    Ok(())
}

#[test]
fn test_list_matches() {
    let mut p = polar();
    qeval(&mut p, "[] matches []");
    qnull(&mut p, "[1] matches []");
    qnull(&mut p, "[] matches [1]");
    qnull(&mut p, "[1, 2] matches [1, 2, 3]");
    qnull(&mut p, "[2, 1] matches [1, 2]");
    qeval(&mut p, "[1, 2, 3] matches [1, 2, 3]");
    qnull(&mut p, "[1, 2, 3] matches [1, 2]");

    qnull(&mut p, "[x] matches []");
    qnull(&mut p, "[] matches [x]");
    qnull(&mut p, "[1, 2, x] matches [1, 2]");
    qnull(&mut p, "[1, x] matches [1, 2, 3]");
    qnull(&mut p, "[2, x] matches [1, 2]");
    qvar(&mut p, "[1, 2, x] matches [1, 2, 3]", "x", values![3]);
    qnull(&mut p, "[1, 2, 3] matches [1, x]");

    qvar(&mut p, "[] matches [*ys]", "ys", vec![value!([])]);
    qvar(&mut p, "[*xs] matches []", "xs", vec![value!([])]);
    qvar(&mut p, "[*xs] matches [1]", "xs", vec![value!([1])]);
    qvar(&mut p, "[1] matches [*ys]", "ys", vec![value!([1])]);
    qeval(&mut p, "[xs] matches [*ys]");
    qeval(&mut p, "[*xs] matches [ys]");
    qeval(&mut p, "[*xs] matches [*ys]");
    qvar(&mut p, "[1,2,3] matches [1,2,*xs]", "xs", vec![value!([3])]);
    qvar(
        &mut p,
        "[1,2,*xs] matches [1,2,3,*ys]",
        "xs",
        vec![value!([3, Value::RestVariable(Symbol::new("ys"))])],
    );
}

#[test]
fn test_builtin_iterables() {
    let mut p = polar();

    qnull(&mut p, r#"x in """#);
    qvar(
        &mut p,
        "x in \"abc\"",
        "x",
        vec![value!("a"), value!("b"), value!("c")],
    );
    qnull(&mut p, "x in {}");
    qvar(
        &mut p,
        "x in {a: 1, b: 2}",
        "x",
        vec![value!(["a", 1]), value!(["b", 2])],
    );
    qeval(&mut p, r#"["a", 1] in {a: 1, b: 2}"#);
    qvar(
        &mut p,
        "[x, _] in {a: 1, b: 2}",
        "x",
        vec![value!("a"), value!("b")],
    );
    qeval(&mut p, r#"["a", 1] in {a: 1, b: 2}"#);
    qvar(
        &mut p,
        "[_, x] in {a: 1, b: 2}",
        "x",
        vec![value!(1), value!(2)],
    );

    qeval(&mut p, r#""b" in "abc""#);
    qnull(&mut p, r#""d" in "abc""#);
    qeval(&mut p, r#"forall(x in "abc", x in "abacus")"#);
    qnull(&mut p, r#"forall(x in "abcd", x in "abacus")"#);
}

#[test]
/// Regression test for lookups done in rule head: old behavior was for query to succeed
/// despite argument not matching lookup result
fn test_lookup_in_rule_head() -> TestResult {
    let p = polar();
    p.register_constant(sym!("Foo"), term!(true))?;
    p.load_str(r#"test(foo: Foo, foo.bar());"#)?;

    let good_q = p.new_query("test(new Foo(), 1)", false)?;

    let mock_foo_lookup =
        |_, _, _, _: Option<Vec<Term>>, _: Option<BTreeMap<Symbol, Term>>| Some(term!(1));
    let results = query_results!(good_q, mock_foo_lookup);
    assert_eq!(results.len(), 1);

    let bad_q = p.new_query("test(new Foo(), 2)", false)?;
    let results = query_results!(bad_q, mock_foo_lookup);
    assert_eq!(results.len(), 0);
    Ok(())
}

#[test]
fn test_default_rule_types() -> TestResult {
    let p = polar();

    // This should fail
    let e = p
        .load_str(r#"has_permission("leina", "eat", "food");"#)
        .expect_err("Expected validation error");
    assert!(matches!(e.kind, ErrorKind::Validation(_)));
    let e = p
<<<<<<< HEAD
=======
        .load_str(r#"has_role("leina", "eater", "food");"#)
        .expect_err("Expected validation error");
    assert!(matches!(e.kind, ErrorKind::Validation(_)));
    let e = p
        .load_str(r#"has_relation("leina", "eater", "food");"#)
        .expect_err("Expected validation error");
    assert!(matches!(e.kind, ErrorKind::Validation(_)));
    let e = p
>>>>>>> d540f9cf
        .load_str(r#"allow("leina", "food");"#)
        .expect_err("Expected validation error");
    assert!(matches!(e.kind, ErrorKind::Validation(_)));
    let e = p
        .load_str(r#"allow_field("leina", "food");"#)
        .expect_err("Expected validation error");
    assert!(matches!(e.kind, ErrorKind::Validation(_)));
    let e = p
        .load_str(r#"allow_request("leina", "eat", "food");"#)
        .expect_err("Expected validation error");
    assert!(matches!(e.kind, ErrorKind::Validation(_)));

    // This should succeed
    // TODO: should we emit warnings if rules with union specializers are loaded
    // but no union types have been declared?
    p.load_str(
        r#"
    has_permission(_actor: Actor, "eat", _resource: Resource);
    has_permission(_actor: Actor, "eat", _resource: Actor);
    has_role(_actor: Actor, "member", _resource: Resource);
    has_role(_actor: Actor, "member", _resource: Actor);
    has_relation(_actor: Actor, "any", _other: Actor);
    has_relation(_actor: Resource, "any", _other: Actor);
    has_relation(_actor: Resource, "any", _other: Resource);
    has_relation(_actor: Actor, "any", _other: Resource);
    allow("a", "b", "c");
    allow_field("a", "b", "c", "d");
    allow_request("a", "b");
    "#,
    )?;
    // Make sure there are no warnings
    assert!(p.next_message().is_none());
    Ok(())
}

#[test]
fn test_suggested_rule_specializer() -> TestResult {
    let p = polar();

    let repo_instance = ExternalInstance {
        instance_id: 1,
        constructor: None,
        repr: None,
    };
    let repo_term = term!(Value::ExternalInstance(repo_instance.clone()));
    let repo_name = sym!("Repository");
    p.register_constant(repo_name.clone(), repo_term)?;
    p.register_mro(repo_name, vec![repo_instance.instance_id])?;

    let user_instance = ExternalInstance {
        instance_id: 2,
        constructor: None,
        repr: None,
    };
    let user_term = term!(Value::ExternalInstance(user_instance.clone()));
    let user_name = sym!("User");
    p.register_constant(user_name.clone(), user_term)?;
    p.register_mro(user_name, vec![user_instance.instance_id])?;

    let policy = r#"
actor User {}
resource Repository {
    permissions = ["read"];
    roles = ["contributor"];

    "read" if "contributor";
}

has_role(actor: User, role_name, repository: Repository) if
    role in actor.roles and
    role_name = role.name and
    repository = role.repository;
"#;

    let err = p.load_str(policy).expect_err("Expected validation error");
    assert!(matches!(&err.kind, ErrorKind::Validation(_)));
    assert!(format!("{}", err).contains(
        "Failed to match because: Parameter `role_name` expects a String type constraint."
    ));

    Ok(())
}

#[test]
fn test_missing_required_rule_type() -> TestResult {
    let p = Polar::new();

    let repo_instance = ExternalInstance {
        instance_id: 1,
        constructor: None,
        repr: None,
    };
    let repo_term = term!(Value::ExternalInstance(repo_instance.clone()));
    let repo_name = sym!("Repository");
    p.register_constant(repo_name.clone(), repo_term)?;
    p.register_mro(repo_name, vec![repo_instance.instance_id])?;

    let issue_instance = ExternalInstance {
        instance_id: 2,
        constructor: None,
        repr: None,
    };
    let issue_term = term!(Value::ExternalInstance(issue_instance.clone()));
    let issue_name = sym!("Issue");
    p.register_constant(issue_name.clone(), issue_term)?;
    p.register_mro(issue_name, vec![issue_instance.instance_id])?;

    let user_instance = ExternalInstance {
        instance_id: 3,
        constructor: None,
        repr: None,
    };
    let user_term = term!(Value::ExternalInstance(user_instance.clone()));
    let user_name = sym!("User");
    p.register_constant(user_name.clone(), user_term)?;
    p.register_mro(user_name, vec![user_instance.instance_id])?;

    let policy = r#"
actor User {}
resource Repository {
    relations = {owner: User};
}

resource Issue {
    roles = ["write"];
    relations = {repo: Repository};
    "write" if "owner" on "repo";
}

allow(actor, action, resource) if has_permission(actor, action, resource);
"#;

    let err = p.load_str(policy).expect_err("Expected validation error");
    assert!(matches!(&err.kind, ErrorKind::Validation(_)));
    assert!(format!("{}", err).contains("Missing implementation for required rule has_relation("));
    Ok(())
}<|MERGE_RESOLUTION|>--- conflicted
+++ resolved
@@ -2476,17 +2476,6 @@
         .expect_err("Expected validation error");
     assert!(matches!(e.kind, ErrorKind::Validation(_)));
     let e = p
-<<<<<<< HEAD
-=======
-        .load_str(r#"has_role("leina", "eater", "food");"#)
-        .expect_err("Expected validation error");
-    assert!(matches!(e.kind, ErrorKind::Validation(_)));
-    let e = p
-        .load_str(r#"has_relation("leina", "eater", "food");"#)
-        .expect_err("Expected validation error");
-    assert!(matches!(e.kind, ErrorKind::Validation(_)));
-    let e = p
->>>>>>> d540f9cf
         .load_str(r#"allow("leina", "food");"#)
         .expect_err("Expected validation error");
     assert!(matches!(e.kind, ErrorKind::Validation(_)));
