mod mock_externals;

use indoc::indoc;
use maplit::btreemap;
use permute::permute;

use std::cell::RefCell;
use std::collections::HashMap;
use std::iter::FromIterator;

use polar_core::{error::*, polar::Polar, polar::Query, sym, term, types::*, value};

type QueryResults = Vec<(HashMap<Symbol, Value>, Option<TraceResult>)>;
use mock_externals::MockExternal;

fn no_results(_: u64, _: Option<Term>, _: Symbol, _: Option<Vec<Term>>) -> Option<Term> {
    None
}

fn no_externals(_: u64, _: Term) {}

fn no_debug(_: &str) -> String {
    "".to_string()
}

fn no_isa(_: Term, _: Symbol) -> bool {
    true
}

fn no_is_subspecializer(_: u64, _: Symbol, _: Symbol) -> bool {
    false
}

fn query_results<F, G, H, I, J>(
    mut query: Query,
    mut external_call_handler: F,
    mut make_external_handler: H,
    mut external_isa_handler: I,
    mut external_is_subspecializer_handler: J,
    mut debug_handler: G,
) -> QueryResults
where
    F: FnMut(u64, Option<Term>, Symbol, Option<Vec<Term>>) -> Option<Term>,
    G: FnMut(&str) -> String,
    H: FnMut(u64, Term),
    I: FnMut(Term, Symbol) -> bool,
    J: FnMut(u64, Symbol, Symbol) -> bool,
{
    let mut results = vec![];
    loop {
        let event = query.next_event().unwrap();
        match event {
            QueryEvent::Done => break,
            QueryEvent::Result { bindings, trace } => {
                results.push((
                    bindings
                        .into_iter()
                        .map(|(k, v)| (k, v.value().clone()))
                        .collect(),
                    trace,
                ));
            }
            QueryEvent::ExternalCall {
                call_id,
                instance,
                attribute,
                args,
            } => {
                query
                    .call_result(
                        call_id,
                        external_call_handler(call_id, instance, attribute, args),
                    )
                    .unwrap();
            }
            QueryEvent::MakeExternal {
                instance_id,
                constructor,
            } => make_external_handler(instance_id, constructor),
            QueryEvent::ExternalIsa {
                call_id,
                instance,
                class_tag,
            } => query.question_result(call_id, external_isa_handler(instance, class_tag)),
            QueryEvent::ExternalIsSubSpecializer {
                call_id,
                instance_id,
                left_class_tag,
                right_class_tag,
            } => query.question_result(
                call_id,
                external_is_subspecializer_handler(instance_id, left_class_tag, right_class_tag),
            ),
            QueryEvent::Debug { ref message } => {
                query.debug_command(&debug_handler(message)).unwrap();
            }
            _ => {}
        }
    }
    results
}

macro_rules! query_results {
    ($query:expr) => {
        query_results(
            $query,
            no_results,
            no_externals,
            no_isa,
            no_is_subspecializer,
            no_debug,
        )
    };
    ($query:expr, $external_call_handler:expr, $make_external_handler:expr, $debug_handler:expr) => {
        query_results(
            $query,
            $external_call_handler,
            $make_external_handler,
            no_isa,
            no_is_subspecializer,
            $debug_handler,
        )
    };
    ($query:expr, $external_call_handler:expr) => {
        query_results(
            $query,
            $external_call_handler,
            no_externals,
            no_isa,
            no_is_subspecializer,
            no_debug,
        )
    };
}

fn query_results_with_externals(query: Query) -> (QueryResults, MockExternal) {
    let mock = RefCell::new(MockExternal::new());
    (
        query_results(
            query,
            |a, b, c, d| mock.borrow_mut().external_call(a, b, c, d),
            |a, b| mock.borrow_mut().make_external(a, b),
            |a, b| mock.borrow_mut().external_isa(a, b),
            |a, b, c| mock.borrow_mut().external_is_subspecializer(a, b, c),
            no_debug,
        ),
        mock.into_inner(),
    )
}

fn qeval(polar: &mut Polar, query_str: &str) -> bool {
    let query = polar.new_query(query_str, false).unwrap();
    !query_results!(query).is_empty()
}

fn qnull(polar: &mut Polar, query_str: &str) -> bool {
    let query = polar.new_query(query_str, false).unwrap();
    query_results!(query).is_empty()
}

fn qext(polar: &mut Polar, query_str: &str, external_results: Vec<Value>) -> QueryResults {
    let mut external_results: Vec<Term> = external_results
        .into_iter()
        .map(Term::new_from_test)
        .rev()
        .collect();
    let query = polar.new_query(query_str, false).unwrap();
    query_results!(query, |_, _, _, _| external_results.pop())
}

fn qvar(polar: &mut Polar, query_str: &str, var: &str) -> Vec<Value> {
    let query = polar
        .new_query(query_str, false)
        .expect("Expected result for var, got None");
    query_results!(query)
        .iter()
        .map(|bindings| bindings.0.get(&Symbol(var.to_string())).unwrap().clone())
        .collect()
}

fn qvars(polar: &mut Polar, query_str: &str, vars: &[&str]) -> Vec<Vec<Value>> {
    let query = polar.new_query(query_str, false).unwrap();

    query_results!(query)
        .iter()
        .map(|bindings| {
            vars.iter()
                .map(|&var| bindings.0.get(&Symbol(var.to_string())).unwrap().clone())
                .collect()
        })
        .collect()
}

/// Adapted from <http://web.cse.ohio-state.edu/~stiff.4/cse3521/prolog-resolution.html>
#[test]
fn test_functions() {
    let mut polar = Polar::new();
    polar
        .load("f(1); f(2); g(1); g(2); h(2); k(x) if f(x) and h(x) and g(x);")
        .unwrap();

    assert!(qnull(&mut polar, "k(1)"));
    assert!(qeval(&mut polar, "k(2)"));
    assert!(qnull(&mut polar, "k(3)"));
    assert_eq!(qvar(&mut polar, "k(a)", "a"), vec![value!(2)]);
}

/// Adapted from <http://web.cse.ohio-state.edu/~stiff.4/cse3521/prolog-resolution.html>
#[test]
fn test_jealous() {
    let polar = Polar::new();
    polar
        .load(
            r#"loves("vincent", "mia");
               loves("marcellus", "mia");
               jealous(a, b) if loves(a, c) and loves(b, c);"#,
        )
        .unwrap();

    let query = polar.new_query("jealous(who, of)", false).unwrap();
    let results = query_results!(query);
    let jealous = |who: &str, of: &str| {
        assert!(
            &results.iter().any(|(r, _)| r
                == &HashMap::from_iter(vec![(sym!("who"), value!(who)), (sym!("of"), value!(of))])),
            "{} is not jealous of {} (but should be)",
            who,
            of
        );
    };
    assert_eq!(results.len(), 4);
    jealous("vincent", "vincent");
    jealous("vincent", "marcellus");
    jealous("marcellus", "vincent");
    jealous("marcellus", "marcellus");
}

#[test]
fn test_trace() {
    let polar = Polar::new();
    polar
        .load("f(x) if x = 1 and x = 1; f(y) if y = 1;")
        .unwrap();
    let query = polar.new_query("f(1)", true).unwrap();
    let results = query_results!(query);
    let trace = results[0].1.as_ref().unwrap();
    let expected = r#"f(1) [
  f(x) if
    x = 1 and x = 1 [
      x = 1 []
      x = 1 []
  ]
]
"#;
    assert_eq!(trace.formatted, expected);
    let trace = results[1].1.as_ref().unwrap();
    let expected = r#"f(1) [
  f(y) if
    y = 1 [
      y = 1 []
  ]
]
"#;
    assert_eq!(trace.formatted, expected);
}

#[test]
fn test_nested_rule() {
    let mut polar = Polar::new();
    polar
        .load("f(x) if g(x); g(x) if h(x); h(2); g(x) if j(x); j(4);")
        .unwrap();

    assert!(qeval(&mut polar, "f(2)"));
    assert!(qnull(&mut polar, "f(3)"));
    assert!(qeval(&mut polar, "f(4)"));
    assert!(qeval(&mut polar, "j(4)"));
}

/// A functions permutation that is known to fail.
#[test]
fn test_bad_functions() {
    let mut polar = Polar::new();
    polar
        .load("f(2); f(1); g(1); g(2); h(2); k(x) if f(x) and h(x) and g(x);")
        .unwrap();
    assert_eq!(qvar(&mut polar, "k(a)", "a"), vec![value!(2)]);
}

#[test]
fn test_functions_reorder() {
    // TODO (dhatch): Reorder f(x), h(x), g(x)
    let parts = vec![
        "f(1)",
        "f(2)",
        "g(1)",
        "g(2)",
        "h(2)",
        "k(x) if f(x) and g(x) and h(x)",
    ];

    for (i, permutation) in permute(parts).into_iter().enumerate() {
        let mut polar = Polar::new();

        let mut joined = permutation.join(";");
        joined.push(';');
        polar.load(&joined).unwrap();

        assert!(
            qnull(&mut polar, "k(1)"),
            "k(1) was true for permutation {:?}",
            &permutation
        );
        assert!(
            qeval(&mut polar, "k(2)"),
            "k(2) failed for permutation {:?}",
            &permutation
        );

        assert_eq!(
            qvar(&mut polar, "k(a)", "a"),
            vec![value!(2)],
            "k(a) failed for permutation {:?}",
            &permutation
        );

        println!("permute: {}", i);
    }
}

#[test]
fn test_results() {
    let mut polar = Polar::new();
    polar.load("foo(1); foo(2); foo(3);").unwrap();
    assert_eq!(
        qvar(&mut polar, "foo(a)", "a"),
        vec![value!(1), value!(2), value!(3)]
    );
}

#[test]
fn test_result_permutations() {
    let parts = vec![
        (1, "foo(1)"),
        (2, "foo(2)"),
        (3, "foo(3)"),
        (4, "foo(4)"),
        (5, "foo(5)"),
    ];
    for permutation in permute(parts).into_iter() {
        eprintln!("{:?}", permutation);
        let mut polar = Polar::new();
        let (results, rules): (Vec<_>, Vec<_>) = permutation.into_iter().unzip();
        polar.load(&format!("{};", rules.join(";"))).unwrap();
        assert_eq!(
            qvar(&mut polar, "foo(a)", "a"),
            results.into_iter().map(|v| value!(v)).collect::<Vec<_>>()
        );
    }
}

#[test]
fn test_multi_arg_method_ordering() {
    let mut polar = Polar::new();
    polar
        .load("bar(2, 1); bar(1, 1); bar(1, 2); bar(2, 2);")
        .unwrap();
    assert_eq!(
        qvars(&mut polar, "bar(a, b)", &["a", "b"]),
        vec![
            vec![value!(2), value!(1)],
            vec![value!(1), value!(1)],
            vec![value!(1), value!(2)],
            vec![value!(2), value!(2)],
        ]
    );
}

#[test]
fn test_no_applicable_rules() {
    let mut polar = Polar::new();
    assert!(qnull(&mut polar, "f()"));

    polar.load("f(_);").unwrap();
    assert!(qnull(&mut polar, "f()"));
}

/// From Aït-Kaci's WAM tutorial (1999), page 34.
#[test]
fn test_ait_kaci_34() {
    let mut polar = Polar::new();
    polar
        .load(
            r#"a() if b(x) and c(x);
               b(x) if e(x);
               c(1);
               e(x) if f(x);
               e(x) if g(x);
               f(2);
               g(1);"#,
        )
        .unwrap();
    assert!(qeval(&mut polar, "a()"));
}

#[test]
fn test_constants() {
    let mut polar = Polar::new();
    {
        let mut kb = polar.kb.write().unwrap();
        kb.constant(sym!("one"), term!(1));
        kb.constant(sym!("two"), term!(2));
        kb.constant(sym!("three"), term!(3));
    }
    polar
        .load(
            r#"one(x) if one = one and one = x and x < two;
               two(x) if one < x and two = two and two = x and two < three;
               three(x) if three = three and three = x;"#,
        )
        .unwrap();
    assert!(qeval(&mut polar, "one(1)"));
    assert!(qnull(&mut polar, "two(1)"));
    assert!(qeval(&mut polar, "two(2)"));
    assert!(qnull(&mut polar, "three(2)"));
    assert!(qeval(&mut polar, "three(3)"));
}

#[test]
fn test_not() {
    let mut polar = Polar::new();
    polar.load("odd(1); even(2);").unwrap();
    assert!(qeval(&mut polar, "odd(1)"));
    assert!(qnull(&mut polar, "not odd(1)"));
    assert!(qnull(&mut polar, "even(1)"));
    assert!(qeval(&mut polar, "not even(1)"));
    assert!(qnull(&mut polar, "odd(2)"));
    assert!(qeval(&mut polar, "not odd(2)"));
    assert!(qeval(&mut polar, "even(2)"));
    assert!(qnull(&mut polar, "not even(2)"));
    assert!(qnull(&mut polar, "even(3)"));
    assert!(qeval(&mut polar, "not even(3)"));

    polar
        .load("f(x) if not a(x); a(1); b(2); g(x) if not (a(x) or b(x));")
        .unwrap();

    assert!(qnull(&mut polar, "f(1)"));
    assert!(qeval(&mut polar, "f(2)"));

    assert!(qnull(&mut polar, "g(1)"));
    assert!(qnull(&mut polar, "g(2)"));
    assert!(qeval(&mut polar, "g(3)"));
    assert!(qnull(&mut polar, "g(x) and x=3")); // this should fail because unbound x means g(x) always fails
    assert!(qeval(&mut polar, "x=3 and g(x)"));

    polar
        .load("h(x) if not (not (x = 1 or x = 3) or x = 3);")
        .unwrap();
    assert!(qeval(&mut polar, "h(1)"));
    assert!(qnull(&mut polar, "h(2)"));
    assert!(qnull(&mut polar, "h(3)"));

    assert!(qeval(
        &mut polar,
        "
        d = {x: 1} and not d.x = 2
    "
    ));
}

#[test]
fn test_and() {
    let mut polar = Polar::new();
    polar.load("f(1); f(2);").unwrap();
    assert!(qeval(&mut polar, "f(1) and f(2)"));
    assert!(qnull(&mut polar, "f(1) and f(2) and f(3)"));
}

#[test]
fn test_equality() {
    let mut polar = Polar::new();
    assert!(qeval(&mut polar, "1 = 1"));
    assert!(qnull(&mut polar, "1 = 2"));
}

#[test]
fn test_lookup() {
    let mut polar = Polar::new();
    assert!(qeval(&mut polar, "{x: 1}.x = 1"));
}

#[test]
fn test_instance_lookup() {
    let mut polar = Polar::new();
    // Q: Not sure if this should be allowed? I can't get (new a{x: 1}).x to parse, but that might
    // be the only thing we should permit
    assert_eq!(
        qext(&mut polar, "new a{x: 1}.x = 1", vec![value!(1)]).len(),
        1
    );
}

/// Adapted from <http://web.cse.ohio-state.edu/~stiff.4/cse3521/prolog-resolution.html>
#[test]
fn test_retries() {
    let mut polar = Polar::new();
    polar
        .load("f(1); f(2); g(1); g(2); h(2); k(x) if f(x) and h(x) and g(x); k(3);")
        .unwrap();

    assert!(qnull(&mut polar, "k(1)"));
    assert!(qeval(&mut polar, "k(2)"));
    assert_eq!(qvar(&mut polar, "k(a)", "a"), vec![value!(2), value!(3)]);
    assert!(qeval(&mut polar, "k(3)"));
}

#[test]
fn test_two_rule_bodies_not_nested() {
    let mut polar = Polar::new();
    polar.load("f(x) if a(x); f(1);").unwrap();
    assert_eq!(qvar(&mut polar, "f(x)", "x"), vec![value!(1)]);
}

#[test]
fn test_two_rule_bodies_nested() {
    let mut polar = Polar::new();
    polar.load("f(x) if a(x); f(1); a(x) if g(x);").unwrap();
    assert_eq!(qvar(&mut polar, "f(x)", "x"), vec![value!(1)]);
}

#[test]
fn test_unify_and() {
    let mut polar = Polar::new();
    polar
        .load("f(x, y) if a(x) and y = 2; a(1); a(3);")
        .unwrap();
    assert_eq!(qvar(&mut polar, "f(x, y)", "x"), vec![value!(1), value!(3)]);
    assert_eq!(qvar(&mut polar, "f(x, y)", "y"), vec![value!(2), value!(2)]);
}

#[test]
fn test_symbol_lookup() {
    let mut polar = Polar::new();
    assert_eq!(
        qvar(&mut polar, "{x: 1}.x = result", "result"),
        vec![value!(1)]
    );
    assert_eq!(
        qvar(&mut polar, "{x: 1} = dict and dict.x = result", "result"),
        vec![value!(1)]
    );
}

#[test]
fn test_or() {
    let mut polar = Polar::new();
    polar.load("f(x) if a(x) or b(x); a(1); b(3);").unwrap();

    assert_eq!(qvar(&mut polar, "f(x)", "x"), vec![value!(1), value!(3)]);
    assert!(qeval(&mut polar, "f(1)"));
    assert!(qnull(&mut polar, "f(2)"));
    assert!(qeval(&mut polar, "f(3)"));

    polar.load("g(x) if a(x) or b(x) or c(x); c(5);").unwrap();
    assert_eq!(
        qvar(&mut polar, "g(x)", "x"),
        vec![value!(1), value!(3), value!(5)]
    );
    assert!(qeval(&mut polar, "g(1)"));
    assert!(qnull(&mut polar, "g(2)"));
    assert!(qeval(&mut polar, "g(3)"));
    assert!(qeval(&mut polar, "g(5)"));
}

#[test]
fn test_dict_head() {
    let mut polar = Polar::new();
    polar.load("f({x: 1});").unwrap();
    polar.load("g(_: {x: 1});").unwrap();

    // Test unifying dicts against our dict head.
    assert!(qeval(&mut polar, "f({x: 1})"));
    assert!(qnull(&mut polar, "f({x: 1, y: 2})"));
    assert!(qnull(&mut polar, "f(1)"));
    assert!(qnull(&mut polar, "f({})"));
    assert!(qnull(&mut polar, "f({x: 2})"));
    assert!(qnull(&mut polar, "f({y: 1})"));

    assert!(qeval(&mut polar, "g({x: 1})"));
    assert!(qeval(&mut polar, "g({x: 1, y: 2})"));
    assert!(qnull(&mut polar, "g(1)"));
    assert!(qnull(&mut polar, "g({})"));
    assert!(qnull(&mut polar, "g({x: 2})"));
    assert!(qnull(&mut polar, "g({y: 1})"));

    // Test unifying & isa-ing instances against our rules.
    assert!(qnull(&mut polar, "f(new a{x: 1})"));
    assert_eq!(qext(&mut polar, "g(new a{x: 1})", vec![value!(1)]).len(), 1);
    assert!(qnull(&mut polar, "f(new a{})"));
    assert!(qnull(&mut polar, "f(new a{x: {}})"));
    assert!(qext(&mut polar, "g(new a{x: 2})", vec![value!(2)]).is_empty());
    assert_eq!(
        qext(&mut polar, "g(new a{y: 2, x: 1})", vec![value!(1)]).len(),
        1
    );
}

#[test]
fn test_non_instance_specializers() {
    let mut polar = Polar::new();
    polar.load("f(x: 1) if x = 1;").unwrap();
    assert!(qeval(&mut polar, "f(1)"));
    assert!(qnull(&mut polar, "f(2)"));

    polar.load("g(x: 1, y: [x]) if y = [1];").unwrap();
    assert!(qeval(&mut polar, "g(1, [1])"));
    assert!(qnull(&mut polar, "g(1, [2])"));

    polar.load("h(x: {y: y}, x.y) if y = 1;").unwrap();
    assert!(qeval(&mut polar, "h({y: 1}, 1)"));
    assert!(qnull(&mut polar, "h({y: 1}, 2)"));
}

#[test]
fn test_bindings() {
    let mut polar = Polar::new();
    assert_eq!(qvar(&mut polar, "x=1", "x"), vec![value!(1)]);
    assert_eq!(qvar(&mut polar, "x=x", "x"), vec![value!(sym!("x"))]);
    assert_eq!(
        qvar(&mut polar, "x=y and y=x", "x"),
        vec![value!(sym!("y"))]
    );

    polar
        .load("f(x) if x = y and g(y); g(y) if y = 1;")
        .unwrap();
    assert_eq!(qvar(&mut polar, "f(x)", "x"), vec![value!(1)]);
}

#[test]
fn test_lookup_derefs() {
    let polar = Polar::new();
    polar
        .load("f(x) if x = y and g(y); g(y) if new Foo{}.get(y) = y;")
        .unwrap();
    let query = polar.new_query("f(1)", false).unwrap();
    let mut foo_lookups = vec![term!(1)];
    let mock_foo = |_, _, _, args: Option<Vec<Term>>| {
        // check the argument is bound to an integer
        assert!(matches!(args.unwrap()[0].value(), Value::Number(_)));
        foo_lookups.pop()
    };

    let results = query_results!(query, mock_foo);
    assert_eq!(results.len(), 1);

    let mut foo_lookups = vec![term!(1)];
    let mock_foo = |_, _, _, args: Option<Vec<Term>>| {
        assert!(matches!(args.unwrap()[0].value(), Value::Number(_)));
        foo_lookups.pop()
    };
    let query = polar.new_query("f(2)", false).unwrap();
    let results = query_results!(query, mock_foo);
    assert!(results.is_empty());
}

#[test]
fn unify_predicates() {
    let mut polar = Polar::new();
    polar
        .load("f(g(_x)); k(x) if h(g(x), g(x)); h(g(1), g(1));")
        .unwrap();

    assert!(qeval(&mut polar, "f(g(1))"));
    assert!(qnull(&mut polar, "f(1)"));
    assert!(qeval(&mut polar, "k(1)"));
}

/// Test that rules are executed in the correct order.
#[test]
fn test_rule_order() {
    let mut polar = Polar::new();
    polar.load("a(\"foo\");").unwrap();
    polar.load("a(\"bar\");").unwrap();
    polar.load("a(\"baz\");").unwrap();

    assert_eq!(
        qvar(&mut polar, "a(x)", "x"),
        vec![value!("foo"), value!("bar"), value!("baz")]
    );
}

#[test]
fn test_load_with_query() {
    let polar = Polar::new();
    let src = "f(1); f(2); ?= f(1); ?= not f(3);";
    polar.load(src).expect("load failed");

    while let Some(query) = polar.next_inline_query(false) {
        assert_eq!(query_results!(query).len(), 1);
    }
}

#[test]
fn test_externals_instantiated() {
    let mut polar = Polar::new();
    polar.register_constant(sym!("Foo"), term!(true));
    polar
        .load("f(x, foo: Foo) if foo.bar(new Bar{x: x}) = 1;")
        .unwrap();

    let mut foo_lookups = vec![term!(1)];
    let mock_foo = |_, _, _, args: Option<Vec<Term>>| {
        // make sure that what we get as input is an external instance
        // with the fields set correctly
        match &args.as_ref().unwrap()[0].value() {
            Value::ExternalInstance(ExternalInstance {
                constructor: Some(ref term),
                ..
            }) => assert!(
                matches!(term.value(), Value::InstanceLiteral(InstanceLiteral {
                ref tag, ref fields
            }) if tag.0 == "Bar" && fields.fields == btreemap!{sym!("x") => term!(1)}),
                "expected external instance Bar {{ x: 1 }}, found: {}",
                args.unwrap()[0].value().to_polar()
            ),
            _ => panic!("Expected external instance"),
        }
        foo_lookups.pop()
    };
    let query = polar.new_query("f(1, new Foo{})", false).unwrap();
    let results = query_results!(query, mock_foo);
    assert_eq!(results.len(), 1);
}

#[test]
#[ignore] // ignore because this take a LONG time (could consider lowering the goal limit)
#[should_panic(expected = "Goal count exceeded! MAX_EXECUTED_GOALS = 10000")]
fn test_infinite_loop() {
    let mut polar = Polar::new();
    polar.load("f(x) if f(x);").unwrap();
    qeval(&mut polar, "f(1)");
}

#[test]
fn test_comparisons() {
    let mut polar = Polar::new();

    // <
    polar.load("lt(x, y) if x < y;").unwrap();
    assert!(qnull(&mut polar, "lt(1,1)"));
    assert!(qeval(&mut polar, "lt(1,2)"));
    assert!(qnull(&mut polar, "lt(2,1)"));
    assert!(qnull(&mut polar, "lt(+1,-1)"));
    assert!(qeval(&mut polar, "lt(-1,+1)"));
    assert!(qnull(&mut polar, "lt(-1,-1)"));
    assert!(qeval(&mut polar, "lt(-2,-1)"));
    assert!(qeval(&mut polar, "lt(1019,1e19)"));
    assert!(qnull(&mut polar, "lt(1e19,1019)"));
    assert!(qnull(&mut polar, "lt(9007199254740992,9007199254740992)")); // identical
    assert!(qnull(&mut polar, "lt(9007199254740992,9007199254740992.0)")); // equal
    assert!(qnull(&mut polar, "lt(9007199254740992,9007199254740993.0)")); // indistinguishable
    assert!(qeval(&mut polar, "lt(9007199254740992,9007199254740994.0)")); // distinguishable
    assert!(qeval(&mut polar, "lt(\"aa\",\"ab\")"));
    assert!(qnull(&mut polar, "lt(\"aa\",\"aa\")"));

    // <=
    polar.load("leq(x, y) if x <= y;").unwrap();
    assert!(qeval(&mut polar, "leq(1,1)"));
    assert!(qeval(&mut polar, "leq(1,2)"));
    assert!(qnull(&mut polar, "leq(2,1)"));
    assert!(qnull(&mut polar, "leq(+1,-1)"));
    assert!(qeval(&mut polar, "leq(-1,+1)"));
    assert!(qeval(&mut polar, "leq(-1,-1)"));
    assert!(qeval(&mut polar, "leq(-2,-1)"));
    assert!(qeval(&mut polar, "leq(\"aa\",\"aa\")"));
    assert!(qeval(&mut polar, "leq(\"aa\",\"ab\")"));
    assert!(qnull(&mut polar, "leq(\"ab\",\"aa\")"));

    // >
    polar.load("gt(x, y) if x > y;").unwrap();
    assert!(qnull(&mut polar, "gt(1,1)"));
    assert!(qnull(&mut polar, "gt(1,2)"));
    assert!(qeval(&mut polar, "gt(2,1)"));
    assert!(qeval(&mut polar, "gt(+1,-1)"));
    assert!(qnull(&mut polar, "gt(-1,+1)"));
    assert!(qnull(&mut polar, "gt(-1,-1)"));
    assert!(qeval(&mut polar, "gt(-1,-2)"));
    assert!(qeval(&mut polar, "gt(\"ab\",\"aa\")"));
    assert!(qnull(&mut polar, "gt(\"aa\",\"aa\")"));

    // >=
    polar.load("geq(x, y) if x >= y;").unwrap();
    assert!(qeval(&mut polar, "geq(1,1)"));
    assert!(qnull(&mut polar, "geq(1,2)"));
    assert!(qeval(&mut polar, "geq(2,1)"));
    assert!(qeval(&mut polar, "geq(2,1)"));
    assert!(qeval(&mut polar, "geq(+1,-1)"));
    assert!(qnull(&mut polar, "geq(-1,+1)"));
    assert!(qeval(&mut polar, "geq(-1,-1)"));
    assert!(qeval(&mut polar, "geq(-1,-1.0)"));
    assert!(qeval(&mut polar, "geq(\"ab\",\"aa\")"));
    assert!(qeval(&mut polar, "geq(\"aa\",\"aa\")"));

    // ==
    polar.load("eq(x, y) if x == y;").unwrap();
    assert!(qeval(&mut polar, "eq(1,1)"));
    assert!(qnull(&mut polar, "eq(1,2)"));
    assert!(qnull(&mut polar, "eq(2,1)"));
    assert!(qnull(&mut polar, "eq(-1,+1)"));
    assert!(qeval(&mut polar, "eq(-1,-1)"));
    assert!(qeval(&mut polar, "eq(-1,-1.0)"));
    assert!(qnull(&mut polar, "eq(1019,1e19)"));
    assert!(qnull(&mut polar, "eq(1e19,1019)"));
    assert!(qeval(&mut polar, "eq(9007199254740992,9007199254740992)")); // identical
    assert!(qeval(&mut polar, "eq(9007199254740992,9007199254740992.0)")); // equal
    assert!(qeval(&mut polar, "eq(9007199254740992,9007199254740993.0)")); // indistinguishable
    assert!(qnull(&mut polar, "eq(9007199254740992,9007199254740994.0)")); // distinguishable
    assert!(qeval(&mut polar, "eq(\"aa\", \"aa\")"));
    assert!(qnull(&mut polar, "eq(\"ab\", \"aa\")"));

    // !=
    polar.load("neq(x, y) if x != y;").unwrap();
    assert!(qnull(&mut polar, "neq(1,1)"));
    assert!(qeval(&mut polar, "neq(1,2)"));
    assert!(qeval(&mut polar, "neq(2,1)"));
    assert!(qeval(&mut polar, "neq(-1,+1)"));
    assert!(qnull(&mut polar, "neq(-1,-1)"));
    assert!(qnull(&mut polar, "neq(-1,-1.0)"));
    assert!(qnull(&mut polar, "neq(\"aa\", \"aa\")"));
    assert!(qeval(&mut polar, "neq(\"ab\", \"aa\")"));

    let mut query = polar.new_query("eq(bob, bob)", false).unwrap();
    query
        .next_event()
        .expect_err("can't compare unbound variables");

    assert!(qeval(&mut polar, "1.0 == 1"));
    assert!(qeval(&mut polar, "0.99 < 1"));
    assert!(qeval(&mut polar, "1.0 <= 1"));
    assert!(qeval(&mut polar, "1 == 1"));
    assert!(qeval(&mut polar, "0.0 == 0"));
}

#[test]
fn test_arithmetic() {
    let mut polar = Polar::new();
    assert!(qeval(&mut polar, "1 + 1 == 2"));
    assert!(qeval(&mut polar, "1 + 1 < 3 and 1 + 1 > 1"));
    assert!(qeval(&mut polar, "2 - 1 == 1"));
    assert!(qeval(&mut polar, "1 - 2 == -1"));
    assert!(qeval(&mut polar, "1.23 - 3.21 == -1.98"));
    assert!(qeval(&mut polar, "2 * 3 == 6"));
    assert!(qeval(&mut polar, "6 / 2 == 3"));
    assert!(qeval(&mut polar, "2 / 6 == 0.3333333333333333"));

    polar
        .load(
            r#"even(0) if cut;
               even(x) if x > 0 and odd(x - 1);
               odd(1) if cut;
               odd(x) if x > 0 and even(x - 1);"#,
        )
        .unwrap();

    assert!(qeval(&mut polar, "even(0)"));
    assert!(qnull(&mut polar, "even(1)"));
    assert!(qeval(&mut polar, "even(2)"));
    assert!(qnull(&mut polar, "even(3)"));
    assert!(qeval(&mut polar, "even(4)"));

    assert!(qnull(&mut polar, "odd(0)"));
    assert!(qeval(&mut polar, "odd(1)"));
    assert!(qnull(&mut polar, "odd(2)"));
    assert!(qeval(&mut polar, "odd(3)"));
    assert!(qnull(&mut polar, "odd(4)"));

    let check_arithmetic_error = |query: &str| {
        let mut query = polar.new_query(query, false).unwrap();
        let error = query.next_event().unwrap_err();
        assert!(matches!(
            error.kind,
            ErrorKind::Runtime(RuntimeError::ArithmeticError { .. })
        ));
    };
    check_arithmetic_error("9223372036854775807 + 1 > 0");
    check_arithmetic_error("-9223372036854775807 - 2 < 0");

    // x / 0 = ∞
    assert_eq!(qvar(&mut polar, "x=1/0", "x"), vec![value!(f64::INFINITY)]);
    assert!(qeval(&mut polar, "1/0 = 2/0"));
    assert!(qnull(&mut polar, "1/0 < 0"));
    assert!(qeval(&mut polar, "1/0 > 0"));
    assert!(qeval(&mut polar, "1/0 > 1e100"));
}

#[test]
fn test_debug() {
    let polar = Polar::new();
    polar
        .load("a() if debug(\"a\") and b() and c() and d();\nb();\nc() if debug(\"c\");\nd();\n")
        .unwrap();

    let mut call_num = 0;
    let debug_handler = |s: &str| {
        let rt = match call_num {
            0 => {
                assert_eq!(s, "Welcome to the debugger!\ndebug(\"a\")");
                "over"
            }
            1 => {
                let expected = indoc!(
                    r#"
                001: a() if debug("a") and b() and c() and d();
                                           ^"#
                );
                assert_eq!(s, expected);
                "over"
            }
            2 => {
                let expected = indoc!(
                    r#"
                    001: a() if debug("a") and b() and c() and d();
                                                       ^"#
                );
                assert_eq!(s, expected);
                "over"
            }
            3 => {
                assert_eq!(s, "Welcome to the debugger!\ndebug(\"c\")");
                "over"
            }
            4 => {
                let expected = indoc!(
                    r#"
                    001: a() if debug("a") and b() and c() and d();
                                                               ^"#
                );
                assert_eq!(s, expected);
                "over"
            }
            _ => panic!("Too many calls!"),
        };
        call_num += 1;
        rt.to_string()
    };

    let query = polar.new_query("a()", false).unwrap();
    let _results = query_results!(query, no_results, no_externals, debug_handler);

    let mut call_num = 0;
    let debug_handler = |s: &str| {
        let rt = match call_num {
            0 => {
                assert_eq!(s, "Welcome to the debugger!\ndebug(\"a\")");
                "out"
            }
            1 => {
                assert_eq!(s, "Welcome to the debugger!\ndebug(\"c\")");
                "out"
            }
            2 => {
                let expected = indoc!(
                    r#"
                001: a() if debug("a") and b() and c() and d();
                                                           ^"#
                );
                assert_eq!(s, expected);
                "out"
            }
            _ => panic!("Too many calls: {}", s),
        };
        call_num += 1;
        rt.to_string()
    };
    let query = polar.new_query("a()", false).unwrap();
    let _results = query_results!(query, no_results, no_externals, debug_handler);
}

#[test]
fn test_anonymous_vars() {
    let mut polar = Polar::new();
    assert!(qeval(&mut polar, "[1,2,3] = [_,_,_]"));
    assert!(qnull(&mut polar, "[1,2,3] = [__,__,__]"));
}

#[test]
fn test_singleton_vars() {
    let mut polar = Polar::new();
    polar.register_constant(sym!("X"), term!(true));
    polar.register_constant(sym!("Y"), term!(true));
    polar.load("f(x:X,y:Y,z:Z) if z = z;").unwrap();
    let output = polar.next_message().unwrap();
    assert!(matches!(&output.kind, MessageKind::Warning));
    assert_eq!(
        &output.msg,
        "Singleton variable x is unused or undefined, see <https://docs.oso.dev/using/polar-syntax.html#variables>\n001: f(x:X,y:Y,z:Z) if z = z;\n       ^"
    );
    let output = polar.next_message().unwrap();
    assert!(matches!(&output.kind, MessageKind::Warning));
    assert_eq!(
        &output.msg,
        "Singleton variable y is unused or undefined, see <https://docs.oso.dev/using/polar-syntax.html#variables>\n001: f(x:X,y:Y,z:Z) if z = z;\n           ^"
    );
    let output = polar.next_message().unwrap();
    assert!(matches!(&output.kind, MessageKind::Warning));
    assert_eq!(
        &output.msg,
        "Unknown specializer Z\n001: f(x:X,y:Y,z:Z) if z = z;\n                 ^"
    );
}

#[test]
fn test_print() {
    let mut polar = Polar::new();
    polar.load("f(x,y,z) if print(x, y, z);").unwrap();
    assert!(qeval(&mut polar, "f(1, 2, 3)"));
    let output = polar.next_message().unwrap();
    assert!(matches!(&output.kind, MessageKind::Print));
    assert_eq!(&output.msg, "1, 2, 3");
}

#[test]
fn test_rest_vars() {
    let mut polar = Polar::new();

    assert_eq!(
        qvar(&mut polar, "[1,2,3] = [*rest]", "rest"),
        vec![value!([value!(1), value!(2), value!(3)])]
    );
    assert_eq!(
        qvar(&mut polar, "[1,2,3] = [1, *rest]", "rest"),
        vec![value!([value!(2), value!(3)])]
    );
    assert_eq!(
        qvar(&mut polar, "[1,2,3] = [1,2, *rest]", "rest"),
        vec![value!([value!(3)])]
    );
    assert_eq!(
        qvar(&mut polar, "([1,2,3] = [1,2,3, *rest])", "rest"),
        vec![value!([])]
    );
    assert!(qnull(&mut polar, "[1,2,3] = [1,2,3,4, *_rest]"));

    polar
        .load(
            r#"member(x, [x, *_rest]);
               member(x, [_first, *rest]) if member(x, rest);"#,
        )
        .unwrap();
    assert!(qeval(&mut polar, "member(1, [1,2,3])"));
    assert!(qeval(&mut polar, "member(3, [1,2,3])"));
    assert!(qeval(&mut polar, "not member(4, [1,2,3])"));
    assert_eq!(
        qvar(&mut polar, "member(x, [1,2,3])", "x"),
        vec![value!(1), value!(2), value!(3)]
    );

    polar
        .load(
            r#"append([], x, x);
               append([first, *rest], x, [first, *tail]) if append(rest, x, tail);"#,
        )
        .unwrap();
    assert!(qeval(&mut polar, "append([], [], [])"));
    assert!(qeval(&mut polar, "append([], [1,2,3], [1,2,3])"));
    assert!(qeval(&mut polar, "append([1], [2,3], [1,2,3])"));
    assert!(qeval(&mut polar, "append([1,2], [3], [1,2,3])"));
    assert!(qeval(&mut polar, "append([1,2,3], [], [1,2,3])"));
    assert!(qeval(&mut polar, "not append([1,2,3], [4], [1,2,3])"));
}

#[test]
fn test_in_op() {
    let mut polar = Polar::new();
    polar.load("f(x, y) if x in y;").unwrap();
    assert!(qeval(&mut polar, "f(1, [1,2,3])"));
    assert_eq!(
        qvar(&mut polar, "f(x, [1,2,3])", "x"),
        vec![value!(1), value!(2), value!(3)]
    );

    // Failure.
    assert!(qnull(&mut polar, "4 in [1,2,3]"));
    assert!(qeval(&mut polar, "4 in [1,2,3] or 1 in [1,2,3]"));

    // Make sure we scan the whole list.
    let query = polar.new_query("1 in [1, 2, x, 1]", false).unwrap();
    let results = query_results!(query);
    assert_eq!(results.len(), 3);
    assert!(results[0].0.is_empty());
    assert_eq!(
        results[1].0.get(&Symbol("x".to_string())).unwrap().clone(),
        value!(1)
    );
    assert!(results[2].0.is_empty());

    // This returns 3 results, with 1 binding each.
    let query = polar.new_query("f(1, [x,y,z])", false).unwrap();
    let results = query_results!(query);
    assert_eq!(results.len(), 3);
    assert_eq!(results[0].0[&sym!("x")], value!(1));
    assert_eq!(results[1].0[&sym!("y")], value!(1));
    assert_eq!(results[2].0[&sym!("z")], value!(1));

    assert!(qeval(&mut polar, "f({a:1}, [{a:1}, b, c])"));

    let mut query = polar.new_query("a in {a:1}", false).unwrap();
    let e = query.next_event().unwrap_err();
    assert!(matches!(
        e.kind,
        ErrorKind::Runtime(RuntimeError::TypeError { .. })
    ));

    // Negation.
    assert!(qeval(&mut polar, "not (4 in [1,2,3])"));
    assert!(qnull(&mut polar, "not (1 in [1,2,3])"));
    assert!(qnull(&mut polar, "not (2 in [1,2,3])"));
    assert!(qnull(&mut polar, "not (3 in [1,2,3])"));

    // Nothing is in an empty list.
    assert!(qnull(&mut polar, "x in []"));
    assert!(qnull(&mut polar, "1 in []"));
    assert!(qnull(&mut polar, "\"foo\" in []"));
    assert!(qnull(&mut polar, "[] in []"));
    assert!(qeval(&mut polar, "not x in []"));
    assert!(qeval(&mut polar, "not 1 in []"));
    assert!(qeval(&mut polar, "not \"foo\" in []"));
    assert!(qeval(&mut polar, "not [] in []"));
}

#[test]
fn test_matches() {
    let mut polar = Polar::new();
    qnull(&mut polar, "x = 1 and y = 2 and x matches y");
    qeval(&mut polar, "x = 1 and y = 1 and x matches y");

    qeval(&mut polar, "x = {foo: 1} and x matches {foo: 1}");
    qnull(&mut polar, "x = {foo: 1} and x matches {foo: 1, bar: 2}");
    qnull(&mut polar, "x = {foo: 1} and x matches {foo: 2}");
}

#[test]
fn test_keyword_bug() {
    let polar = Polar::new();
    let result = polar.load("g(a) if a.new(b);").unwrap_err();
    assert!(matches!(
        result.kind,
        ErrorKind::Parse(ParseError::ReservedWord { .. })
    ));

    let result = polar.load("f(a) if a.in(b);").unwrap_err();
    assert!(matches!(
        result.kind,
        ErrorKind::Parse(ParseError::ReservedWord { .. })
    ));

    let result = polar.load("cut(a) if a;").unwrap_err();
    assert!(matches!(
        result.kind,
        ErrorKind::Parse(ParseError::ReservedWord { .. })
    ));

    let result = polar.load("debug(a) if a;").unwrap_err();
    assert!(matches!(
        result.kind,
        ErrorKind::Parse(ParseError::ReservedWord { .. })
    ));
}

/// Test that rule heads work correctly when unification or specializers are used.
#[test]
fn test_unify_rule_head() {
    let mut polar = Polar::new();
    assert!(matches!(
        polar
            .load("f(Foo{a: 1});")
            .expect_err("Must have a parser error"),
        PolarError { kind: ErrorKind::Parse(_), .. }
    ));

    assert!(matches!(
        polar
            .load("f(new Foo{a: Foo{a: 1}});")
            .expect_err("Must have a parser error"),
        PolarError { kind: ErrorKind::Parse(_), .. }
    ));

    assert!(matches!(
        polar
            .load("f(x: new Foo{a: 1});")
            .expect_err("Must have a parser error"),
        PolarError { kind: ErrorKind::Parse(_), .. }
    ));

    assert!(matches!(
        polar
            .load("f(x: Foo{a: new Foo{a: 1}});")
            .expect_err("Must have a parser error"),
        PolarError { kind: ErrorKind::Parse(_), .. }
    ));

    polar.register_constant(sym!("Foo"), term!(true));
    polar.load("f(_: Foo{a: 1}, x) if x = 1;").unwrap();
    polar.load("g(_: Foo{a: Foo{a: 1}}, x) if x = 1;").unwrap();

    let query = polar.new_query("f(new Foo{a: 1}, x)", false).unwrap();
    let (results, _externals) = query_results_with_externals(query);
    assert_eq!(results[0].0[&sym!("x")], value!(1));

    let query = polar
        .new_query("g(new Foo{a: new Foo{a: 1}}, x)", false)
        .unwrap();
    let (results, _externals) = query_results_with_externals(query);
    assert_eq!(results[0].0[&sym!("x")], value!(1));
}

/// Test that cut commits to all choice points before the cut, not just the last.
#[test]
fn test_cut() {
    let mut polar = Polar::new();
    polar.load("a(x) if x = 1 or x = 2;").unwrap();
    polar.load("b(x) if x = 3 or x = 4;").unwrap();
    polar.load("bcut(x) if x = 3 or x = 4 and cut;").unwrap();

    polar.load("c(a, b) if a(a) and b(b) and cut;").unwrap();
    polar.load("c_no_cut(a, b) if a(a) and b(b);").unwrap();
    polar
        .load("c_partial_cut(a, b) if a(a) and bcut(b);")
        .unwrap();
    polar
        .load("c_another_partial_cut(a, b) if a(a) and cut and b(b);")
        .unwrap();

    // Ensure we return multiple results without a cut.
    assert!(qvars(&mut polar, "c_no_cut(a, b)", &["a", "b"]).len() > 1);

    // Ensure that only one result is returned when cut is at the end.
    assert_eq!(
        qvars(&mut polar, "c(a, b)", &["a", "b"]),
        vec![vec![value!(1), value!(3)]]
    );

    // Make sure that cut in `bcut` does not affect `c_partial_cut`.
    // If it did, only one result would be returned, [1, 3].
    assert_eq!(
        qvars(&mut polar, "c_partial_cut(a, b)", &["a", "b"]),
        vec![vec![value!(1), value!(3)], vec![value!(2), value!(3)]]
    );

    // Make sure cut only affects choice points before it.
    assert_eq!(
        qvars(&mut polar, "c_another_partial_cut(a, b)", &["a", "b"]),
        vec![vec![value!(1), value!(3)], vec![value!(1), value!(4)]]
    );

    polar.load("f(x) if (x = 1 and cut) or x = 2;").unwrap();
    assert_eq!(qvar(&mut polar, "f(x)", "x"), vec![value!(1)]);
    assert!(qeval(&mut polar, "f(1)"));
    assert!(qeval(&mut polar, "f(2)"));
}

#[test]
fn test_forall() {
    let mut polar = Polar::new();
    polar
        .load("all_ones(l) if forall(item in l, item = 1);")
        .unwrap();

    assert!(qeval(&mut polar, "all_ones([1])"));
    assert!(qeval(&mut polar, "all_ones([1, 1, 1])"));
    assert!(qnull(&mut polar, "all_ones([1, 2, 1])"));

    polar
        .load("not_ones(l) if forall(item in l, item != 1);")
        .unwrap();
    assert!(qnull(&mut polar, "not_ones([1])"));
    assert!(qeval(&mut polar, "not_ones([2, 3, 4])"));

    assert!(qnull(&mut polar, "forall(x = 2 or x = 3, x != 2)"));
    assert!(qnull(&mut polar, "forall(x = 2 or x = 3, x != 3)"));
    assert!(qeval(&mut polar, "forall(x = 2 or x = 3, x = 2 or x = 3)"));
    assert!(qeval(&mut polar, "forall(x = 1, x = 1)"));
    assert!(qeval(&mut polar, "forall(x in [2, 3, 4], x > 1)"));

    polar.load("g(1);").unwrap();
    polar.load("g(2);").unwrap();
    polar.load("g(3);").unwrap();

    assert!(qeval(&mut polar, "forall(g(x), x in [1, 2, 3])"));

    polar.load("allow(_: {x: 1}, y) if y = 1;").unwrap();
    polar.load("allow(_: {y: 1}, y) if y = 2;").unwrap();
    polar.load("allow(_: {z: 1}, y) if y = 3;").unwrap();

    assert!(qeval(
        &mut polar,
        "forall(allow({x: 1, y: 1, z: 1}, y), y in [1, 2, 3])"
    ));
}

#[test]
fn test_emoji_policy() {
    let mut polar = Polar::new();
    polar
        .load(
            r#"
                    👩‍🔧("👩‍🦰");
                    allow(👩, "🛠", "🚙") if 👩‍🔧(👩);
                "#,
        )
        .unwrap();
    assert!(qeval(&mut polar, r#"allow("👩‍🦰","🛠","🚙")"#));
    assert!(qnull(&mut polar, r#"allow("🧟","🛠","🚙")"#));
}

#[test]
/// Check that boolean expressions evaluate without requiring "= true".
fn test_boolean_expression() {
    let mut polar = Polar::new();

    // Succeeds because t is true.
    assert!(qeval(&mut polar, "a = {t: true, f: false} and a.t"));
    // Fails because `f` is not true.
    assert!(qnull(&mut polar, "a = {t: true, f: false} and a.f"));
    // Fails because `f` is not true.
    assert!(qnull(&mut polar, "a = {t: true, f: false} and a.f and a.t"));
    // Succeeds because `t` is true.
    assert!(qeval(
        &mut polar,
        "a = {t: true, f: false} and (a.f or a.t)"
    ));

    assert!(qeval(&mut polar, "true"));
    assert!(qnull(&mut polar, "false"));
    assert!(qeval(&mut polar, "a = true and a"));
    assert!(qnull(&mut polar, "a = false and a"));
}

#[test]
fn test_float_parsing() {
    let mut polar = Polar::new();
    assert_eq!(qvar(&mut polar, "x=1+1", "x"), vec![value!(2)]);
    assert_eq!(qvar(&mut polar, "x=1+1.5", "x"), vec![value!(2.5)]);
    assert_eq!(qvar(&mut polar, "x=1.e+5", "x"), vec![value!(1e5)]);
    assert_eq!(qvar(&mut polar, "x=1e+5", "x"), vec![value!(1e5)]);
    assert_eq!(qvar(&mut polar, "x=1e5", "x"), vec![value!(1e5)]);
    assert_eq!(qvar(&mut polar, "x=1e-5", "x"), vec![value!(1e-5)]);
    assert_eq!(qvar(&mut polar, "x=1.e-5", "x"), vec![value!(1e-5)]);
    assert_eq!(qvar(&mut polar, "x=1.0e+15", "x"), vec![value!(1e15)]);
    assert_eq!(qvar(&mut polar, "x=1.0E+15", "x"), vec![value!(1e15)]);
    assert_eq!(qvar(&mut polar, "x=1.0e-15", "x"), vec![value!(1e-15)]);
}

#[test]
fn test_assignment() {
    let mut polar = Polar::new();
    assert!(qeval(&mut polar, "x := 5 and x == 5"));
    let mut query = polar.new_query("x := 5 and x := 6", false).unwrap();
    let e = query.next_event().unwrap_err();
    assert!(matches!(
        e.kind,
        ErrorKind::Runtime(RuntimeError::TypeError {
            msg: s,
            ..
        }) if s == "Can only assign to unbound variables, x is bound to value 5."
    ));
    assert!(qnull(&mut polar, "x := 5 and x > 6"));
    assert!(qeval(&mut polar, "x := y and y = 6 and x = 6"));

    // confirm old syntax -> parse error
    let e = polar.load("f(x) := g(x)").unwrap_err();
    assert!(matches!(
        e.kind,
        ErrorKind::Parse(ParseError::UnrecognizedToken { .. })
    ));
}

#[test]
fn test_rule_index() {
    let mut polar = Polar::new();
    polar.load(r#"f(1, 1, "x");"#).unwrap();
    polar.load(r#"f(1, 1, "y");"#).unwrap();
    polar.load(r#"f(1, x, "y") if x = 2;"#).unwrap();
    polar.load(r#"f(1, 2, {b: "y"});"#).unwrap();
    polar.load(r#"f(1, 3, {c: "z"});"#).unwrap();

    // Exercise the index.
    assert!(qeval(&mut polar, r#"f(1, 1, "x")"#));
    assert!(qeval(&mut polar, r#"f(1, 1, "y")"#));
    assert_eq!(
        qvar(&mut polar, r#"f(1, x, "y")"#, "x"),
        vec![value!(1), value!(2)]
    );
    assert!(qnull(&mut polar, r#"f(1, 1, "z")"#));
    assert!(qnull(&mut polar, r#"f(1, 2, "x")"#));
    assert!(qeval(&mut polar, r#"f(1, 2, {b: "y"})"#));
    assert!(qeval(&mut polar, r#"f(1, 3, {c: "z"})"#));
}

#[test]
fn test_fib() {
    let policy = r#"
        fib(0, 1) if cut;
        fib(1, 1) if cut;
        fib(n, a+b) if fib(n-1, a) and fib(n-2, b);
    "#;

    let mut polar = Polar::new();
    polar.load(policy).unwrap();

    assert_eq!(qvar(&mut polar, r#"fib(0, x)"#, "x"), vec![value!(1)]);
    assert_eq!(qvar(&mut polar, r#"fib(1, x)"#, "x"), vec![value!(1)]);
    assert_eq!(qvar(&mut polar, r#"fib(2, x)"#, "x"), vec![value!(2)]);
    assert_eq!(qvar(&mut polar, r#"fib(3, x)"#, "x"), vec![value!(3)]);
    assert_eq!(qvar(&mut polar, r#"fib(4, x)"#, "x"), vec![value!(5)]);
    assert_eq!(qvar(&mut polar, r#"fib(5, x)"#, "x"), vec![value!(8)]);
}

#[test]
fn test_duplicated_rule() {
    let policy = r#"
        f(1);
        f(1);
    "#;

    let mut polar = Polar::new();
    polar.load(policy).unwrap();

    assert_eq!(qvar(&mut polar, "f(x)", "x"), vec![value!(1), value!(1)]);
}

#[test]
fn test_numeric_applicability() {
    let mut polar = Polar::new();
    let eps = f64::EPSILON;
    let nan1 = f64::NAN;
    let nan2 = f64::from_bits(f64::NAN.to_bits() | 1);
    assert!(eps.is_normal() && nan1.is_nan() && nan2.is_nan());
    polar.register_constant(sym!("eps"), term!(eps));
    polar.register_constant(sym!("nan1"), term!(nan1));
    polar.register_constant(sym!("nan2"), term!(nan2));

    let policy = r#"
        f(0);
        f(1);
        f(9007199254740991); # (1 << 53) - 1
        f(9007199254740992); # (1 << 53)
        f(9223372036854775807); # i64::MAX
        f(-9223372036854775807); # i64::MIN + 1
        f(9223372036854776000.0); # i64::MAX as f64
        f(nan1); # NaN
    "#;
    polar.load(policy).unwrap();

    assert!(qeval(&mut polar, "f(0)"));
    assert!(qeval(&mut polar, "f(0.0)"));
    assert!(qnull(&mut polar, "f(eps)"));
    assert!(qeval(&mut polar, "f(1)"));
    assert!(qeval(&mut polar, "f(1.0)"));
    assert!(qnull(&mut polar, "f(1.0000000000000002)"));
    assert!(qnull(&mut polar, "f(9007199254740990)"));
    assert!(qnull(&mut polar, "f(9007199254740990.0)"));
    assert!(qeval(&mut polar, "f(9007199254740991)"));
    assert!(qeval(&mut polar, "f(9007199254740991.0)"));
    assert!(qeval(&mut polar, "f(9007199254740992)"));
    assert!(qeval(&mut polar, "f(9007199254740992.0)"));
    assert!(qeval(&mut polar, "f(9223372036854775807)"));
    assert!(qeval(&mut polar, "f(-9223372036854775807)"));
    assert!(qeval(&mut polar, "f(9223372036854776000.0)"));
    assert!(qnull(&mut polar, "f(nan1)"));
    assert!(qnull(&mut polar, "f(nan2)"));
}

#[test]
<<<<<<< HEAD
fn test_list_results() {
    let mut polar = Polar::new(None);
    let policy = r#"
    delete([x, *xs], x, ys) if delete(xs, x, ys);
    delete([x, *xs], z, [x, *ys]) if
        x != z and delete(xs, z, ys);
    delete([], _, []);
    "#;
    polar.load(policy).unwrap();
    assert!(qeval(&mut polar, "delete([1,2,3,2,1],2,[1,3,1])"));
    assert_eq!(
        qvar(&mut polar, "delete([1,2,3,2,1],2,result)", "result"),
        vec![value!([value!(1), value!(3), value!(1)])]
    );
}
// [List(
//     [Term { source_info: Parser { src_id: 3, left: 8, right: 9 }, value: Number(Integer(1)) },
//      Term { source_info: Parser { src_id: 1, left: 75, right: 83 }, value: List([
//          Term { source_info: Parser { src_id: 3, left: 12, right: 13 }, value: Number(Integer(3)) },
//          Term { source_info: Parser { src_id: 1, left: 75, right: 83 }, value: List([
//              Term { source_info: Parser { src_id: 3, left: 16, right: 17 }, value: Number(Integer(1)) },
//              Term { source_info: Parser { src_id: 1, left: 144, right: 146 }, value: List([
//              ]) }
//         ]) }
//     ]) }
// ])]

// [1, [3, [ 1 []]]]
=======
fn test_external_unify() {
    let polar = Polar::new();
    polar.load("selfEq(x) if eq(x, x); eq(x, x);").unwrap();

    let query = polar.new_query("selfEq(new Foo{})", false).unwrap();
    let (results, _externals) = query_results_with_externals(query);
    assert_eq!(results.len(), 1);

    let query = polar.new_query("eq(new Foo{}, new Foo{})", false).unwrap();
    let (results, _externals) = query_results_with_externals(query);
    assert!(results.is_empty());
}
>>>>>>> 01c6e9cf
<|MERGE_RESOLUTION|>--- conflicted
+++ resolved
@@ -1473,8 +1473,20 @@
     assert!(qnull(&mut polar, "f(nan2)"));
 }
 
-#[test]
-<<<<<<< HEAD
+fn test_external_unify() {
+    let polar = Polar::new();
+    polar.load("selfEq(x) if eq(x, x); eq(x, x);").unwrap();
+
+    let query = polar.new_query("selfEq(new Foo{})", false).unwrap();
+    let (results, _externals) = query_results_with_externals(query);
+    assert_eq!(results.len(), 1);
+
+    let query = polar.new_query("eq(new Foo{}, new Foo{})", false).unwrap();
+    let (results, _externals) = query_results_with_externals(query);
+    assert!(results.is_empty());
+}
+
+#[test]
 fn test_list_results() {
     let mut polar = Polar::new(None);
     let policy = r#"
@@ -1489,31 +1501,4 @@
         qvar(&mut polar, "delete([1,2,3,2,1],2,result)", "result"),
         vec![value!([value!(1), value!(3), value!(1)])]
     );
-}
-// [List(
-//     [Term { source_info: Parser { src_id: 3, left: 8, right: 9 }, value: Number(Integer(1)) },
-//      Term { source_info: Parser { src_id: 1, left: 75, right: 83 }, value: List([
-//          Term { source_info: Parser { src_id: 3, left: 12, right: 13 }, value: Number(Integer(3)) },
-//          Term { source_info: Parser { src_id: 1, left: 75, right: 83 }, value: List([
-//              Term { source_info: Parser { src_id: 3, left: 16, right: 17 }, value: Number(Integer(1)) },
-//              Term { source_info: Parser { src_id: 1, left: 144, right: 146 }, value: List([
-//              ]) }
-//         ]) }
-//     ]) }
-// ])]
-
-// [1, [3, [ 1 []]]]
-=======
-fn test_external_unify() {
-    let polar = Polar::new();
-    polar.load("selfEq(x) if eq(x, x); eq(x, x);").unwrap();
-
-    let query = polar.new_query("selfEq(new Foo{})", false).unwrap();
-    let (results, _externals) = query_results_with_externals(query);
-    assert_eq!(results.len(), 1);
-
-    let query = polar.new_query("eq(new Foo{}, new Foo{})", false).unwrap();
-    let (results, _externals) = query_results_with_externals(query);
-    assert!(results.is_empty());
-}
->>>>>>> 01c6e9cf
+}