mod mock_externals;

use indoc::indoc;
use maplit::btreemap;
use permute::permute;

use std::cell::RefCell;
use std::collections::{BTreeMap, HashMap};

use polar_core::{
    error::*,
    events::*,
    messages::*,
    polar::{Polar, Query},
    sym, term,
    terms::*,
    traces::*,
    value, values,
};

type QueryResults = Vec<(HashMap<Symbol, Value>, Option<TraceResult>)>;
use mock_externals::MockExternal;

fn no_results(
    _: u64,
    _: Term,
    _: Symbol,
    _: Option<Vec<Term>>,
    _: Option<BTreeMap<Symbol, Term>>,
) -> Option<Term> {
    None
}

fn print_messages(msg: &Message) {
    eprintln!("[{:?}] {}", msg.kind, msg.msg);
}

fn no_externals(_: u64, _: Term) {}

fn no_debug(_: &str) -> String {
    "".to_string()
}

fn no_error_handler(e: PolarError) -> QueryResults {
    panic!("Query returned error: {}", e.to_string())
}

fn no_isa(_: Term, _: Symbol) -> bool {
    true
}

fn no_is_subspecializer(_: u64, _: Symbol, _: Symbol) -> bool {
    false
}

#[allow(clippy::too_many_arguments)]
fn query_results<F, G, H, I, J, K, L>(
    mut query: Query,
    mut external_call_handler: F,
    mut make_external_handler: H,
    mut external_isa_handler: I,
    mut external_is_subspecializer_handler: J,
    mut debug_handler: G,
    mut message_handler: K,
    mut error_handler: L,
) -> QueryResults
where
    F: FnMut(u64, Term, Symbol, Option<Vec<Term>>, Option<BTreeMap<Symbol, Term>>) -> Option<Term>,
    G: FnMut(&str) -> String,
    H: FnMut(u64, Term),
    I: FnMut(Term, Symbol) -> bool,
    J: FnMut(u64, Symbol, Symbol) -> bool,
    K: FnMut(&Message),
    L: FnMut(PolarError) -> QueryResults,
{
    let mut results = vec![];
    loop {
        let event = match query.next_event() {
            Err(e) => return error_handler(e),
            Ok(e) => e,
        };

        while let Some(msg) = query.next_message() {
            message_handler(&msg)
        }
        match event {
            QueryEvent::Done { .. } => break,
            QueryEvent::Result { bindings, trace } => {
                results.push((
                    bindings
                        .into_iter()
                        .map(|(k, v)| (k, v.value().clone()))
                        .collect(),
                    trace,
                ));
            }
            QueryEvent::ExternalCall {
                call_id,
                instance,
                attribute,
                args,
                kwargs,
            } => {
                query
                    .call_result(
                        call_id,
                        external_call_handler(call_id, instance, attribute, args, kwargs),
                    )
                    .unwrap();
            }
            QueryEvent::MakeExternal {
                instance_id,
                constructor,
            } => make_external_handler(instance_id, constructor),
            QueryEvent::ExternalIsa {
                call_id,
                instance,
                class_tag,
            } => query
                .question_result(call_id, external_isa_handler(instance, class_tag))
                .unwrap(),
            QueryEvent::ExternalIsSubSpecializer {
                call_id,
                instance_id,
                left_class_tag,
                right_class_tag,
            } => query
                .question_result(
                    call_id,
                    external_is_subspecializer_handler(
                        instance_id,
                        left_class_tag,
                        right_class_tag,
                    ),
                )
                .unwrap(),
            QueryEvent::Debug { ref message } => {
                query.debug_command(&debug_handler(message)).unwrap();
            }
            QueryEvent::ExternalOp {
                operator: Operator::Eq,
                call_id,
                args,
                ..
            } => query.question_result(call_id, args[0] == args[1]).unwrap(),
            _ => {}
        }
    }
    results
}

macro_rules! query_results {
    ($query:expr) => {
        query_results(
            $query,
            no_results,
            no_externals,
            no_isa,
            no_is_subspecializer,
            no_debug,
            print_messages,
            no_error_handler,
        )
    };
    ($query:expr, $external_call_handler:expr, $make_external_handler:expr, $debug_handler:expr) => {
        query_results(
            $query,
            $external_call_handler,
            $make_external_handler,
            no_isa,
            no_is_subspecializer,
            $debug_handler,
            print_messages,
            no_error_handler,
        )
    };
    ($query:expr, $external_call_handler:expr) => {
        query_results(
            $query,
            $external_call_handler,
            no_externals,
            no_isa,
            no_is_subspecializer,
            no_debug,
            print_messages,
            no_error_handler,
        )
    };
    ($query:expr, @msgs $message_handler:expr) => {
        query_results(
            $query,
            no_results,
            no_externals,
            no_isa,
            no_is_subspecializer,
            no_debug,
            $message_handler,
            no_error_handler,
        )
    };
    ($query:expr, @errs $error_handler:expr) => {
        query_results(
            $query,
            no_results,
            no_externals,
            no_isa,
            no_is_subspecializer,
            no_debug,
            print_messages,
            $error_handler,
        )
    };
}

fn query_results_with_externals(query: Query) -> (QueryResults, MockExternal) {
    let mock = RefCell::new(MockExternal::new());
    (
        query_results(
            query,
            |a, b, c, d, e| mock.borrow_mut().external_call(a, b, c, d, e),
            |a, b| mock.borrow_mut().make_external(a, b),
            |a, b| mock.borrow_mut().external_isa(a, b),
            |a, b, c| mock.borrow_mut().external_is_subspecializer(a, b, c),
            no_debug,
            print_messages,
            no_error_handler,
        ),
        mock.into_inner(),
    )
}

/// equality test for polar expressions that takes symmetric operators
/// into account, eg. a = b == b = a
fn commute_ops(u: &Value, v: &Value) -> bool {
    fn a2p(a: &[Term]) -> (&Value, &Value) {
        (a[0].value(), a[1].value())
    }
    match (u.as_expression(), v.as_expression()) {
        (
            Ok(Operation {
                operator: op_a,
                args: arg_a,
            }),
            Ok(Operation {
                operator: op_b,
                args: arg_b,
            }),
        ) if op_a == op_b && arg_a.len() == arg_b.len() => {
            let op = *op_a;
            if arg_a.len() == 2
                && (op == Operator::Unify
                    || op == Operator::Eq
                    || op == Operator::Neq
                    || op == Operator::And
                    || op == Operator::Or)
            {
                let (a, b) = (a2p(arg_a), a2p(arg_b));
                commute_ops(a.0, b.0) && commute_ops(a.1, b.1)
                    || commute_ops(a.0, b.1) && commute_ops(a.1, b.0)
            } else {
                arg_a
                    .iter()
                    .enumerate()
                    .all(|(i, x)| commute_ops(arg_b[i].value(), x.value()))
            }
        }
        _ => u == v,
    }
}

#[track_caller]
#[must_use = "test results need to be asserted"]
fn eval(p: &mut Polar, query_str: &str) -> bool {
    let q = p.new_query(query_str, false).unwrap();
    !query_results!(q).is_empty()
}

#[track_caller]
fn qeval(p: &mut Polar, query_str: &str) {
    assert!(eval(p, query_str));
}

#[track_caller]
#[must_use = "test results need to be asserted"]
fn null(p: &mut Polar, query_str: &str) -> bool {
    let q = p.new_query(query_str, false).unwrap();
    query_results!(q).is_empty()
}

#[track_caller]
fn qnull(p: &mut Polar, query_str: &str) {
    assert!(null(p, query_str));
}

#[track_caller]
fn qext(p: &mut Polar, query_str: &str, external_results: Vec<Value>, expected_len: usize) {
    let mut external_results = external_results.into_iter().map(Term::new_from_test);
    let q = p.new_query(query_str, false).unwrap();
    assert_eq!(
        query_results!(q, |_, _, _, _, _| external_results.next()).len(),
        expected_len
    );
}

#[track_caller]
#[must_use = "test results need to be asserted"]
fn var(p: &mut Polar, query_str: &str, var: &str) -> Vec<Value> {
    let q = p.new_query(query_str, false).unwrap();
    query_results!(q)
        .iter()
        .map(|(r, _)| &r[&sym!(var)])
        .cloned()
        .collect()
}

#[track_caller]
fn qvar(p: &mut Polar, query_str: &str, variable: &str, expected: Vec<Value>) {
    assert_eq!(var(p, query_str, variable), expected);
}

#[track_caller]
#[must_use = "test results need to be asserted"]
fn vars(p: &mut Polar, query_str: &str, vars: &[&str]) -> Vec<Vec<Value>> {
    let q = p.new_query(query_str, false).unwrap();
    query_results!(q)
        .iter()
        .map(|bindings| {
            vars.iter()
                .map(|&var| bindings.0.get(&Symbol(var.to_string())).unwrap().clone())
                .collect()
        })
        .collect()
}

#[track_caller]
fn qvars(p: &mut Polar, query_str: &str, variables: &[&str], expected: Vec<Vec<Value>>) {
    assert_eq!(vars(p, query_str, variables), expected);
}

#[track_caller]
fn _qruntime(p: &mut Polar, query_str: &str) -> ErrorKind {
    p.new_query(query_str, false)
        .unwrap()
        .next_event()
        .unwrap_err()
        .kind
}

macro_rules! qruntime {
    ($query:tt, $err:pat $(, $cond:expr)?) => {
        assert!(matches!(_qruntime(&mut Polar::new(), $query), ErrorKind::Runtime($err) $(if $cond)?));
    };

    ($polar:expr, $query:tt, $err:pat $(, $cond:expr)?) => {
        assert!(matches!(_qruntime($polar, $query), ErrorKind::Runtime($err) $(if $cond)?));
    };
}

macro_rules! qparse {
    ($query:expr, $err:pat) => {
        assert!(matches!(
            Polar::new().load_str($query).unwrap_err().kind,
            ErrorKind::Parse($err)
        ));
    };
}

type TestResult = Result<(), PolarError>;

/// Adapted from <http://web.cse.ohio-state.edu/~stiff.4/cse3521/prolog-resolution.html>
#[test]
fn test_functions() -> TestResult {
    let mut p = Polar::new();
    p.load_str(
        r#"f(1);
           f(2);
           g(1);
           g(2);
           h(2);
           k(x) if f(x) and h(x) and g(x);"#,
    )?;
    qnull(&mut p, "k(1)");
    qeval(&mut p, "k(2)");
    qnull(&mut p, "k(3)");
    qvar(&mut p, "k(a)", "a", values![2]);
    Ok(())
}

/// Adapted from <http://web.cse.ohio-state.edu/~stiff.4/cse3521/prolog-resolution.html>
#[test]
fn test_jealous() -> TestResult {
    let p = Polar::new();
    p.load_str(
        r#"loves("vincent", "mia");
           loves("marcellus", "mia");
           jealous(a, b) if loves(a, c) and loves(b, c);"#,
    )?;
    let q = p.new_query("jealous(who, of)", false)?;
    let results = query_results!(q);
    let jealous = |who: &str, of: &str| {
        assert!(
            &results.iter().any(|(r, _)| r
                == &HashMap::from_iter(vec![(sym!("who"), value!(who)), (sym!("of"), value!(of))])),
            "{} is not jealous of {} (but should be)",
            who,
            of
        );
    };
    assert_eq!(results.len(), 4);
    jealous("vincent", "vincent");
    jealous("vincent", "marcellus");
    jealous("marcellus", "vincent");
    jealous("marcellus", "marcellus");
    Ok(())
}

#[test]
fn test_trace() -> TestResult {
    let p = Polar::new();
    p.load_str(
        r#"f(x) if x = 1 and x = 1;
           f(y) if y = 1;"#,
    )?;
    let q = p.new_query("f(1)", true)?;
    let results = query_results!(q);
    let trace = results[0].1.as_ref().unwrap();
    let expected = indoc!(
        r#"
        f(1) [
          f(x) if x = 1 and x = 1; [
              x = 1 []
              x = 1 []
          ]
        ]
        "#
    );
    assert_eq!(trace.formatted, expected);
    let trace = results[1].1.as_ref().unwrap();
    let expected = indoc!(
        r#"
        f(1) [
          f(y) if y = 1; [
              y = 1 []
          ]
        ]
        "#
    );
    assert_eq!(trace.formatted, expected);
    Ok(())
}

#[test]
fn test_nested_rule() -> TestResult {
    let mut p = Polar::new();
    p.load_str(
        r#"f(x) if g(x);
           g(x) if h(x);
           h(2);
           g(x) if j(x);
           j(4);"#,
    )?;
    qeval(&mut p, "f(2)");
    qnull(&mut p, "f(3)");
    qeval(&mut p, "f(4)");
    qeval(&mut p, "j(4)");
    Ok(())
}

/// A functions permutation that is known to fail.
#[test]
fn test_bad_functions() -> TestResult {
    let mut p = Polar::new();
    p.load_str(
        r#"f(2);
           f(1);
           g(1);
           g(2);
           h(2);
           k(x) if f(x) and h(x) and g(x);"#,
    )?;
    qvar(&mut p, "k(a)", "a", values![2]);
    Ok(())
}

#[test]
fn test_functions_reorder() -> TestResult {
    // TODO (dhatch): Reorder f(x), h(x), g(x)
    let parts = vec![
        "f(1)",
        "f(2)",
        "g(1)",
        "g(2)",
        "h(2)",
        "k(x) if f(x) and g(x) and h(x)",
    ];

    for (i, permutation) in permute(parts).into_iter().enumerate() {
        let mut p = Polar::new();

        let mut joined = permutation.join(";");
        joined.push(';');
        p.load_str(&joined)?;

        assert!(
            null(&mut p, "k(1)"),
            "k(1) was true for permutation {:?}",
            &permutation
        );
        assert!(
            eval(&mut p, "k(2)"),
            "k(2) failed for permutation {:?}",
            &permutation
        );
        assert_eq!(
            var(&mut p, "k(a)", "a"),
            values![2],
            "k(a) failed for permutation {:?}",
            &permutation
        );

        println!("permute: {}", i);
    }
    Ok(())
}

#[test]
fn test_results() -> TestResult {
    let mut p = Polar::new();
    p.load_str(
        r#"foo(1);
           foo(2);
           foo(3);"#,
    )?;
    qvar(&mut p, "foo(a)", "a", values![1, 2, 3]);
    Ok(())
}

#[test]
fn test_result_permutations() -> TestResult {
    let parts = vec![
        (1, "foo(1)"),
        (2, "foo(2)"),
        (3, "foo(3)"),
        (4, "foo(4)"),
        (5, "foo(5)"),
    ];
    for permutation in permute(parts).into_iter() {
        eprintln!("{:?}", permutation);
        let mut p = Polar::new();
        let (results, rules): (Vec<_>, Vec<_>) = permutation.into_iter().unzip();
        p.load_str(&format!("{};", rules.join(";")))?;
        qvar(
            &mut p,
            "foo(a)",
            "a",
            results.into_iter().map(|v| value!(v)).collect::<Vec<_>>(),
        );
    }
    Ok(())
}

#[test]
fn test_multi_arg_method_ordering() -> TestResult {
    let mut p = Polar::new();
    p.load_str(
        r#"bar(2, 1);
           bar(1, 1);
           bar(1, 2);
           bar(2, 2);"#,
    )?;
    qvars(
        &mut p,
        "bar(a, b)",
        &["a", "b"],
        values![[2, 1], [1, 1], [1, 2], [2, 2]],
    );
    Ok(())
}

#[test]
fn test_no_applicable_rules() -> TestResult {
    let mut p = Polar::new();
    qnull(&mut p, "f()");
    p.load_str("f(_);")?;
    qnull(&mut p, "f()");
    Ok(())
}

/// From Aït-Kaci's WAM tutorial (1999), page 34.
#[test]
fn test_ait_kaci_34() -> TestResult {
    let mut p = Polar::new();
    p.load_str(
        r#"a() if b(x) and c(x);
           b(x) if e(x);
           c(1);
           e(x) if f(x);
           e(x) if g(x);
           f(2);
           g(1);"#,
    )?;
    qeval(&mut p, "a()");
    Ok(())
}

#[test]
fn test_constants() -> TestResult {
    let mut p = Polar::new();
    {
        let mut kb = p.kb.write().unwrap();
        kb.constant(sym!("one"), term!(1))?;
        kb.constant(sym!("two"), term!(2))?;
        kb.constant(sym!("three"), term!(3))?;
    }
    p.load_str(
        r#"one(x) if one = one and one = x and x < two;
           two(x) if one < x and two = two and two = x and two < three;
           three(x) if three = three and three = x;"#,
    )?;
    qeval(&mut p, "one(1)");
    qnull(&mut p, "two(1)");
    qeval(&mut p, "two(2)");
    qnull(&mut p, "three(2)");
    qeval(&mut p, "three(3)");
    Ok(())
}

#[test]
fn test_not() -> TestResult {
    let mut p = Polar::new();
    p.load_str("odd(1); even(2);")?;
    qeval(&mut p, "odd(1)");
    qnull(&mut p, "not odd(1)");
    qnull(&mut p, "even(1)");
    qeval(&mut p, "not even(1)");
    qnull(&mut p, "odd(2)");
    qeval(&mut p, "not odd(2)");
    qeval(&mut p, "even(2)");
    qnull(&mut p, "not even(2)");
    qnull(&mut p, "even(3)");
    qeval(&mut p, "not even(3)");

    p.clear_rules();

    p.load_str(
        r#"f(x) if not a(x);
           a(1);
           b(2);
           g(x) if not (a(x) or b(x));"#,
    )?;

    qnull(&mut p, "f(1)");
    qeval(&mut p, "f(2)");

    qnull(&mut p, "g(1)");
    qnull(&mut p, "g(2)");
    qeval(&mut p, "g(3)");
    qeval(&mut p, "g(x) and x=3");
    qeval(&mut p, "x=3 and g(x)");

    p.clear_rules();

    p.load_str("h(x) if not (not (x = 1 or x = 3) or x = 3);")?;
    qeval(&mut p, "h(1)");
    qnull(&mut p, "h(2)");
    qnull(&mut p, "h(3)");

    qeval(&mut p, "d = {x: 1} and not d.x = 2");

    p.clear_rules();

    // Negate And with unbound variable.
    p.load_str("i(x,y) if not (y = 2 and x = 1);")?;
    qvar(&mut p, "i(2,y)", "y", values![sym!("y")]);

    p.clear_rules();

    // Negate Or with unbound variable.
    p.load_str("j(x,y) if not (y = 2 or x = 1);")?;
    qeval(&mut p, "j(2, y)");
    Ok(())
}

#[test]
fn test_and() -> TestResult {
    let mut p = Polar::new();
    p.load_str(
        r#"f(1);
           f(2);"#,
    )?;
    qeval(&mut p, "f(1) and f(2)");
    qnull(&mut p, "f(1) and f(2) and f(3)");
    Ok(())
}

#[test]
fn test_equality() {
    let mut p = Polar::new();
    qeval(&mut p, "1 = 1");
    qnull(&mut p, "1 = 2");
}

#[test]
fn test_lookup() {
    qeval(&mut Polar::new(), "{x: 1}.x = 1");
}

#[test]
fn test_instance_lookup() {
    // Q: Not sure if this should be allowed? I can't get (new a{x: 1}).x to parse, but that might
    // be the only thing we should permit
    qext(&mut Polar::new(), "new a(x: 1).x = 1", values![1], 1);
}

/// Adapted from <http://web.cse.ohio-state.edu/~stiff.4/cse3521/prolog-resolution.html>
#[test]
fn test_retries() -> TestResult {
    let mut p = Polar::new();
    p.load_str(
        r#"f(1);
           f(2);
           g(1);
           g(2);
           h(2);
           k(x) if f(x) and h(x) and g(x);
           k(3);"#,
    )?;
    qnull(&mut p, "k(1)");
    qeval(&mut p, "k(2)");
    qvar(&mut p, "k(a)", "a", values![2, 3]);
    qeval(&mut p, "k(3)");
    Ok(())
}

#[test]
fn test_two_rule_bodies() -> TestResult {
    let mut p = Polar::new();
    p.load_str(
        r#"f(x) if x = y and g(y);
           g(y) if y = 1;"#,
    )?;
    qvar(&mut p, "f(x)", "x", values![1]);
    Ok(())
}

#[test]
fn test_two_rule_bodies_not_nested() -> TestResult {
    let mut p = Polar::new();
    p.load_str(
        r#"f(x) if a(x);
           f(1);
           a(_x) if false;"#,
    )?;
    qvar(&mut p, "f(x)", "x", values![1]);
    Ok(())
}

#[test]
fn test_two_rule_bodies_nested() -> TestResult {
    let mut p = Polar::new();
    p.load_str(
        r#"f(x) if a(x);
           f(1);
           a(x) if g(x);
           g(_x) if false;"#,
    )?;
    qvar(&mut p, "f(x)", "x", values![1]);
    Ok(())
}

#[test]
fn test_unify_and() -> TestResult {
    let mut p = Polar::new();
    p.load_str(
        r#"f(x, y) if a(x) and y = 2;
           a(1);
           a(3);"#,
    )?;
    qvar(&mut p, "f(x, y)", "x", values![1, 3]);
    qvar(&mut p, "f(x, y)", "y", values![2, 2]);
    Ok(())
}

#[test]
fn test_symbol_lookup() {
    let mut p = Polar::new();
    qvar(&mut p, "{x: 1}.x = res", "res", values![1]);
    qvar(&mut p, "{x: 1} = d and d.x = res", "res", values![1]);
}

#[test]
fn test_or() -> TestResult {
    let mut p = Polar::new();
    p.load_str(
        r#"f(x) if a(x) or b(x);
           a(1);
           b(3);"#,
    )?;
    qvar(&mut p, "f(x)", "x", values![1, 3]);
    qeval(&mut p, "f(1)");
    qnull(&mut p, "f(2)");
    qeval(&mut p, "f(3)");

    p.clear_rules();

    p.load_str(
        r#"g(x) if a(x) or b(x) or c(x);
           a(1);
           b(3);
           c(5);"#,
    )?;
    qvar(&mut p, "g(x)", "x", values![1, 3, 5]);
    qeval(&mut p, "g(1)");
    qnull(&mut p, "g(2)");
    qeval(&mut p, "g(3)");
    qeval(&mut p, "g(5)");
    Ok(())
}

#[test]
fn test_dict_specializers() -> TestResult {
    let mut p = Polar::new();
    p.load_str(
        r#"f({x: 1});
           g(_: {x: 1});"#,
    )?;
    // Test unifying dicts against our rules.
    qeval(&mut p, "f({x: 1})");
    qnull(&mut p, "f({x: 1, y: 2})");
    qnull(&mut p, "f(1)");
    qnull(&mut p, "f({})");
    qnull(&mut p, "f({x: 2})");
    qnull(&mut p, "f({y: 1})");

    qeval(&mut p, "g({x: 1})");
    qeval(&mut p, "g({x: 1, y: 2})");
    qnull(&mut p, "g(1)");
    qnull(&mut p, "g({})");
    qnull(&mut p, "g({x: 2})");
    qnull(&mut p, "g({y: 1})");

    // Test unifying & isa-ing instances against our rules.
    qnull(&mut p, "f(new a(x: 1))");
    qext(&mut p, "g(new a(x: 1))", values![1, 1], 1);
    qnull(&mut p, "f(new a())");
    qnull(&mut p, "f(new a(x: {}))");
    qext(&mut p, "g(new a(x: 2))", values![2, 2], 0);
    qext(&mut p, "g(new a(y: 2, x: 1))", values![1, 1], 1);
    Ok(())
}

#[test]
fn test_non_instance_specializers() -> TestResult {
    let mut p = Polar::new();
    p.load_str("f(x: 1) if x = 1;")?;
    qeval(&mut p, "f(1)");
    qnull(&mut p, "f(2)");

    p.clear_rules();

    p.load_str("g(x: 1, y: [x]) if y = [1];")?;
    qeval(&mut p, "g(1, [1])");
    qnull(&mut p, "g(1, [2])");

    p.clear_rules();

    p.load_str("h(x: {y: y}, x.y) if y = 1;")?;
    qeval(&mut p, "h({y: 1}, 1)");
    qnull(&mut p, "h({y: 1}, 2)");
    Ok(())
}

#[test]
#[allow(clippy::unnecessary_wraps)]
fn test_bindings() -> TestResult {
    let mut p = Polar::new();

    // 0-cycle, aka ground.
    qvar(&mut p, "x=1", "x", values![1]);

    // 1-cycle is dropped.
    qeval(&mut p, "x=x");

    // 2-cycle.
    qvars(
        &mut p,
        "x=y and y=x",
        &["x", "y"],
        values![[sym!("y"), sym!("x")]],
    );

    // 3-cycle, 3 ways.
    qvars(
        &mut p,
        "x=y and y=z",
        &["x", "y", "z"],
        values![[sym!("z"), sym!("x"), sym!("y")]],
    );
    qvars(
        &mut p,
        "x=y and z=x",
        &["x", "y", "z"],
        values![[sym!("y"), sym!("z"), sym!("x")]],
    );

    // 4-cycle, 3 ways.
    qvars(
        &mut p,
        "x=y and y=z and z=w and w=x",
        &["x", "y", "z", "w"],
        values![[sym!("w"), sym!("x"), sym!("y"), sym!("z")]],
    );
    qvars(
        &mut p,
        "x=y and y=z and w=z and w=x",
        &["x", "y", "z", "w"],
        values![[sym!("w"), sym!("x"), sym!("y"), sym!("z")]],
    );
    qvars(
        &mut p,
        "x=y and w=z and z=x",
        &["x", "y", "z", "w"],
        values![[sym!("y"), sym!("z"), sym!("w"), sym!("x")]],
    );

    // Don't create sub-cycles.
    qvars(
        &mut p,
        "x=y and y=z and z=w and w=x and y=x",
        &["x", "y", "z", "w"],
        values![[sym!("w"), sym!("x"), sym!("y"), sym!("z")]],
    );

    // 6-cycle, 2 ways.
    qvars(
        &mut p,
        "x=y and y=z and z=w and w=v and v=u",
        &["x", "y", "z", "w", "v", "u"],
        values![[
            sym!("u"),
            sym!("x"),
            sym!("y"),
            sym!("z"),
            sym!("w"),
            sym!("v")
        ]],
    );
    qvars(
        &mut p,
        "x=y and y=z and w=v and v=u and u=x",
        &["x", "y", "z", "w", "v", "u"],
        values![[
            sym!("z"),
            sym!("u"),
            sym!("y"),
            sym!("x"),
            sym!("w"),
            sym!("v")
        ]],
    );

    Ok(())
}

#[test]
fn test_lookup_derefs() -> TestResult {
    let p = Polar::new();
    p.load_str(
        r#"f(x) if x = y and g(y);
           g(y) if new Foo().get(y) = y;"#,
    )?;
    let q = p.new_query("f(1)", false)?;
    let mut foo_lookups = vec![term!(1)];
    let mock_foo = |_, _, _, args: Option<Vec<Term>>, _| {
        // check the argument is bound to an integer
        assert!(matches!(args.unwrap()[0].value(), Value::Number(_)));
        foo_lookups.pop()
    };

    let results = query_results!(q, mock_foo);
    assert!(foo_lookups.is_empty());
    assert_eq!(results.len(), 1);

    let mut foo_lookups = vec![term!(1)];
    let mock_foo = |_, _, _, args: Option<Vec<Term>>, _| {
        assert!(matches!(args.unwrap()[0].value(), Value::Number(_)));
        foo_lookups.pop()
    };
    let q = p.new_query("f(2)", false)?;
    let results = query_results!(q, mock_foo);
    assert!(results.is_empty());
    Ok(())
}

/// Test that rules are executed in the correct order.
#[test]
fn test_rule_order() -> TestResult {
    let mut p = Polar::new();
    p.load_str(
        r#"a("foo");
           a("bar");
           a("baz");"#,
    )?;
    qvar(&mut p, "a(x)", "x", values!["foo", "bar", "baz"]);
    Ok(())
}

#[test]
fn test_load_str_with_query() -> TestResult {
    let p = Polar::new();
    p.load_str(
        r#"f(1);
           f(2);
           ?= f(1);
           ?= not f(3);"#,
    )?;
    while let Some(q) = p.next_inline_query(false) {
        assert_eq!(query_results!(q).len(), 1);
    }
    Ok(())
}

/// Test using a constructor with positional + kwargs.
#[test]
fn test_make_external() -> TestResult {
    let q = Polar::new().new_query("x = new Bar(1, a: 2, b: 3)", false)?;
    let mock_make_bar = |_, constructor: Term| match constructor.value() {
        Value::Call(Call {
            name,
            args,
            kwargs: Some(kwargs),
        }) if name == &sym!("Bar")
            && args == &vec![term!(1)]
            && kwargs == &btreemap! {sym!("a") => term!(2), sym!("b") => term!(3)} => {}
        _ => panic!("Expected call with args and kwargs"),
    };
    let results = query_results!(q, no_results, mock_make_bar, no_debug);
    assert_eq!(results.len(), 1);
    Ok(())
}

/// Test external call with positional + kwargs.
#[test]
fn test_external_call() -> TestResult {
    let p = Polar::new();
    p.register_constant(sym!("Foo"), term!(true))?;
    let mut foo_lookups = vec![term!(1)];

    let q = p.new_query("(new Foo()).bar(1, a: 2, b: 3) = 1", false)?;

    let mock_foo_lookup =
        |_, _, _, args: Option<Vec<Term>>, kwargs: Option<BTreeMap<Symbol, Term>>| {
            assert_eq!(args.unwrap()[0], term!(1));
            assert_eq!(
                kwargs.unwrap(),
                btreemap! {sym!("a") => term!(2), sym!("b") => term!(3)}
            );
            foo_lookups.pop()
        };
    let results = query_results!(q, mock_foo_lookup);
    assert_eq!(results.len(), 1);
    assert!(foo_lookups.is_empty());
    Ok(())
}
#[test]
#[ignore] // ignore because this take a LONG time (could consider lowering the goal limit)
#[should_panic(expected = "Goal count exceeded! MAX_EXECUTED_GOALS = 10000")]
fn test_infinite_loop() {
    let mut p = Polar::new();
    p.load_str("f(x) if f(x);").unwrap();
    qeval(&mut p, "f(1)");
}

#[test]
fn test_comparisons() -> TestResult {
    let mut p = Polar::new();

    // <
    p.load_str("lt(x, y) if x < y;")?;
    qnull(&mut p, "lt(1,1)");
    qeval(&mut p, "lt(1,2)");
    qnull(&mut p, "lt(2,1)");
    qnull(&mut p, "lt(+1,-1)");
    qeval(&mut p, "lt(-1,+1)");
    qnull(&mut p, "lt(-1,-1)");
    qeval(&mut p, "lt(-2,-1)");
    qeval(&mut p, "lt(1019,1e19)");
    qnull(&mut p, "lt(1e19,1019)");
    qnull(&mut p, "lt(9007199254740992,9007199254740992)"); // identical
    qnull(&mut p, "lt(9007199254740992,9007199254740992.0)"); // equal
    qnull(&mut p, "lt(9007199254740992,9007199254740993.0)"); // indistinguishable
    qeval(&mut p, "lt(9007199254740992,9007199254740994.0)"); // distinguishable
    qeval(&mut p, "lt(\"aa\",\"ab\")");
    qnull(&mut p, "lt(\"aa\",\"aa\")");

    p.clear_rules();

    // <=
    p.load_str("leq(x, y) if x <= y;")?;
    qeval(&mut p, "leq(1,1)");
    qeval(&mut p, "leq(1,2)");
    qnull(&mut p, "leq(2,1)");
    qnull(&mut p, "leq(+1,-1)");
    qeval(&mut p, "leq(-1,+1)");
    qeval(&mut p, "leq(-1,-1)");
    qeval(&mut p, "leq(-2,-1)");
    qeval(&mut p, "leq(\"aa\",\"aa\")");
    qeval(&mut p, "leq(\"aa\",\"ab\")");
    qnull(&mut p, "leq(\"ab\",\"aa\")");

    p.clear_rules();

    // >
    p.load_str("gt(x, y) if x > y;")?;
    qnull(&mut p, "gt(1,1)");
    qnull(&mut p, "gt(1,2)");
    qeval(&mut p, "gt(2,1)");
    qeval(&mut p, "gt(+1,-1)");
    qnull(&mut p, "gt(-1,+1)");
    qnull(&mut p, "gt(-1,-1)");
    qeval(&mut p, "gt(-1,-2)");
    qeval(&mut p, "gt(\"ab\",\"aa\")");
    qnull(&mut p, "gt(\"aa\",\"aa\")");

    p.clear_rules();

    // >=
    p.load_str("geq(x, y) if x >= y;")?;
    qeval(&mut p, "geq(1,1)");
    qnull(&mut p, "geq(1,2)");
    qeval(&mut p, "geq(2,1)");
    qeval(&mut p, "geq(2,1)");
    qeval(&mut p, "geq(+1,-1)");
    qnull(&mut p, "geq(-1,+1)");
    qeval(&mut p, "geq(-1,-1)");
    qeval(&mut p, "geq(-1,-1.0)");
    qeval(&mut p, "geq(\"ab\",\"aa\")");
    qeval(&mut p, "geq(\"aa\",\"aa\")");

    p.clear_rules();

    // ==
    p.load_str("eq(x, y) if x == y;")?;
    qeval(&mut p, "eq(1,1)");
    qnull(&mut p, "eq(1,2)");
    qnull(&mut p, "eq(2,1)");
    qnull(&mut p, "eq(-1,+1)");
    qeval(&mut p, "eq(-1,-1)");
    qeval(&mut p, "eq(-1,-1.0)");
    qnull(&mut p, "eq(1019,1e19)");
    qnull(&mut p, "eq(1e19,1019)");
    qeval(&mut p, "eq(9007199254740992,9007199254740992)"); // identical
    qeval(&mut p, "eq(9007199254740992,9007199254740992.0)"); // equal
    qeval(&mut p, "eq(9007199254740992,9007199254740993.0)"); // indistinguishable
    qnull(&mut p, "eq(9007199254740992,9007199254740994.0)"); // distinguishable
    qeval(&mut p, "eq(\"aa\", \"aa\")");
    qnull(&mut p, "eq(\"ab\", \"aa\")");
    qeval(&mut p, "eq(bob, bob)");

    p.clear_rules();

    // !=
    p.load_str("neq(x, y) if x != y;")?;
    qnull(&mut p, "neq(1,1)");
    qeval(&mut p, "neq(1,2)");
    qeval(&mut p, "neq(2,1)");
    qeval(&mut p, "neq(-1,+1)");
    qnull(&mut p, "neq(-1,-1)");
    qnull(&mut p, "neq(-1,-1.0)");
    qnull(&mut p, "neq(\"aa\", \"aa\")");
    qeval(&mut p, "neq(\"ab\", \"aa\")");

    qeval(&mut p, "1.0 == 1");
    qeval(&mut p, "0.99 < 1");
    qeval(&mut p, "1.0 <= 1");
    qeval(&mut p, "1 == 1");
    qeval(&mut p, "0.0 == 0");

    qeval(&mut p, "x == y and x = 1 and y = 1");
    qnull(&mut p, "x == y and x = 1 and y = 2");
    Ok(())
}

#[test]
fn test_modulo_and_remainder() {
    let mut p = Polar::new();
    qeval(&mut p, "1 mod 1 == 0");
    qeval(&mut p, "1 rem 1 == 0");
    qeval(&mut p, "1 mod -1 == 0");
    qeval(&mut p, "1 rem -1 == 0");
    qeval(&mut p, "0 mod 1 == 0");
    qeval(&mut p, "0 rem 1 == 0");
    qeval(&mut p, "0 mod -1 == 0");
    qeval(&mut p, "0 rem -1 == 0");
    let res = var(&mut p, "1 mod 0.0 = x", "x")[0].clone();
    if let Value::Number(Numeric::Float(x)) = res {
        assert!(x.is_nan());
    } else {
        panic!();
    }
    let res = var(&mut p, "1 rem 0.0 = x", "x")[0].clone();
    if let Value::Number(Numeric::Float(x)) = res {
        assert!(x.is_nan());
    } else {
        panic!();
    }

    // From http://www.lispworks.com/documentation/lw50/CLHS/Body/f_mod_r.htm.
    qeval(&mut p, "-1 rem 5 == -1");
    qeval(&mut p, "-1 mod 5 == 4");
    qeval(&mut p, "13 mod 4 == 1");
    qeval(&mut p, "13 rem 4 == 1");
    qeval(&mut p, "-13 mod 4 == 3");
    qeval(&mut p, "-13 rem 4 == -1");
    qeval(&mut p, "13 mod -4 == -3");
    qeval(&mut p, "13 rem -4 == 1");
    qeval(&mut p, "-13 mod -4 == -1");
    qeval(&mut p, "-13 rem -4 == -1");
    qeval(&mut p, "13.4 mod 1 == 0.40000000000000036");
    qeval(&mut p, "13.4 rem 1 == 0.40000000000000036");
    qeval(&mut p, "-13.4 mod 1 == 0.5999999999999996");
    qeval(&mut p, "-13.4 rem 1 == -0.40000000000000036");
}

#[test]
fn test_arithmetic() -> TestResult {
    let mut p = Polar::new();
    qeval(&mut p, "1 + 1 == 2");
    qeval(&mut p, "1 + 1 < 3 and 1 + 1 > 1");
    qeval(&mut p, "2 - 1 == 1");
    qeval(&mut p, "1 - 2 == -1");
    qeval(&mut p, "1.23 - 3.21 == -1.98");
    qeval(&mut p, "2 * 3 == 6");
    qeval(&mut p, "6 / 2 == 3");
    qeval(&mut p, "2 / 6 == 0.3333333333333333");

    p.load_str(
        r#"even(0) if cut;
           even(x) if x > 0 and odd(x - 1);
           odd(1) if cut;
           odd(x) if x > 0 and even(x - 1);"#,
    )?;

    qeval(&mut p, "even(0)");
    qnull(&mut p, "even(1)");
    qeval(&mut p, "even(2)");
    qnull(&mut p, "even(3)");
    qeval(&mut p, "even(4)");

    qnull(&mut p, "odd(0)");
    qeval(&mut p, "odd(1)");
    qnull(&mut p, "odd(2)");
    qeval(&mut p, "odd(3)");
    qnull(&mut p, "odd(4)");

    qruntime!(
        "9223372036854775807 + 1 > 0",
        RuntimeError::ArithmeticError { .. }
    );
    qruntime!(
        "-9223372036854775807 - 2 < 0",
        RuntimeError::ArithmeticError { .. }
    );

    // x / 0 = ∞
    qvar(&mut p, "x=1/0", "x", values![f64::INFINITY]);
    qeval(&mut p, "1/0 = 2/0");
    qnull(&mut p, "1/0 < 0");
    qeval(&mut p, "1/0 > 0");
    qeval(&mut p, "1/0 > 1e100");
    Ok(())
}

#[test]
fn test_debug_break_on_error() -> TestResult {
    let p = Polar::new();
    p.load_str("foo() if debug() and 1 < \"2\" and 1 < 2;")?;
    let mut call_num = 0;
    let debug_handler = |s: &str| {
        let rt = match call_num {
            0 => {
                let expected = indoc!(
                    r#"
                    QUERY: debug(), BINDINGS: {}

                    001: foo() if debug() and 1 < "2" and 1 < 2;
                                  ^
                    "#
                );
                assert_eq!(s, expected);
                "error"
            }
            1 => {
                let expected = indoc!(
                    r#"
                    QUERY: 1 < "2", BINDINGS: {}

                    001: foo() if debug() and 1 < "2" and 1 < 2;
                                              ^

                    ERROR: Not supported: 1 < "2"
                    "#
                );
                assert_eq!(s, expected);
                "c"
            }
            _ => panic!("Too many calls!"),
        };
        call_num += 1;
        rt.to_string()
    };
    let results = query_results(
        p.new_query("not foo()", false)?,
        no_results,
        no_externals,
        no_isa,
        no_is_subspecializer,
        debug_handler,
        print_messages,
        |_| Vec::new(),
    );
    assert!(results.is_empty());
    Ok(())
}

#[test]
fn test_debug_temp_var() -> TestResult {
    let p = Polar::new();
    p.load_str("foo(a, aa) if a < 10 and debug() and aa < a;")?;
    let mut call_num = 0;
    let debug_handler = |s: &str| {
        let rt = match call_num {
            0 => {
                let expected = indoc!(
                    r#"
                    QUERY: debug(), BINDINGS: {}

                    001: foo(a, aa) if a < 10 and debug() and aa < a;
                                                  ^
                    "#
                );
                assert_eq!(s, expected);
                "var a"
            }
            1 => {
                assert_eq!(s, "a@_a_3 = 5");
                "var aa"
            }
            2 => {
                assert_eq!(s, "aa@_aa_4 = 3");
                "q"
            }
            _ => panic!("Too many calls: {}", s),
        };
        call_num += 1;
        rt.to_string()
    };

    let q = p.new_query("foo(5, 3)", false)?;
    let _results = query_results!(q, no_results, no_externals, debug_handler);
    Ok(())
}

#[test]
fn test_debug() -> TestResult {
    let p = Polar::new();
    p.load_str(indoc!(
        r#"a() if debug("a") and b() and c() and d();
           b();
           c() if debug("c");
           d();"#
    ))?;

    let mut call_num = 0;
    let debug_handler = |s: &str| {
        let rt = match call_num {
            0 => {
                let expected = indoc!(
                    r#"
                    QUERY: debug(), BINDINGS: {}

                    001: a() if debug("a") and b() and c() and d();
                                ^
                    002: b();
                    003: c() if debug("c");
                    004: d();
                    "#
                );
                assert_eq!(s, expected);
                "over"
            }
            1 => {
                let expected = indoc!(
                    r#"
                    QUERY: b(), BINDINGS: {}

                    001: a() if debug("a") and b() and c() and d();
                                               ^
                    002: b();
                    003: c() if debug("c");
                    004: d();
                    "#
                );
                assert_eq!(s, expected);
                "over"
            }
            2 => {
                let expected = indoc!(
                    r#"
                    QUERY: c(), BINDINGS: {}

                    001: a() if debug("a") and b() and c() and d();
                                                       ^
                    002: b();
                    003: c() if debug("c");
                    004: d();
                    "#
                );
                assert_eq!(s, expected);
                "over"
            }
            3 => {
                let expected = indoc!(
                    r#"
                    QUERY: debug(), BINDINGS: {}

                    001: a() if debug("a") and b() and c() and d();
                    002: b();
                    003: c() if debug("c");
                                ^
                    004: d();
                    "#
                );
                assert_eq!(s, expected);
                "over"
            }
            4 => {
                let expected = indoc!(
                    r#"
                    QUERY: d(), BINDINGS: {}

                    001: a() if debug("a") and b() and c() and d();
                                                               ^
                    002: b();
                    003: c() if debug("c");
                    004: d();
                    "#
                );
                assert_eq!(s, expected);
                "over"
            }
            _ => panic!("Too many calls!"),
        };
        call_num += 1;
        rt.to_string()
    };

    let q = p.new_query("a()", false)?;
    let _results = query_results!(q, no_results, no_externals, debug_handler);

    let p = Polar::new();
    p.load_str(indoc!(
        r#"a() if debug() and b() and c() and d();
           a() if 5 = 5;
           b() if 1 = 1 and 2 = 2;
           c() if 3 = 3 and 4 = 4;
           d();"#
    ))?;

    let mut call_num = 0;
    let debug_handler = |s: &str| {
        let rt = match call_num {
            0 => {
                assert_eq!(s.lines().next().unwrap(), "QUERY: debug(), BINDINGS: {}");
                "step"
            }
            1 => {
                assert_eq!(s.lines().next().unwrap(), "QUERY: b(), BINDINGS: {}");
                "step"
            }
            2 => {
                assert_eq!(
                    s.lines().next().unwrap(),
                    "QUERY: 1 = 1 and 2 = 2, BINDINGS: {}"
                );
                "out"
            }
            3 => {
                assert_eq!(s.lines().next().unwrap(), "QUERY: c(), BINDINGS: {}");
                "step"
            }
            4 => {
                assert_eq!(
                    s.lines().next().unwrap(),
                    "QUERY: 3 = 3 and 4 = 4, BINDINGS: {}"
                );
                "step"
            }
            5 => {
                assert_eq!(s.lines().next().unwrap(), "QUERY: 3 = 3, BINDINGS: {}");
                "out"
            }
            6 => {
                assert_eq!(s.lines().next().unwrap(), "QUERY: d(), BINDINGS: {}");
                "over"
            }
            7 => {
                assert_eq!(s.lines().next().unwrap(), "QUERY: 5 = 5, BINDINGS: {}");
                "c"
            }
            _ => panic!("Too many calls: {}", s),
        };
        call_num += 1;
        rt.to_string()
    };
    let q = p.new_query("a()", false)?;
    let _results = query_results!(q, no_results, no_externals, debug_handler);
    Ok(())
}

#[test]
fn test_debug_in_inverter() {
    let polar = Polar::new();
    polar.load_str("a() if not debug();").unwrap();
    let mut call_num = 0;
    let debug_handler = |s: &str| {
        let rt = match call_num {
            0 => {
                let expected = indoc!(
                    r#"
                    QUERY: debug(), BINDINGS: {}

                    001: a() if not debug();
                                    ^
                    "#
                );
                assert_eq!(s, expected);
                "over"
            }
            _ => panic!("Too many calls: {}", s),
        };
        call_num += 1;
        rt.to_string()
    };
    let query = polar.new_query("a()", false).unwrap();
    let _results = query_results!(query, no_results, no_externals, debug_handler);
}

#[test]
fn test_anonymous_vars() {
    let mut p = Polar::new();
    qeval(&mut p, "[1,2,3] = [_,_,_]");
    qnull(&mut p, "[1,2,3] = [__,__,__]");
}

#[test]
fn test_singleton_vars() {
    let pol = "f(x,y,z) if y = z;";
    let err = Polar::new().load_str(pol).unwrap_err();
    assert!(err.context.is_some());
    assert!(matches!(
        err.kind,
        ErrorKind::Parse(ParseError::SingletonVariable { .. })
    ))
}

#[test]
fn test_unknown_specializer_warning() -> TestResult {
    let p = Polar::new();
    p.load_str("f(_: A);")?;
    let out = p.next_message().unwrap();
    assert!(matches!(&out.kind, MessageKind::Warning));
    assert_eq!(
        &out.msg,
        "Unknown specializer A\n001: f(_: A);\n          ^"
    );
    Ok(())
}

#[test]
fn test_missing_actor_hint() -> TestResult {
    let p = Polar::new();

    p.register_constant(sym!("Organization"), term!(true))?;
    p.register_constant(sym!("User"), term!(true))?;

    let policy = r#"
resource Organization {
    roles = ["owner"];
    permissions = ["read"];

    "read" if "owner";
}

has_role(user: User, "owner", organization: Organization) if
    organization.owner_id = user.id;
"#;
    let err = p.load_str(policy).expect_err("Expected validation error");
    assert!(matches!(&err.kind, ErrorKind::Validation(_)));
    assert!(format!("{}", err)
        .contains("Perhaps you meant to add an actor block to the top of your policy, like this:"));

    Ok(())
}

#[test]
fn test_and_or_warning() -> TestResult {
    let p = Polar::new();

    // free-standing OR is fine
    p.load_str("f(x) if x > 1 or x < 3;")?;

    p.clear_rules();

    // OR with explicit parenthesis is fine (old behaviour)
    p.load_str("f(x) if x = 1 and (x > 1 or x < 3);")?;

    p.clear_rules();

    // OR with parenthesized AND is fine (new default)
    p.load_str("f(x) if (x = 1 and x > 1) or x < 3;")?;

    p.clear_rules();

    // Add whitespace to make sure it can find parentheses wherever they are
    p.load_str("f(x) if (\n\t    x = 1 and  x > 1) or x < 3;")?;

    p.clear_rules();
    p.load_str("f(x) if x = 1 and x > 1 or x < 3;")?;
    let mut messages = vec![];
    while let Some(msg) = p.next_message() {
        messages.push(msg);
    }
    assert!(messages.iter().any(|msg| {
      matches!(&msg.kind, MessageKind::Warning) &&
      (msg.msg ==
        "Expression without parentheses could be ambiguous. \nPrior to 0.20, `x and y or z` would parse as `x and (y or z)`. \nAs of 0.20, it parses as `(x and y) or z`, matching other languages. \n\n\n001: f(x) if x = 1 and x > 1 or x < 3;\n             ^")
    }));

    p.clear_rules();
    p.load_str("f(x) if x = 1 or x > 1 and x < 3;")?;

    let mut msgs: Vec<Message> = vec![];
    while let Some(msg) = p.next_message() {
        msgs.push(msg);
    }
    assert!(msgs.iter().any(|msg| {
      matches!(&msg.kind, MessageKind::Warning) &&
      (msg.msg ==
        "Expression without parentheses could be ambiguous. \nPrior to 0.20, `x and y or z` would parse as `x and (y or z)`. \nAs of 0.20, it parses as `(x and y) or z`, matching other languages. \n\n\n001: f(x) if x = 1 or x > 1 and x < 3;\n                      ^")
    }));

    Ok(())
}

#[test]
fn test_print() -> TestResult {
    // TODO: If POLAR_LOG is on this test will fail.
    let p = Polar::new();
    p.load_str("f(x,y,z) if print(x, y, z);")?;
    let mut messages = vec![];
    let message_handler = |output: &Message| {
        messages.push(output.clone());
    };
    let q = p.new_query("f(1, 2, 3)", false)?;
    let _results = query_results!(q, @msgs message_handler);
    assert!(messages
        .iter()
        .any(|msg| { matches!(&msg.kind, MessageKind::Print) && (msg.msg == "1, 2, 3") }));
    Ok(())
}

#[test]
fn test_unknown_specializer_suggestions() -> TestResult {
    let p = Polar::new();
    p.load_str("f(s: string) if s;")?;
    let msg = p.next_message().unwrap();
    assert!(matches!(&msg.kind, MessageKind::Warning));
    assert_eq!(
        &msg.msg,
        "Unknown specializer string, did you mean String?\n001: f(s: string) if s;\n          ^"
    );
    Ok(())
}

#[test]
fn test_partial_grounding() -> TestResult {
    let rules = r#"
        f(x, n) if n > 0 and x.n = n;
        g(x, n) if x.n = n and n > 0;"#;
    let mut p = Polar::new();
    p.load_str(rules)?;

    qvar(&mut p, "f({n:1},x)", "x", vec![value!(1)]);
    qvar(&mut p, "g({n:1},x)", "x", vec![value!(1)]);
    qnull(&mut p, "f({n:1},x) and x = 2");
    qnull(&mut p, "g({n:1},x) and x = 2");
    Ok(())
}

#[test]
fn test_dict_destructuring() -> TestResult {
    let mut p = Polar::new();
    p.load_str(
        r#"
        foo(x, _: {x});
        goo(x, y) if y matches {x};
        moo(x, {x});
        roo(a, {a, b: a});
        too(a, _: {a, b: a});
   "#,
    )?;
    for s in &["foo", "goo"] {
        qeval(&mut p, &format!("{}(1, {{x: 1}})", s));
        qnull(&mut p, &format!("{}(2, {{x: 1}})", s));
        qnull(&mut p, &format!("{}(1, {{x: 2}})", s));
        qeval(&mut p, &format!("{}(2, {{x: 2, y: 3}})", s));
    }

    qeval(&mut p, "moo(1, {x: 1})");
    qnull(&mut p, "moo(2, {x: 1})");
    qnull(&mut p, "moo(1, {x: 2})");
    qnull(&mut p, "moo(2, {x: 2, y: 3})");

    qeval(&mut p, "roo(1, {a: 1, b: 1})");
    qeval(&mut p, "too(1, {a: 1, b: 1})");
    qnull(&mut p, "roo(1, {a: 1, b: 1, c: 2})");
    qeval(&mut p, "too(1, {a: 1, b: 1, c: 2})");
    Ok(())
}

#[ignore]
#[test]
fn test_dict_destructuring_broken() -> TestResult {
    let mut p = Polar::new();
    p.load_str(
        r#"
        too(a, _: {a, b: a});
   "#,
    )?;
    // currently hits an unimplemented code path in vm.rs
    qeval(&mut p, "a={a} and too(a, {a, b: a})");
    Ok(())
}

#[test]
fn test_rest_vars() -> TestResult {
    let mut p = Polar::new();
    qvar(&mut p, "[1,2,3] = [*rest]", "rest", vec![value!([1, 2, 3])]);
    qvar(&mut p, "[1,2,3] = [1,*rest]", "rest", vec![value!([2, 3])]);
    qvar(&mut p, "[1,2,3] = [1,2,*rest]", "rest", vec![value!([3])]);
    qvar(&mut p, "[1,2,3] = [1,2,3,*rest]", "rest", vec![value!([])]);
    qnull(&mut p, "[1,2,3] = [1,2,3,4,*_rest]");

    p.load_str(
        r#"member(x, [x, *_rest]);
           member(x, [_first, *rest]) if member(x, rest);"#,
    )?;
    qeval(&mut p, "member(1, [1,2,3])");
    qeval(&mut p, "member(3, [1,2,3])");
    qeval(&mut p, "not member(4, [1,2,3])");
    qvar(&mut p, "member(x, [1,2,3])", "x", values![1, 2, 3]);

    p.clear_rules();

    p.load_str(
        r#"append([], x, x);
           append([first, *rest], x, [first, *tail]) if append(rest, x, tail);"#,
    )?;
    qeval(&mut p, "append([], [], [])");
    qeval(&mut p, "append([], [1,2,3], [1,2,3])");
    qeval(&mut p, "append([1], [2,3], [1,2,3])");
    qeval(&mut p, "append([1,2], [3], [1,2,3])");
    qeval(&mut p, "append([1,2,3], [], [1,2,3])");
    qeval(&mut p, "not append([1,2,3], [4], [1,2,3])");

    qeval(
        &mut p,
        "a = [1, *b] and b = [2, *c] and c=[3] and 1 in a and 2 in a and 3 in a",
    );

    let a = &var(&mut p, "[*c] in [*a] and [*b] in [*d] and b = 1", "a")[0];
    // check that a isn't bound to [b]
    assert!(!matches!(a, Value::List(b) if matches!(b[0].value(), Value::Number(_))));
    Ok(())
}

#[test]
fn test_circular_data() -> TestResult {
    let mut p = Polar::new();
    qeval(&mut p, "x = [x] and x in x");
    qeval(&mut p, "y = {y:y} and [\"y\", y] in y");
    qruntime!(
        "x = [x, y] and y = [y, x] and x = y",
        RuntimeError::StackOverflow { .. }
    );
    Ok(())
}

#[test]
fn test_data_filtering_dict_specializers() -> TestResult {
    let pol_a = "allow(x, \"read\", _y: { x: x });";
    let pol_b = "allow(x, \"read\", _y) if x = _y.x;";
    let query = "allow(\"gwen\", \"read\", x)";
    let p = Polar::new();
    p.load_str(pol_a)?;
    let mut res_a = query_results!(p.new_query(query, false)?);
    p.clear_rules();
    p.load_str(pol_b)?;
    let mut res_b = query_results!(p.new_query(query, false)?);
    assert_eq!(res_a.len(), 1);
    assert_eq!(res_b.len(), 1);
    let key = sym!("x");
    let res_a = res_a[0].0.remove(&key).unwrap();
    let res_b = res_b[0].0.remove(&key).unwrap();
    assert!(commute_ops(&res_a, &res_b));
    Ok(())
}

#[test]
fn test_data_filtering_pattern_specializers() -> TestResult {
    let pol_a = "allow(x, \"read\", _y: Dictionary{ x: x });";
    let pol_b = "allow(x, \"read\", _y: Dictionary) if x = _y.x;";
    let query = "allow(\"gwen\", \"read\", x)";
    let p = Polar::new();
    p.load_str(pol_a)?;
    let mut res_a = query_results!(p.new_query(query, false)?);
    p.clear_rules();
    p.load_str(pol_b)?;
    let mut res_b = query_results!(p.new_query(query, false)?);
    assert_eq!(res_a.len(), 1);
    assert_eq!(res_b.len(), 1);
    let key = sym!("x");
    let res_a = res_a[0].0.remove(&key).unwrap();
    let res_b = res_b[0].0.remove(&key).unwrap();
    assert!(commute_ops(&res_a, &res_b));
    Ok(())
}

#[test]
fn test_in_op() -> TestResult {
    let mut p = Polar::new();
    p.load_str("f(x, y) if x in y;")?;
    qeval(&mut p, "f(1, [1,2,3])");
    qvar(&mut p, "f(x, [1,2,3])", "x", values![1, 2, 3]);

    // Failure.
    qnull(&mut p, "4 in [1,2,3]");
    qeval(&mut p, "4 in [1,2,3] or 1 in [1,2,3]");

    // Make sure we scan the whole list.
    let q = p.new_query("1 in [1, 2, x, 1]", false)?;
    let results = query_results!(q);
    assert_eq!(results.len(), 3);
    assert!(results[0].0.is_empty());
    assert_eq!(
        results[1].0.get(&Symbol("x".to_string())).unwrap().clone(),
        value!(1)
    );
    assert!(results[2].0.is_empty());

    // This returns 3 results, with 1 binding each.
    let q = p.new_query("f(1, [x,y,z])", false)?;
    let results = query_results!(q);
    assert_eq!(results.len(), 3);
    assert_eq!(results[0].0[&sym!("x")], value!(1));
    assert_eq!(results[1].0[&sym!("y")], value!(1));
    assert_eq!(results[2].0[&sym!("z")], value!(1));

    qeval(&mut p, "f({a:1}, [{a:1}, b, c])");

    // Negation.
    qeval(&mut p, "not (4 in [1,2,3])");
    qnull(&mut p, "not (1 in [1,2,3])");
    qnull(&mut p, "not (2 in [1,2,3])");
    qnull(&mut p, "not (3 in [1,2,3])");

    // Nothing is in an empty list.
    qnull(&mut p, "x in []");
    qnull(&mut p, "1 in []");
    qnull(&mut p, "\"foo\" in []");
    qnull(&mut p, "[] in []");
    qeval(&mut p, "not x in []");
    qeval(&mut p, "not 1 in []");
    qeval(&mut p, "not \"foo\" in []");
    qeval(&mut p, "not [] in []");

    // test on rest variables
    qeval(
        &mut p,
        "a = [1, *b] and b = [2, *c] and c = [3] and 1 in a and 2 in a and 3 in a",
    );
    Ok(())
}

#[test]
fn test_head_patterns() -> TestResult {
    let p = Polar::new();
    p.load_str("f(x: Integer, _: Dictionary{x:x});")?;
    let results = query_results!(p.new_query("f(x, {x:9})", false)?);
    assert_eq!(results[0].0[&sym!("x")], value!(9));
    Ok(())
}

#[test]
fn test_matches() {
    let mut p = Polar::new();
    qnull(&mut p, "1 matches 2");
    qeval(&mut p, "1 matches 1");
    // This doesn't fail because `y` is parsed as an unknown specializer
    // qnull(&mut p, "x = 1 and y = 2 and x matches y");
    qeval(&mut p, "x = {foo: 1} and x matches {foo: 1}");
    qeval(&mut p, "x = {foo: 1, bar: 2} and x matches {foo: 1}");
    qnull(&mut p, "x = {foo: 1} and x matches {foo: 1, bar: 2}");
    qnull(&mut p, "x = {foo: 1} and x matches {foo: 2}");
    qeval(&mut p, "x matches Integer and x = 1");
}

#[test]
fn test_keyword_call() {
    qparse!("cut(a) if a;", ParseError::ReservedWord { .. });
    qparse!("debug(a) if a;", ParseError::ReservedWord { .. });
    qparse!(
        "foo(debug) if debug = 1;",
        ParseError::UnrecognizedToken { .. }
    );
}

#[test]
fn test_keyword_dot() -> TestResult {
    // field accesses of reserved words are allowed
    let mut p = Polar::new();
    p.load_str(
        r#"
        f(a, b) if a.in(b);
        g(a, b) if a.new(b);
    "#,
    )?;
    qeval(
        &mut p,
        "x = {debug: 1, new: 2, type: 3} and x.debug + x.new = x.type",
    );
    Ok(())
}

/// Test that rule heads work correctly when unification or specializers are used.
#[test]
fn test_unify_rule_head() -> TestResult {
    qparse!("f(Foo{a: 1});", ParseError::UnrecognizedToken { .. });
    qparse!(
        "f(new Foo(a: Foo{a: 1}));",
        ParseError::UnrecognizedToken { .. }
    );
    qparse!("f(x: new Foo(a: 1));", ParseError::ReservedWord { .. });
    qparse!(
        "f(x: Foo{a: new Foo(a: 1)});",
        ParseError::ReservedWord { .. }
    );

    let p = Polar::new();
    p.register_constant(sym!("Foo"), term!(true))?;
    p.load_str(
        r#"f(_: Foo{a: 1}, x) if x = 1;
           g(_: Foo{a: Foo{a: 1}}, x) if x = 1;"#,
    )?;

    let q = p.new_query("f(new Foo(a: 1), x)", false)?;
    let (results, _externals) = query_results_with_externals(q);
    assert_eq!(results[0].0[&sym!("x")], value!(1));

    let q = p.new_query("g(new Foo(a: new Foo(a: 1)), x)", false)?;
    let (results, _externals) = query_results_with_externals(q);
    assert_eq!(results[0].0[&sym!("x")], value!(1));
    Ok(())
}

/// Test that cut commits to all choice points before the cut, not just the last.
#[test]
fn test_cut() -> TestResult {
    let mut p = Polar::new();
    p.load_str(
        r#"a(x) if x = 1 or x = 2;
           b(x) if x = 3 or x = 4;
           bcut(x) if (x = 3 or x = 4) and cut;
           c(a, b) if a(a) and b(b) and cut;
           c_no_cut(a, b) if a(a) and b(b);
           c_partial_cut(a, b) if a(a) and bcut(b);
           c_another_partial_cut(a, b) if a(a) and cut and b(b);"#,
    )?;

    // Ensure we return multiple results without a cut.
    qvars(
        &mut p,
        "c_no_cut(a, b)",
        &["a", "b"],
        values![[1, 3], [1, 4], [2, 3], [2, 4]],
    );

    // Ensure that only one result is returned when cut is at the end.
    qvars(&mut p, "c(a, b)", &["a", "b"], values![[1, 3]]);

    // Make sure that cut in `bcut` does not affect `c_partial_cut`.
    // If it did, only one result would be returned, [1, 3].
    qvars(
        &mut p,
        "c_partial_cut(a, b)",
        &["a", "b"],
        values![[1, 3], [2, 3]],
    );

    // Make sure cut only affects choice points before it.
    qvars(
        &mut p,
        "c_another_partial_cut(a, b)",
        &["a", "b"],
        values![[1, 3], [1, 4]],
    );

    p.clear_rules();

    p.load_str("f(x) if (x = 1 and cut) or x = 2;")?;
    qvar(&mut p, "f(x)", "x", values![1]);
    qeval(&mut p, "f(1)");
    qeval(&mut p, "f(2)");
    Ok(())
}

#[test]
fn test_forall() -> TestResult {
    let mut p = Polar::new();
    p.load_str("all_ones(l) if forall(item in l, item = 1);")?;

    qnull(&mut p, "all_ones([2])");

    qeval(&mut p, "all_ones([1])");
    qeval(&mut p, "all_ones([1, 1, 1])");
    qnull(&mut p, "all_ones([1, 2, 1])");

    p.clear_rules();

    p.load_str("not_ones(l) if forall(item in l, item != 1);")?;
    qnull(&mut p, "not_ones([1])");
    qeval(&mut p, "not_ones([2, 3, 4])");

    qnull(&mut p, "forall(x = 2 or x = 3, x != 2)");
    qnull(&mut p, "forall(x = 2 or x = 3, x != 3)");
    qeval(&mut p, "forall(x = 2 or x = 3, x = 2 or x = 3)");
    qeval(&mut p, "forall(x = 1, x = 1)");
    qeval(&mut p, "forall(x in [2, 3, 4], x > 1)");

    p.clear_rules();

    p.load_str(
        r#"g(1);
           g(2);
           g(3);"#,
    )?;
    qeval(&mut p, "forall(g(x), x in [1, 2, 3])");

    p.clear_rules();

    p.load_str(
        r#"test(_: {x: 1}, y) if y = 1;
           test(_: {y: 1}, y) if y = 2;
           test(_: {z: 1}, y) if y = 3;"#,
    )?;
    qeval(
        &mut p,
        "forall(test({x: 1, y: 1, z: 1}, y), y in [1, 2, 3])",
    );
    Ok(())
}

#[test]
fn test_emoji_policy() -> TestResult {
    let mut p = Polar::new();
    p.load_str(
        r#"
                    👩‍🔧("👩‍🦰");
                    allow(👩, "🛠", "🚙") if 👩‍🔧(👩);
                "#,
    )?;
    qeval(&mut p, r#"allow("👩‍🦰","🛠","🚙")"#);
    qnull(&mut p, r#"allow("🧟","🛠","🚙")"#);
    Ok(())
}

#[test]
/// Check that boolean expressions evaluate without requiring "= true".
fn test_boolean_expression() {
    let mut p = Polar::new();
    qeval(&mut p, "a = {t: true, f: false} and a.t"); // Succeeds because t is true.
    qnull(&mut p, "a = {t: true, f: false} and a.f"); // Fails because `f` is not true.
    qnull(&mut p, "a = {t: true, f: false} and a.f and a.t"); // Fails because `f` is not true.
    qeval(&mut p, "a = {t: true, f: false} and (a.f or a.t)"); // Succeeds because `t` is true.

    qeval(&mut p, "true");
    qnull(&mut p, "false");
    qeval(&mut p, "a = true and a");
    qnull(&mut p, "a = false and a");
}

#[test]
fn test_float_parsing() {
    let mut p = Polar::new();
    qvar(&mut p, "x=1+1", "x", values![2]);
    qvar(&mut p, "x=1+1.5", "x", values![2.5]);
    qvar(&mut p, "x=1.e+5", "x", values![1e5]);
    qvar(&mut p, "x=1e+5", "x", values![1e5]);
    qvar(&mut p, "x=1e5", "x", values![1e5]);
    qvar(&mut p, "x=1e-5", "x", values![1e-5]);
    qvar(&mut p, "x=1.e-5", "x", values![1e-5]);
    qvar(&mut p, "x=1.0e+15", "x", values![1e15]);
    qvar(&mut p, "x=1.0E+15", "x", values![1e15]);
    qvar(&mut p, "x=1.0e-15", "x", values![1e-15]);
}

#[test]
fn test_assignment() {
    let mut p = Polar::new();
    qeval(&mut p, "x := 5 and x == 5");
    qruntime!(
        "x := 5 and x := 6",
        RuntimeError::TypeError { msg: s, .. },
        s == "Can only assign to unbound variables, x is not unbound."
    );
    qnull(&mut p, "x := 5 and x > 6");
    qeval(&mut p, "x := y and y = 6 and x = 6");

    // confirm old syntax -> parse error
    qparse!("f(x) := g(x);", ParseError::UnrecognizedToken { .. });
}

#[test]
fn test_rule_index() -> TestResult {
    let mut p = Polar::new();
    p.load_str(
        r#"f(1, 1, "x");
           f(1, 1, "y");
           f(1, x, "y") if x = 2;
           f(1, 2, {b: "y"});
           f(1, 3, {c: "z"});"#,
    )?;
    // Exercise the index.
    qeval(&mut p, r#"f(1, 1, "x")"#);
    qeval(&mut p, r#"f(1, 1, "y")"#);
    qvar(&mut p, r#"f(1, x, "y")"#, "x", values![1, 2]);
    qnull(&mut p, r#"f(1, 1, "z")"#);
    qnull(&mut p, r#"f(1, 2, "x")"#);
    qeval(&mut p, r#"f(1, 2, {b: "y"})"#);
    qeval(&mut p, r#"f(1, 3, {c: "z"})"#);
    Ok(())
}

#[test]
fn test_fib() -> TestResult {
    let mut p = Polar::new();
    p.load_str(
        r#"fib(0, 1) if cut;
           fib(1, 1) if cut;
           fib(n, a+b) if fib(n-1, a) and fib(n-2, b);"#,
    )?;
    qvar(&mut p, r#"fib(0, x)"#, "x", values![1]);
    qvar(&mut p, r#"fib(1, x)"#, "x", values![1]);
    qvar(&mut p, r#"fib(2, x)"#, "x", values![2]);
    qvar(&mut p, r#"fib(3, x)"#, "x", values![3]);
    qvar(&mut p, r#"fib(4, x)"#, "x", values![5]);
    qvar(&mut p, r#"fib(5, x)"#, "x", values![8]);
    Ok(())
}

#[test]
fn test_duplicated_rule() -> TestResult {
    let mut p = Polar::new();
    p.load_str(
        r#"f(1);
           f(1);"#,
    )?;
    qvar(&mut p, "f(x)", "x", values![1, 1]);
    Ok(())
}

#[test]
fn test_numeric_applicability() -> TestResult {
    let mut p = Polar::new();
    let eps = f64::EPSILON;
    let nan1 = f64::NAN;
    let nan2 = f64::from_bits(f64::NAN.to_bits() | 1);
    assert!(eps.is_normal() && nan1.is_nan() && nan2.is_nan());
    p.register_constant(sym!("eps"), term!(eps))?;
    p.register_constant(sym!("nan1"), term!(nan1))?;
    p.register_constant(sym!("nan2"), term!(nan2))?;
    p.load_str(
        r#"f(0);
           f(1);
           f(9007199254740991); # (1 << 53) - 1
           f(9007199254740992); # (1 << 53)
           f(9223372036854775807); # i64::MAX
           f(-9223372036854775807); # i64::MIN + 1
           f(9223372036854776000.0); # i64::MAX as f64
           f(nan1); # NaN"#,
    )?;
    qeval(&mut p, "f(0)");
    qeval(&mut p, "f(0.0)");
    qnull(&mut p, "f(eps)");
    qeval(&mut p, "f(1)");
    qeval(&mut p, "f(1.0)");
    qnull(&mut p, "f(1.0000000000000002)");
    qnull(&mut p, "f(9007199254740990)");
    qnull(&mut p, "f(9007199254740990.0)");
    qeval(&mut p, "f(9007199254740991)");
    qeval(&mut p, "f(9007199254740991.0)");
    qeval(&mut p, "f(9007199254740992)");
    qeval(&mut p, "f(9007199254740992.0)");
    qeval(&mut p, "f(9223372036854775807)");
    qeval(&mut p, "f(-9223372036854775807)");
    qeval(&mut p, "f(9223372036854776000.0)");
    qeval(&mut p, "f(nan1)");
    qnull(&mut p, "f(nan2)");
    Ok(())
}

#[test]
fn test_external_unify() -> TestResult {
    let p = Polar::new();
    p.load_str(
        r#"selfEq(x) if eq(x, x);
           eq(x, x);"#,
    )?;

    let q = p.new_query("selfEq(new Foo())", false)?;
    let (results, _externals) = query_results_with_externals(q);
    assert_eq!(results.len(), 1);

    let q = p.new_query("eq(new Foo(), new Foo())", false)?;
    let (results, _externals) = query_results_with_externals(q);
    assert!(results.is_empty());
    Ok(())
}

#[test]
fn test_list_results() -> TestResult {
    let mut p = Polar::new();
    p.load_str(
        r#"delete([x, *xs], x, ys) if delete(xs, x, ys);
           delete([x, *xs], z, [x, *ys]) if
               x != z and delete(xs, z, ys);
           delete([], _, []);"#,
    )?;
    qeval(&mut p, "delete([1,2,3,2,1],2,[1,3,1])");
    qvar(
        &mut p,
        "delete([1,2,3,2,1],2,result)",
        "result",
        vec![value!([1, 3, 1])],
    );

    qvar(&mut p, "[1,2] = [1,*ys]", "ys", vec![value!([2])]);
    qvar(
        &mut p,
        "[1,2,*xs] = [1,*ys] and [1,2,3] = [1,*ys]",
        "xs",
        vec![value!([3])],
    );
    qvar(
        &mut p,
        "[1,2,*xs] = [1,*ys] and [1,2,3] = [1,*ys]",
        "ys",
        vec![value!([2, 3])],
    );
    qvar(
        &mut p,
        "[1,2,*xs] = [1,*ys] and [1,2,3] = [1,*ys]",
        "ys",
        vec![value!([2, 3])],
    );
    qeval(&mut p, "xs = [2] and [1,2] = [1, *xs]");
    qnull(&mut p, "[1, 2] = [2, *ys]");
    Ok(())
}

#[test]
fn test_expressions_in_lists() -> TestResult {
    let mut p = Polar::new();
    p.load_str(
        r#"scope(actor: Dictionary, "read", "Person", filters) if
               filters = ["id", "=", actor.id];"#,
    )?;
    qeval(
        &mut p,
        r#"scope({id: 1}, "read", "Person", ["id", "=", 1])"#,
    );
    qnull(
        &mut p,
        r#"scope({id: 2}, "read", "Person", ["id", "=", 1])"#,
    );
    qnull(
        &mut p,
        r#"scope({id: 1}, "read", "Person", ["not_id", "=", 1])"#,
    );
    qeval(&mut p, r#"d = {x: 1} and [d.x, 1+1] = [1, 2]"#);
    qvar(
        &mut p,
        r#"d = {x: 1} and [d.x, 1+1] = [1, *rest]"#,
        "rest",
        vec![value!([2])],
    );
    Ok(())
}

#[test]
fn test_list_matches() {
    let mut p = Polar::new();
    qeval(&mut p, "[] matches []");
    qnull(&mut p, "[1] matches []");
    qnull(&mut p, "[] matches [1]");
    qnull(&mut p, "[1, 2] matches [1, 2, 3]");
    qnull(&mut p, "[2, 1] matches [1, 2]");
    qeval(&mut p, "[1, 2, 3] matches [1, 2, 3]");
    qnull(&mut p, "[1, 2, 3] matches [1, 2]");

    qnull(&mut p, "[x] matches []");
    qnull(&mut p, "[] matches [x]");
    qnull(&mut p, "[1, 2, x] matches [1, 2]");
    qnull(&mut p, "[1, x] matches [1, 2, 3]");
    qnull(&mut p, "[2, x] matches [1, 2]");
    qvar(&mut p, "[1, 2, x] matches [1, 2, 3]", "x", values![3]);
    qnull(&mut p, "[1, 2, 3] matches [1, x]");

    qvar(&mut p, "[] matches [*ys]", "ys", vec![value!([])]);
    qvar(&mut p, "[*xs] matches []", "xs", vec![value!([])]);
    qvar(&mut p, "[*xs] matches [1]", "xs", vec![value!([1])]);
    qvar(&mut p, "[1] matches [*ys]", "ys", vec![value!([1])]);
    qeval(&mut p, "[xs] matches [*ys]");
    qeval(&mut p, "[*xs] matches [ys]");
    qeval(&mut p, "[*xs] matches [*ys]");
    qvar(&mut p, "[1,2,3] matches [1,2,*xs]", "xs", vec![value!([3])]);
    qvar(
        &mut p,
        "[1,2,*xs] matches [1,2,3,*ys]",
        "xs",
        vec![value!([3, Value::RestVariable(Symbol::new("ys"))])],
    );
}

#[test]
fn test_builtin_iterables() {
    let mut p = Polar::new();

    qnull(&mut p, r#"x in """#);
    qvar(
        &mut p,
        "x in \"abc\"",
        "x",
        vec![value!("a"), value!("b"), value!("c")],
    );
    qnull(&mut p, "x in {}");
    qvar(
        &mut p,
        "x in {a: 1, b: 2}",
        "x",
        vec![value!(["a", 1]), value!(["b", 2])],
    );
    qeval(&mut p, r#"["a", 1] in {a: 1, b: 2}"#);
    qvar(
        &mut p,
        "[x, _] in {a: 1, b: 2}",
        "x",
        vec![value!("a"), value!("b")],
    );
    qeval(&mut p, r#"["a", 1] in {a: 1, b: 2}"#);
    qvar(
        &mut p,
        "[_, x] in {a: 1, b: 2}",
        "x",
        vec![value!(1), value!(2)],
    );

    qeval(&mut p, r#""b" in "abc""#);
    qnull(&mut p, r#""d" in "abc""#);
    qeval(&mut p, r#"forall(x in "abc", x in "abacus")"#);
    qnull(&mut p, r#"forall(x in "abcd", x in "abacus")"#);
}

#[test]
/// Regression test for lookups done in rule head: old behavior was for query to succeed
/// despite argument not matching lookup result
fn test_lookup_in_rule_head() -> TestResult {
    let p = Polar::new();
    p.register_constant(sym!("Foo"), term!(true))?;
    p.load_str(r#"test(foo: Foo, foo.bar());"#)?;

    let good_q = p.new_query("test(new Foo(), 1)", false)?;

    let mock_foo_lookup =
        |_, _, _, _: Option<Vec<Term>>, _: Option<BTreeMap<Symbol, Term>>| Some(term!(1));
    let results = query_results!(good_q, mock_foo_lookup);
    assert_eq!(results.len(), 1);

    let bad_q = p.new_query("test(new Foo(), 2)", false)?;
    let results = query_results!(bad_q, mock_foo_lookup);
    assert_eq!(results.len(), 0);
    Ok(())
}

#[test]
fn test_default_rule_types() -> TestResult {
    let p = Polar::new();

    // This should fail
    let e = p
        .load_str(r#"has_permission("leina", "eat", "food");"#)
        .expect_err("Expected validation error");
    assert!(matches!(e.kind, ErrorKind::Validation(_)));
    assert!(matches!(
        p.next_message(),
        Some(Message {
            kind: MessageKind::Warning,
            msg
        }) if msg.starts_with("Your policy does not contain an allow rule")
    ));

    let e = p
<<<<<<< HEAD
=======
        .load_str(r#"has_role("leina", "eater", "food");"#)
        .expect_err("Expected validation error");
    assert!(matches!(e.kind, ErrorKind::Validation(_)));
    assert!(matches!(
        p.next_message(),
        Some(Message {
            kind: MessageKind::Warning,
            msg
        }) if msg.starts_with("Your policy does not contain an allow rule")
    ));

    let e = p
        .load_str(r#"has_relation("leina", "eater", "food");"#)
        .expect_err("Expected validation error");
    assert!(matches!(e.kind, ErrorKind::Validation(_)));
    assert!(matches!(
        p.next_message(),
        Some(Message {
            kind: MessageKind::Warning,
            msg
        }) if msg.starts_with("Your policy does not contain an allow rule")
    ));

    let e = p
>>>>>>> 2961f506
        .load_str(r#"allow("leina", "food");"#)
        .expect_err("Expected validation error");
    assert!(matches!(e.kind, ErrorKind::Validation(_)));
    let e = p
        .load_str(r#"allow_field("leina", "food");"#)
        .expect_err("Expected validation error");
    assert!(matches!(e.kind, ErrorKind::Validation(_)));
    let e = p
        .load_str(r#"allow_request("leina", "eat", "food");"#)
        .expect_err("Expected validation error");
    assert!(matches!(e.kind, ErrorKind::Validation(_)));

    // This should succeed
    // TODO: should we emit warnings if rules with union specializers are loaded
    // but no union types have been declared?
    p.load_str(
        r#"
    has_permission(_actor: Actor, "eat", _resource: Resource);
    has_permission(_actor: Actor, "eat", _resource: Actor);
    has_role(_actor: Actor, "member", _resource: Resource);
    has_role(_actor: Actor, "member", _resource: Actor);
    has_relation(_actor: Actor, "any", _other: Actor);
    has_relation(_actor: Resource, "any", _other: Actor);
    has_relation(_actor: Resource, "any", _other: Resource);
    has_relation(_actor: Actor, "any", _other: Resource);
    allow("a", "b", "c");
    allow_field("a", "b", "c", "d");
    allow_request("a", "b");
    "#,
    )?;
    // Make sure there are no warnings
    assert!(p.next_message().is_none());
    Ok(())
}

#[test]
fn test_suggested_rule_specializer() -> TestResult {
    let p = Polar::new();

    let repo_instance = ExternalInstance {
        instance_id: 1,
        constructor: None,
        repr: None,
    };
    let repo_term = term!(Value::ExternalInstance(repo_instance.clone()));
    let repo_name = sym!("Repository");
    p.register_constant(repo_name.clone(), repo_term)?;
    p.register_mro(repo_name, vec![repo_instance.instance_id])?;

    let user_instance = ExternalInstance {
        instance_id: 2,
        constructor: None,
        repr: None,
    };
    let user_term = term!(Value::ExternalInstance(user_instance.clone()));
    let user_name = sym!("User");
    p.register_constant(user_name.clone(), user_term)?;
    p.register_mro(user_name, vec![user_instance.instance_id])?;

    let policy = r#"
actor User {}
resource Repository {
    permissions = ["read"];
    roles = ["contributor"];

    "read" if "contributor";
}

has_role(actor: User, role_name, repository: Repository) if
    role in actor.roles and
    role_name = role.name and
    repository = role.repository;
"#;

    let err = p.load_str(policy).expect_err("Expected validation error");
    assert!(matches!(&err.kind, ErrorKind::Validation(_)));
    assert!(format!("{}", err).contains(
        "Failed to match because: Parameter `role_name` expects a String type constraint."
    ));

    Ok(())
}<|MERGE_RESOLUTION|>--- conflicted
+++ resolved
@@ -2421,8 +2421,6 @@
     ));
 
     let e = p
-<<<<<<< HEAD
-=======
         .load_str(r#"has_role("leina", "eater", "food");"#)
         .expect_err("Expected validation error");
     assert!(matches!(e.kind, ErrorKind::Validation(_)));
@@ -2447,7 +2445,6 @@
     ));
 
     let e = p
->>>>>>> 2961f506
         .load_str(r#"allow("leina", "food");"#)
         .expect_err("Expected validation error");
     assert!(matches!(e.kind, ErrorKind::Validation(_)));
