--- conflicted
+++ resolved
@@ -20,11 +20,7 @@
 [dependencies]
 lalrpop-util = { version = "0.19.6", default-features = false }
 serde = { version = "1.0.119", features = ["derive", "rc"] }
-<<<<<<< HEAD
-serde_json = "1.0.61"
 indoc = "1.0.3"
-=======
->>>>>>> b8fda89a
 
 [build_dependencies]
 serde_derive = "1.0"
