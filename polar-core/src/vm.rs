use std::{
    cell::RefCell,
    collections::BTreeMap,
    collections::{HashMap, HashSet},
    fmt::Write,
    rc::Rc,
    string::ToString,
    sync::{Arc, RwLock, RwLockReadGuard},
};

#[cfg(target_arch = "wasm32")]
use wasm_bindgen::prelude::*;

use crate::{
    bindings::{Binding, BindingManager, BindingStack, Bindings, Bsp, FollowerId, VariableState},
    counter::Counter,
    debugger::{DebugEvent, Debugger},
    error::{self, ErrorKind, PolarError, PolarResult, RuntimeError},
    events::*,
    filter::singleton,
    formatting::ToPolarString,
    kb::*,
    messages::*,
    rules::*,
    runnable::Runnable,
    sources::*,
    terms::*,
    traces::*,
};
<<<<<<< HEAD
=======
use crate::counter::Counter;
use crate::data_filtering::partition_equivs;
use crate::debugger::{get_binding_for_var, DebugEvent, Debugger};
use crate::error::{self, RuntimeError};
use crate::events::*;
use crate::folder::Folder;
use crate::formatting::ToPolarString;
use crate::inverter::Inverter;
use crate::kb::*;
use crate::lexer::loc_to_pos;
use crate::messages::*;
use crate::numerics::*;
use crate::partial::{simplify_bindings_opt, simplify_partial, sub_this, IsaConstraintCheck};
use crate::rewrites::Renamer;
use crate::rules::*;
use crate::runnable::Runnable;
use crate::sources::*;
use crate::terms::*;
use crate::traces::*;
>>>>>>> 4421bf85

type Result<T> = core::result::Result<T, RuntimeError>;

pub const MAX_STACK_SIZE: usize = 10_000;
pub const DEFAULT_TIMEOUT_MS: u64 = 30_000;

#[derive(Debug, Clone)]
#[must_use = "ignored goals are never accomplished"]
#[allow(clippy::large_enum_variant)]
pub enum Goal {
    Backtrack,
    Cut {
        choice_index: usize, // cuts all choices in range [choice_index..]
    },
    Debug {
        message: String,
    },
    Error {
        error: RuntimeError,
    },
    Halt,
    Isa {
        left: Term,
        right: Term,
    },
    IsMoreSpecific {
        left: Arc<Rule>,
        right: Arc<Rule>,
        args: TermList,
    },
    IsSubspecializer {
        answer: Symbol,
        left: Term,
        right: Term,
        arg: Term,
    },
    Lookup {
        dict: Dictionary,
        field: Term,
        value: Term,
    },
    LookupExternal {
        call_id: u64,
        instance: Term,
        field: Term,
    },
    IsaExternal {
        instance: Term,
        literal: InstanceLiteral,
    },
    MakeExternal {
        constructor: Term,
        instance_id: u64,
    },
    NextExternal {
        call_id: u64,
        iterable: Term,
    },
    CheckError,
    Noop,
    Query {
        term: Term,
    },
    PopQuery {
        term: Term,
    },
    FilterRules {
        args: TermList,
        applicable_rules: Rules,
        unfiltered_rules: Rules,
    },
    SortRules {
        args: TermList,
        rules: Rules,
        outer: usize,
        inner: usize,
    },
    TraceRule {
        trace: Rc<Trace>,
    },
    TraceStackPush,
    TraceStackPop,
    Unify {
        left: Term,
        right: Term,
    },

    /// Run the `runnable`.
    Run {
        runnable: Box<dyn Runnable>,
    },

    /// Add a new constraint
    AddConstraint {
        term: Term,
    },

    /// TODO hack.
    /// Add a new constraint
    AddConstraintsBatch {
        add_constraints: Rc<RefCell<Bindings>>,
    },
}

#[derive(Clone, Debug)]
pub struct Choice {
    pub alternatives: Vec<GoalStack>,
    bsp: Bsp,              // binding stack pointer
    pub goals: GoalStack,  // goal stack snapshot
    queries: Queries,      // query stack snapshot
    trace: Vec<Rc<Trace>>, // trace snapshot
    trace_stack: TraceStack,
}

pub type Choices = Vec<Choice>;
/// Shortcut type alias for a list of goals
pub type Goals = Vec<Goal>;
pub type TraceStack = Vec<Rc<Vec<Rc<Trace>>>>;

#[derive(Clone, Debug, Default)]
pub struct GoalStack(Vec<Rc<Goal>>);

impl GoalStack {
    fn new_reversed(goals: Goals) -> Self {
        Self(goals.into_iter().rev().map(Rc::new).collect())
    }
}

impl std::ops::Deref for GoalStack {
    type Target = Vec<Rc<Goal>>;

    fn deref(&self) -> &Self::Target {
        &self.0
    }
}

impl std::ops::DerefMut for GoalStack {
    fn deref_mut(&mut self) -> &mut Self::Target {
        &mut self.0
    }
}

pub type Queries = TermList;

<<<<<<< HEAD
fn invalid_state<A>(msg: String) -> PolarResult<A> {
    Err(error::OperationalError::InvalidState { msg }.into())
=======
fn invalid_state<A>(msg: String) -> Result<A> {
    Err(RuntimeError::InvalidState { msg })
>>>>>>> 4421bf85
}

pub fn compare(op: Operator, left: &Term, right: &Term, context: Option<&Term>) -> Result<bool> {
    use {Operator::*, Value::*};

<<<<<<< HEAD
    fn compare<T: PartialOrd>(op: Operator, left: T, right: T) -> Option<bool> {
=======
    fn compare<T: PartialOrd>(op: Operator, left: T, right: T) -> Result<bool> {
>>>>>>> 4421bf85
        match op {
            Lt => Some(left < right),
            Leq => Some(left <= right),
            Gt => Some(left > right),
            Geq => Some(left >= right),
            Eq => Some(left == right),
            Neq => Some(left != right),
            _ => None,
        }
    }

    match (left.value(), right.value()) {
        (Boolean(l), Boolean(r)) => compare(op, l, r),
        (Number(l), Number(r)) => compare(op, l, r),
        (String(l), String(r)) => compare(op, l, r),
<<<<<<< HEAD
        _ => None,
=======
        _ => {
            let context = context.expect("should only be None in Grounder, where we unwrap anyway");
            Err(RuntimeError::Unsupported {
                msg: context.to_string(),
                term: context.clone(),
            })
        }
>>>>>>> 4421bf85
    }
    .map(Ok)
    .unwrap_or_else(|| {
        RuntimeError::unsupported(
            Operation {
                operator: op,
                args: vec![left.clone(), right.clone()],
            }
            .to_polar(),
        )
    })
}

#[derive(Clone)]
pub struct PolarVirtualMachine {
    /// Stacks.
    pub goals: GoalStack,
    binding_manager: BindingManager,
    choices: Choices,
    pub queries: Queries,

    pub tracing: bool,
    pub trace_stack: TraceStack, // Stack of traces higher up the tree.
    pub trace: Vec<Rc<Trace>>,   // Traces for the current level of the trace tree.

    // Errors from outside the vm.
    pub external_error: Option<String>,

    #[cfg(not(target_arch = "wasm32"))]
    query_start_time: Option<std::time::Instant>,
    #[cfg(target_arch = "wasm32")]
    query_start_time: Option<f64>,
    query_timeout_ms: u64,

    /// Maximum size of goal stack
    stack_limit: usize,

    /// Binding stack constant below here.
    csp: Bsp,

    /// Interactive debugger.
    pub debugger: Debugger,

    /// Rules and types.
    pub kb: Arc<RwLock<KnowledgeBase>>,

    /// Call ID -> result variable name table.
    call_id_symbols: HashMap<u64, Symbol>,

    /// Logging flag.
    log: bool,
    polar_log: bool,
    polar_log_stderr: bool,
    polar_log_mute: bool,

    // Other flags.
    pub query_contains_partial: bool,
    pub inverting: bool,

    /// Output messages.
    pub messages: MessageQueue,
}

impl Default for PolarVirtualMachine {
    fn default() -> Self {
        PolarVirtualMachine::new(
            Arc::new(RwLock::new(KnowledgeBase::default())),
            Default::default(),
            Default::default(),
            Default::default(),
        )
    }
}

#[cfg(target_arch = "wasm32")]
#[wasm_bindgen]
extern "C" {
    #[wasm_bindgen(js_namespace = console, js_name = error)]
    fn console_error(a: &str);
}

// Methods which aren't goals/instructions.
impl PolarVirtualMachine {
    /// Make a new virtual machine with an initial list of goals.
    /// Reverse the goal list for the sanity of callers.
    pub fn new(
        kb: Arc<RwLock<KnowledgeBase>>,
        tracing: bool,
        goals: Goals,
        messages: MessageQueue,
    ) -> Self {
        let query_timeout_ms = std::env::var("POLAR_TIMEOUT_MS")
            .ok()
            .and_then(|timeout_str| timeout_str.parse::<u64>().ok())
            .unwrap_or(DEFAULT_TIMEOUT_MS);
        let constants = kb
            .read()
            .expect("cannot acquire KB read lock")
            .get_registered_constants()
            .clone();
        // get all comma-delimited POLAR_LOG variables
        let polar_log = std::env::var("POLAR_LOG");

        let mut polar_log_vars = polar_log
            .iter()
            .flat_map(|pl| pl.split(','))
            .collect::<HashSet<_>>();

        if polar_log_vars.contains("0") || polar_log_vars.contains("off") {
            polar_log_vars.clear()
        }

        let mut vm = Self {
            kb,
            messages,
            query_timeout_ms,
            tracing,
            goals: GoalStack::new_reversed(goals),
            log: polar_log_vars.contains("trace"),
            // `polar_log` for tracing policy evaluation
            polar_log: !polar_log_vars.is_empty(),
            // `polar_log_stderr` prints things immediately to stderr
            polar_log_stderr: polar_log_vars.iter().any(|var| var == &"now"),
            stack_limit: MAX_STACK_SIZE,
            binding_manager: Default::default(),
            query_start_time: Default::default(),
            csp: Default::default(),
            choices: Default::default(),
            queries: Default::default(),
            trace_stack: Default::default(),
            trace: Default::default(),
            external_error: Default::default(),
            debugger: Default::default(),
            call_id_symbols: Default::default(),
            // `log` controls internal VM logging
            polar_log_mute: Default::default(),
            query_contains_partial: Default::default(),
            inverting: Default::default(),
        };
        vm.bind_constants(constants);
        vm.query_contains_partial();
        vm
    }

    #[cfg(target_arch = "wasm32")]
    pub fn set_logging_options(&mut self, rust_log: Option<String>, polar_log: Option<String>) {
        self.log = rust_log.is_some();
        if let Some(pl) = polar_log {
            if &pl == "now" {
                self.polar_log_stderr = true;
            }
            self.polar_log = match Some(pl).as_deref() {
                None | Some("0") | Some("off") => false,
                _ => true,
            }
        }
    }

    fn query_contains_partial(&mut self) {
        use crate::visitor::{walk_term, Visitor};
        struct VarVisitor<'vm> {
            has_partial: bool,
            vm: &'vm PolarVirtualMachine,
        }

        impl<'vm> Visitor for VarVisitor<'vm> {
            fn visit_variable(&mut self, v: &Symbol) {
                if matches!(self.vm.variable_state(v), VariableState::Partial) {
                    self.has_partial = true;
                }
            }
        }

        let mut visitor = VarVisitor {
            has_partial: false,
            vm: self,
        };
        self.query_contains_partial = self.goals.iter().any(|goal| {
            if let Goal::Query { term } = goal.as_ref() {
                walk_term(&mut visitor, term);
                visitor.has_partial
            } else {
                false
            }
        });
    }

    #[cfg(test)]
    pub fn new_test(kb: Arc<RwLock<KnowledgeBase>>, tracing: bool, goals: Goals) -> Self {
        PolarVirtualMachine::new(kb, tracing, goals, MessageQueue::new())
    }

    /// Clone self, replacing the goal stack and retaining only the current bindings.
    pub fn clone_with_goals(&self, goals: Goals) -> Self {
        let mut vm = Self::new(self.kb.clone(), self.tracing, goals, self.messages.clone());
        vm.binding_manager.clone_from(&self.binding_manager);
        vm.query_contains_partial = self.query_contains_partial;
        vm.debugger = self.debugger.clone();
        vm
    }

    #[cfg(test)]
    fn set_stack_limit(&mut self, limit: usize) {
        self.stack_limit = limit;
    }

    pub fn kb(&self) -> RwLockReadGuard<KnowledgeBase> {
        self.kb.read().unwrap()
    }

    pub fn new_id(&self) -> u64 {
        self.kb().new_id()
    }

    pub fn id_counter(&self) -> Counter {
        self.kb().id_counter()
    }

    fn new_call_id(&mut self, symbol: &Symbol) -> u64 {
        let call_id = self.new_id();
        self.call_id_symbols.insert(call_id, symbol.clone());
        call_id
    }

    fn new_call_var(&mut self, var_prefix: &str, initial_value: Value) -> (u64, Term) {
        let sym = self.kb().gensym(var_prefix);
        self.bind(&sym, Term::from(initial_value)).unwrap();
        let call_id = self.new_call_id(&sym);
        (call_id, Term::from(sym))
    }

    fn get_call_sym(&self, call_id: u64) -> &Symbol {
        self.call_id_symbols
            .get(&call_id)
            .expect("unregistered external call ID")
    }

    /// Try to achieve one goal. Return `Some(QueryEvent)` if an external
    /// result is needed to achieve it, or `None` if it can run internally.
    fn next(&mut self, goal: Rc<Goal>) -> Result<QueryEvent> {
        if self.log {
            self.print(&format!("{}", goal));
        }

        self.check_timeout()?;

        match goal.as_ref() {
            Goal::Backtrack => self.backtrack()?,
            Goal::Cut { choice_index } => self.cut(*choice_index),
            Goal::Debug { message } => return Ok(self.debug(message)),
            Goal::Halt => return Ok(self.halt()),
            Goal::Error { error } => return Err(error.clone()),
            Goal::Isa { left, right } => self.isa(left, right)?,
            Goal::IsMoreSpecific { left, right, args } => {
                self.is_more_specific(left, right, args)?
            }
            Goal::IsSubspecializer {
                answer,
                left,
                right,
                arg,
            } => return self.is_subspecializer(answer, left, right, arg),
            Goal::Lookup { dict, field, value } => self.lookup(dict, field, value)?,
            Goal::LookupExternal {
                call_id,
                instance,
                field,
            } => return self.lookup_external(*call_id, instance, field),
            Goal::IsaExternal { instance, literal } => return self.isa_external(instance, literal),
            Goal::MakeExternal {
                constructor,
                instance_id,
            } => return Ok(self.make_external(constructor, *instance_id)),
            Goal::NextExternal { call_id, iterable } => {
                return self.next_external(*call_id, iterable)
            }
            Goal::CheckError => return self.check_error(),
            Goal::Noop => {}
            Goal::Query { term } => {
                let result = self.query(term);
                self.maybe_break(DebugEvent::Query)?;
                return result;
            }
            Goal::PopQuery { .. } => self.pop_query(),
            Goal::FilterRules {
                applicable_rules,
                unfiltered_rules,
                args,
            } => self.filter_rules(applicable_rules, unfiltered_rules, args)?,
            Goal::SortRules {
                rules,
                outer,
                inner,
                args,
            } => self.sort_rules(rules, args, *outer, *inner)?,
            Goal::TraceStackPush => {
                self.trace_stack.push(Rc::new(self.trace.clone()));
                self.trace = vec![];
            }
            Goal::TraceStackPop => {
                let mut children = self.trace.clone();
                self.trace = self.trace_stack.pop().unwrap().as_ref().clone();
                let mut trace = self.trace.pop().unwrap();
                let trace = Rc::make_mut(&mut trace);
                trace.children.append(&mut children);
                self.trace.push(Rc::new(trace.clone()));
                self.maybe_break(DebugEvent::Pop)?;
            }
            Goal::TraceRule { trace } => {
                if let Node::Rule(rule) = &trace.node {
                    self.log_with(
                        || {
                            let source_str = self.rule_source(rule);
                            format!("RULE: {}", source_str)
                        },
                        &[],
                    );
                }
                self.trace.push(trace.clone());
                self.maybe_break(DebugEvent::Rule)?;
            }
            Goal::Unify { left, right } => self.unify(left, right)?,
            Goal::AddConstraint { term } => self.add_constraint(term)?,
            Goal::AddConstraintsBatch { add_constraints } => {
                add_constraints
                    .borrow_mut()
                    .drain()
                    .try_for_each(|(_, constraint)| self.add_constraint(&constraint))?
            }
            Goal::Run { runnable } => return self.run_runnable(runnable.clone_runnable()),
        }
        Ok(QueryEvent::None)
    }

    /// Push a goal onto the goal stack.
    pub fn push_goal(&mut self, goal: Goal) -> Result<()> {
        use {Goal::*, VariableState::Unbound};
        if self.goals.len() >= self.stack_limit {
            let msg = format!("Goal stack overflow! MAX_GOALS = {}", self.stack_limit);
            Err(RuntimeError::StackOverflow { msg })
        } else if matches!(goal, LookupExternal { call_id, ..} | NextExternal { call_id, .. } if self.variable_state(self.get_call_sym(call_id)) != Unbound)
        {
            invalid_state("The call_id result variables for LookupExternal and NextExternal goals must be unbound.".to_string())
        } else {
            self.goals.push(Rc::new(goal));
            Ok(())
        }
    }

    /// Push a non-trivial choice onto the choice stack.
    ///
    /// Params:
    ///
    /// - `alternatives`: an ordered list of alternatives to try in the choice.
    ///   The first element is the first alternative to try.
    ///
    /// Do not modify the goals stack.  This function defers execution of the
    /// choice until a backtrack occurs.  To immediately execute the choice on
    /// top of the current stack, use `choose`.
    fn push_choice<I>(&mut self, alternatives: I) -> Result<()>
    where
        I: IntoIterator<Item = Goals>,
        I::IntoIter: std::iter::DoubleEndedIterator,
    {
        // Make sure that alternatives are executed in order of first to last.
        let alternatives = alternatives
            .into_iter()
            .rev()
            .map(GoalStack::new_reversed)
            .collect();
        if self.choices.len() >= self.stack_limit {
            let msg = "Too many choices.".to_owned();
            Err(RuntimeError::StackOverflow { msg })
        } else {
            self.choices.push(Choice {
                alternatives,
                bsp: self.bsp(),
                goals: self.goals.clone(),
                queries: self.queries.clone(),
                trace: self.trace.clone(),
                trace_stack: self.trace_stack.clone(),
            });
            Ok(())
        }
    }

    /// Push a choice onto the choice stack, and execute immediately by
    /// pushing the first alternative onto the goals stack
    ///
    /// Params:
    ///
    /// - `alternatives`: an ordered list of alternatives to try in the choice.
    ///   The first element is the first alternative to try.
    fn choose<I>(&mut self, alternatives: I) -> Result<()>
    where
        I: IntoIterator<Item = Goals>,
        I::IntoIter: std::iter::DoubleEndedIterator,
    {
        let mut alternatives_iter = alternatives.into_iter();
        if let Some(alternative) = alternatives_iter.next() {
            self.push_choice(alternatives_iter)?;
            self.append_goals(alternative)
        } else {
            self.backtrack()
        }
    }

    /// If each goal of `conditional` succeeds, execute `consequent`;
    /// otherwise, execute `alternative`. The branches are entered only
    /// by backtracking so that bindings established during the execution
    /// of `conditional` are always unwound.
    fn choose_conditional(
        &mut self,
        mut conditional: Goals,
        consequent: Goals,
        mut alternative: Goals,
    ) -> Result<()> {
        // If the conditional fails, cut the consequent.
        let cut_consequent = Goal::Cut {
            choice_index: self.choices.len(),
        };
        alternative.insert(0, cut_consequent);

        // If the conditional succeeds, cut the alternative and backtrack to this choice point.
        self.push_choice(vec![consequent])?;
        let cut_alternative = Goal::Cut {
            choice_index: self.choices.len(),
        };
        conditional.push(cut_alternative);
        conditional.push(Goal::Backtrack);

        self.choose(vec![conditional, alternative])
    }

    /// Push multiple goals onto the stack in reverse order.
    fn append_goals<I>(&mut self, goals: I) -> Result<()>
    where
        I: IntoIterator<Item = Goal>,
        I::IntoIter: std::iter::DoubleEndedIterator,
    {
        goals.into_iter().rev().try_for_each(|g| self.push_goal(g))
    }

    /// Rebind an external answer variable.
    ///
    /// DO NOT USE THIS TO REBIND ANOTHER VARIABLE (see unsafe_rebind doc string).
    fn rebind_external_answer(&mut self, var: &Symbol, val: Term) {
        self.binding_manager.unsafe_rebind(var, val);
    }

    /// Push a binding onto the binding stack.
    pub fn bind(&mut self, var: &Symbol, val: Term) -> Result<()> {
        if self.log {
            self.print(&format!("⇒ bind: {} ← {}", var.to_polar(), val.to_polar()));
        }
        if let Some(goal) = self.binding_manager.bind(var, val)? {
            self.push_goal(goal)
        } else {
            Ok(())
        }
    }

    pub fn add_binding_follower(&mut self) -> FollowerId {
        self.binding_manager.add_follower(BindingManager::new())
    }

    pub fn remove_binding_follower(&mut self, follower_id: &FollowerId) -> Option<BindingManager> {
        self.binding_manager.remove_follower(follower_id)
    }

    /// Add a single constraint operation to the variables referenced in it.
    /// Precondition: Operation is either binary or ternary (binary + result var),
    /// and at least one of the first two arguments is an unbound variable.
    fn add_constraint(&mut self, term: &Term) -> Result<()> {
        if self.log {
            self.print(&format!("⇒ add_constraint: {}", term.to_polar()));
        }
        self.binding_manager.add_constraint(term)
    }

    /// Augment the bindings stack with constants from a hash map.
    /// There must be no temporaries bound yet.
    fn bind_constants(&mut self, bindings: Bindings) {
        assert_eq!(self.bsp(), self.csp);
        for (var, value) in bindings.iter() {
            self.bind(var, value.clone()).unwrap();
        }
        self.csp = self.bsp();
    }

    /// Retrieve the current non-constant bindings as a hash map.
    pub fn bindings(&self, include_temps: bool) -> Bindings {
        self.binding_manager
            .bindings_after(include_temps, &self.csp)
    }

    /// Retrive internal binding stack for debugger.
    pub fn bindings_debug(&self) -> &BindingStack {
        self.binding_manager.bindings_debug()
    }

    /// Returns bindings for all vars used by terms in terms.
    pub fn relevant_bindings(&self, terms: &[&Term]) -> Bindings {
        let mut variables = HashSet::new();
        for t in terms {
            t.variables(&mut variables);
        }
        self.binding_manager.variable_bindings(&variables)
    }

    /// Return the current binding stack pointer.
    fn bsp(&self) -> Bsp {
        self.binding_manager.bsp()
    }

    /// Investigate the state of a variable at some point and return a variable state variant.
    pub fn variable_state_at_point(&self, variable: &Symbol, bsp: &Bsp) -> VariableState {
        self.binding_manager.variable_state_at_point(variable, bsp)
    }

    /// Investigate the current state of a variable and return a variable state variant.
    pub fn variable_state(&self, variable: &Symbol) -> VariableState {
        self.binding_manager.variable_state(variable)
    }

    /// Recursively dereference variables in a term, including subterms, except operations.
    fn deref(&self, term: &Term) -> Term {
        self.binding_manager.deep_deref(term)
    }

    /// Generate a fresh set of variables for a rule.
    fn rename_rule_vars(&self, rule: &Rule) -> Rule {
        use crate::{folder::Folder, rewrites::Renamer};
        let kb = &*self.kb.read().unwrap();
        let mut renamer = Renamer::new(kb);
        renamer.fold_rule(rule.clone())
    }

    /// Push or print a message to the output stream.
    #[cfg(not(target_arch = "wasm32"))]
    fn print<S: Into<String>>(&self, message: S) {
        let message = message.into();
        if self.polar_log_stderr {
            eprintln!("{}", message);
        } else {
            self.messages.push(MessageKind::Print, message);
        }
    }

    /// Push or print a message to the WASM output stream.
    #[cfg(target_arch = "wasm32")]
    fn print<S: Into<String>>(&self, message: S) {
        let message = message.into();
        if self.polar_log_stderr {
            console_error(&message);
        } else {
            self.messages.push(MessageKind::Print, message);
        }
    }

    fn log(&self, message: &str, terms: &[&Term]) {
        self.log_with(|| message, terms)
    }

    fn log_with<F, R>(&self, message_fn: F, terms: &[&Term])
    where
        F: FnOnce() -> R,
        R: AsRef<str>,
    {
        if self.polar_log && !self.polar_log_mute {
            let mut indent = String::new();
            for _ in 0..=self.queries.len() {
                indent.push_str("  ");
            }
            let message = message_fn();
            let lines = message.as_ref().split('\n').collect::<Vec<&str>>();
            if let Some(line) = lines.first() {
                let mut msg = format!("[debug] {}{}", &indent, line);
                if !terms.is_empty() {
                    let relevant_bindings = self.relevant_bindings(terms);
                    msg.push_str(&format!(
                        ", BINDINGS: {{{}}}",
                        relevant_bindings
                            .iter()
                            .map(|(var, val)| format!("{} = {}", var.0, val.to_polar()))
                            .collect::<Vec<String>>()
                            .join(", ")
                    ));
                }
                self.print(msg);
                for line in &lines[1..] {
                    self.print(format!("[debug] {}{}", &indent, line));
                }
            }
        }
    }

    pub fn source(&self, term: &Term) -> Option<Source> {
        self.kb().get_term_source(term)
    }

    /// Get the query stack as a string for printing in error messages.
    pub fn stack_trace(&self) -> String {
        let mut trace_stack = self.trace_stack.clone();
        let mut trace = self.trace.clone();

        // Build linear stack from trace tree. Not just using query stack because it doesn't
        // know about rules, query stack should really use this too.
        let mut stack = vec![];
        while let Some(t) = trace.last() {
            stack.push(t.clone());
            trace = trace_stack
                .pop()
                .map(|ts| ts.as_ref().clone())
                .unwrap_or_else(Vec::new);
        }

        stack.reverse();

        let mut st = String::new();
        let _ = write!(st, "trace (most recent evaluation last):");

        let mut rule = None;
        for t in stack {
            match &t.node {
                Node::Rule(r) => {
                    rule = Some(r.clone());
                }
                Node::Term(t) => {
                    if matches!(t.value(), Value::Expression(Operation { operator: Operator::And, args}) if args.len() == 1)
                    {
                        continue;
                    }
                    let _ = write!(st, "\n  ");

                    if let Some(source) = self.source(t) {
                        if let Some(rule) = &rule {
                            let _ = write!(st, "in rule {} ", rule.name.to_polar());
                        } else {
                            let _ = write!(st, "in query ");
                        }
                        let (row, column) = crate::lexer::loc_to_pos(&source.src, t.offset());
                        let _ = write!(st, "at line {}, column {}", row + 1, column + 1);
                        if let Some(filename) = source.filename {
                            let _ = write!(st, " in file {}", filename);
                        }
                        let _ = writeln!(st);
                    };
                    let _ = write!(st, "    {}", self.term_source(t, false));
                }
            }
        }
        st
    }

    #[cfg(not(target_arch = "wasm32"))]
    fn query_duration(&self) -> u64 {
        let now = std::time::Instant::now();
        let start = self.query_start_time.expect("Query start not recorded");
        (now - start).as_millis() as u64
    }

    #[cfg(target_arch = "wasm32")]
    fn query_duration(&self) -> u64 {
        let now: f64 = js_sys::Date::now();
        let start = self.query_start_time.expect("Query start not recorded");
        (now - start) as u64
    }

    fn is_query_timeout_disabled(&self) -> bool {
        self.query_timeout_ms == 0
    }

    fn check_timeout(&self) -> Result<()> {
        if self.is_query_timeout_disabled() {
            // Useful for debugging
            return Ok(());
        }

        let elapsed = self.query_duration();
        if elapsed > self.query_timeout_ms {
            return Err(error::RuntimeError::QueryTimeout {
                msg: format!(
                    "Query running for {}ms, which exceeds the timeout of {}ms. To disable timeouts, set the POLAR_TIMEOUT_MS environment variable to 0.",
                    elapsed, self.query_timeout_ms
                ),
            }
            );
        }
        Ok(())
    }
}

/// Implementations of instructions.
impl PolarVirtualMachine {
    /// Remove all bindings after the last choice point, and try the
    /// next available alternative. If no choice is possible, halt.
    fn backtrack(&mut self) -> Result<()> {
        if self.log {
            self.print("⇒ backtrack");
        }
        self.log("BACKTRACK", &[]);

        loop {
            match self.choices.pop() {
                None => return self.push_goal(Goal::Halt),
                Some(Choice {
                    mut alternatives,
                    bsp,
                    goals,
                    queries,
                    trace,
                    trace_stack,
                }) => {
                    self.binding_manager.backtrack(&bsp);
                    if let Some(mut alternative) = alternatives.pop() {
                        if alternatives.is_empty() {
                            self.goals = goals;
                            self.queries = queries;
                            self.trace = trace;
                            self.trace_stack = trace_stack;
                        } else {
                            self.goals.clone_from(&goals);
                            self.queries.clone_from(&queries);
                            self.trace.clone_from(&trace);
                            self.trace_stack.clone_from(&trace_stack);
                            self.choices.push(Choice {
                                alternatives,
                                bsp,
                                goals,
                                queries,
                                trace,
                                trace_stack,
                            })
                        }
                        self.goals.append(&mut alternative);
                        break;
                    }
                }
            }
        }
        Ok(())
    }

    /// Commit to the current choice.
    fn cut(&mut self, index: usize) {
        self.choices.truncate(index);
    }

    /// Clean up the query stack after completing a query.
    fn pop_query(&mut self) {
        self.queries.pop();
    }

    /// Interact with the debugger.
    fn debug(&mut self, message: &str) -> QueryEvent {
        // Query start time is reset when a debug event occurs.
        self.query_start_time.take();

        QueryEvent::Debug {
            message: message.to_string(),
        }
    }

    /// Halt the VM by clearing all goals and choices.
    fn halt(&mut self) -> QueryEvent {
        self.log("HALT", &[]);
        self.goals.clear();
        self.choices.clear();
        QueryEvent::Done { result: true }
    }

    /// Comparison operator that essentially performs partial unification.
    #[allow(clippy::many_single_char_names)]
    pub fn isa(&mut self, left: &Term, right: &Term) -> Result<()> {
        self.log_with(
            || format!("MATCHES: {} matches {}", left.to_polar(), right.to_polar()),
            &[left, right],
        );

        match (left.value(), right.value()) {
            (_, Value::Dictionary(_)) => todo!("make this case unreachable"),
            (Value::Expression(_), _) | (_, Value::Expression(_)) => {
                unreachable!("encountered bare expression")
            }

            _ if self.kb.read().unwrap().is_union(left) => {
                // A union (currently) only matches itself.
                //
                // TODO(gj): when we have unions beyond `Actor` and `Resource`, we'll need to be
                // smarter about this check since UnionA is more specific than UnionB if UnionA is
                // a member of UnionB.
                let unions_match = (left.is_actor_union() && right.is_actor_union())
                    || (left.is_resource_union() && right.is_resource_union());
                if !unions_match {
                    return self.push_goal(Goal::Backtrack);
                }
            }
            _ if self.kb.read().unwrap().is_union(right) => self.isa_union(left, right)?,

            // TODO(gj): (Var, Rest) + (Rest, Var) cases might be unreachable.
            (Value::Variable(l), Value::Variable(r))
            | (Value::Variable(l), Value::RestVariable(r))
            | (Value::RestVariable(l), Value::Variable(r))
            | (Value::RestVariable(l), Value::RestVariable(r)) => {
                // Two variables.
                match (self.variable_state(l), self.variable_state(r)) {
                    (VariableState::Bound(x), _) => self.push_goal(Goal::Isa {
                        left: x,
                        right: right.clone(),
                    })?,
                    (_, VariableState::Bound(y)) => self.push_goal(Goal::Isa {
                        left: left.clone(),
                        right: y,
                    })?,
                    (_, _) => self.add_constraint(&term!(op!(Isa, left.clone(), right.clone())))?,
                }
            }
            (Value::Variable(l), _) | (Value::RestVariable(l), _) => match self.variable_state(l) {
                VariableState::Bound(x) => self.push_goal(Goal::Isa {
                    left: x,
                    right: right.clone(),
                })?,
                _ => self.isa_expr(left, right)?,
            },
            (_, Value::Variable(r)) | (_, Value::RestVariable(r)) => match self.variable_state(r) {
                VariableState::Bound(y) => self.push_goal(Goal::Isa {
                    left: left.clone(),
                    right: y,
                })?,
                _ => self.push_goal(Goal::Unify {
                    left: left.clone(),
                    right: right.clone(),
                })?,
            },

            (Value::List(left), Value::List(right)) => {
                self.unify_lists(left, right, |(left, right)| Goal::Isa {
                    left: left.clone(),
                    right: right.clone(),
                })?;
            }

            (Value::Dictionary(left), Value::Pattern(Pattern::Dictionary(right))) => {
                // Check that the left is more specific than the right.
                let left_fields: HashSet<&Symbol> = left.fields.keys().collect();
                let right_fields: HashSet<&Symbol> = right.fields.keys().collect();
                if !right_fields.is_subset(&left_fields) {
                    return self.push_goal(Goal::Backtrack);
                }

                // For each field on the right, isa its value against the corresponding value on
                // the left.
                for (k, v) in right.fields.iter() {
                    let left = left
                        .fields
                        .get(k)
                        .expect("left fields should be a superset of right fields")
                        .clone();
                    self.push_goal(Goal::Isa {
                        left,
                        right: v.clone(),
                    })?;
                }
            }

            (_, Value::Pattern(Pattern::Dictionary(right))) => {
                // For each field in the dict, look up the corresponding field on the instance and
                // then isa them.
                for (field, right_value) in right.fields.iter() {
                    // Generate symbol for the lookup result and leave the variable unbound, so that unification with the result does not fail.
                    // Unification with the lookup result happens in `fn external_call_result()`.
                    let answer = self.kb.read().unwrap().gensym("isa_value");
                    let call_id = self.new_call_id(&answer);

                    let lookup = Goal::LookupExternal {
                        instance: left.clone(),
                        call_id,
                        field: right_value.clone_with_value(Value::String(field.0.clone())),
                    };
                    let isa = Goal::Isa {
                        left: Term::from(answer),
                        right: right_value.clone(),
                    };
                    self.append_goals(vec![lookup, isa])?;
                }
            }

            (_, Value::Pattern(Pattern::Instance(right_literal))) => {
                // Check fields
                self.push_goal(Goal::Isa {
                    left: left.clone(),
                    right: right.clone_with_value(Value::Pattern(Pattern::Dictionary(
                        right_literal.fields.clone(),
                    ))),
                })?;
                // Check class
                self.push_goal(Goal::IsaExternal {
                    instance: left.clone(),
                    literal: right_literal.clone(),
                })?;
            }

            // Default case: x isa y if x = y.
            _ => self.push_goal(Goal::Unify {
                left: left.clone(),
                right: right.clone(),
            })?,
        }
        Ok(())
    }

    fn get_names(&self, s: &Symbol) -> HashSet<Symbol> {
        let cycles = self
            .binding_manager
            .get_constraints(s)
            .constraints()
            .into_iter()
            .filter_map(|con| match con.operator {
                Operator::Unify | Operator::Eq => {
                    if let (Ok(l), Ok(r)) = (
                        con.args[0].value().as_symbol(),
                        con.args[1].value().as_symbol(),
                    ) {
                        Some((l.clone(), r.clone()))
                    } else {
                        None
                    }
                }
                _ => None,
            });

        crate::data_filtering::partition_equivs(cycles)
            .into_iter()
            .find(|c| c.contains(s))
            .unwrap_or_else(|| singleton(s.clone()))
    }

    fn isa_expr(&mut self, left: &Term, right: &Term) -> Result<()> {
        match right.value() {
            Value::Pattern(Pattern::Dictionary(fields)) => {
                // Produce a constraint like left.field = value
                let to_unify = |(field, value): (&Symbol, &Term)| -> Term {
                    let value = self.deref(value);
                    let field = right.clone_with_value(value!(field.0.as_ref()));
                    let left = left.clone_with_value(value!(op!(Dot, left.clone(), field)));
                    term!(op!(Unify, left, value))
                };

                let constraints = fields.fields.iter().rev().map(to_unify).collect::<Vec<_>>();
                for op in constraints {
                    self.add_constraint(&op)?;
                }
            }
            Value::Pattern(Pattern::Instance(InstanceLiteral { fields, tag })) => {
                use crate::partial::{simplify_partial, IsaConstraintCheck};
                // TODO(gj): assert that a simplified expression contains at most 1 unification
                // involving a particular variable.
                // TODO(gj): Ensure `op!(And) matches X{}` doesn't die after these changes.
                let var = left.value().as_symbol()?;

                // Get the existing partial on the LHS variable.
                let partial = self.binding_manager.get_constraints(var);

                let names = self.get_names(var);
                let output = names.clone();

                let partial = partial.into();
                let (simplified, _) = simplify_partial(var, partial, output, false);

                let simplified = simplified.value().as_expression()?;

                // TODO (dhatch): what if there is more than one var = dot_op constraint?
                // What if the one there is is in a not, or an or, or something
                let lhs_of_matches = simplified
                    .constraints()
                    .into_iter()
                    .find_map(|c| {
                        // If the simplified partial includes a `var = dot_op` constraint where the
                        // receiver of the dot operation is either `var` or an alias thereof, use
                        // the dot op as the LHS of the matches.
                        if c.operator != Operator::Unify {
                            None
                        } else if matches!(c.args[0].value().as_symbol(), Ok(s) if names.contains(s)) &&
                            matches!(c.args[1].value().as_expression(), Ok(o) if o.operator == Operator::Dot) {
                            Some(c.args[1].clone())
                        } else if matches!(c.args[1].value().as_symbol(), Ok(s) if names.contains(s)) &&
                            matches!(c.args[0].value().as_expression(), Ok(o) if o.operator == Operator::Dot) {
                            Some(c.args[0].clone())
                        } else {
                            None
                        }
                    })
                    .unwrap_or_else(|| left.clone());

                // Construct field-less matches operation.
                let tag_pattern = right.clone_with_value(value!(pattern!(instance!(tag.clone()))));
                let type_constraint = op!(Isa, left.clone(), tag_pattern);

                let new_matches = op!(Isa, lhs_of_matches, right.clone());

                let runnable = Box::new(IsaConstraintCheck::new(
                    simplified.constraints(),
                    new_matches,
                    names,
                ));

                // Construct field constraints.
                let field_constraints = fields.fields.iter().rev().map(|(f, v)| {
                    let v = self.deref(v);
                    let field = right.clone_with_value(value!(f.0.as_ref()));
                    let left = left.clone_with_value(value!(op!(Dot, left.clone(), field)));
                    op!(Unify, left, v)
                });

                let mut add_constraints = vec![type_constraint];
                add_constraints.extend(field_constraints.into_iter());

                // Run compatibility check.
                self.choose_conditional(
                    vec![Goal::Run { runnable }],
                    add_constraints
                        .into_iter()
                        .map(|op| Goal::AddConstraint { term: op.into() })
                        .collect(),
                    vec![Goal::CheckError, Goal::Backtrack],
                )?;
            }
            // if the RHS isn't a pattern or a dictionary, we'll fall back to unifying
            // this is not the _best_ behaviour, but it's what we've been doing
            // previously
            _ => self.push_goal(Goal::Unify {
                left: left.clone(),
                right: right.clone(),
            })?,
        }
        Ok(())
    }

    /// To evaluate `left matches Union`, look up `Union`'s member classes and create a choicepoint
    /// to check if `left` matches any of them.
    fn isa_union(&mut self, left: &Term, union: &Term) -> Result<()> {
        let member_isas = {
            let kb = self.kb.read().unwrap();
            let members = kb.get_union_members(union).iter();
            members
                .map(|member| {
                    let tag = member.value().as_symbol().unwrap().0.as_str();
                    member.clone_with_value(value!(pattern!(instance!(tag))))
                })
                .map(|pattern| {
                    vec![Goal::Isa {
                        left: left.clone(),
                        right: pattern,
                    }]
                })
                .collect::<Vec<Goals>>()
        };
        self.choose(member_isas)
    }

    pub fn lookup(&mut self, dict: &Dictionary, field: &Term, value: &Term) -> Result<()> {
        let field = self.deref(field);
        match field.value() {
            Value::Variable(_) => {
                let mut alternatives = vec![];
                for (k, v) in &dict.fields {
                    let mut goals: Goals = vec![];
                    // attempt to unify dict key with field
                    // if `field` is bound, unification will only succeed for the matching key
                    // if `field` is unbound, unification will succeed for all keys
                    goals.push(Goal::Unify {
                        left: field.clone_with_value(Value::String(k.clone().0)),
                        right: field.clone(),
                    });
                    // attempt to unify dict value with result
                    goals.push(Goal::Unify {
                        left: v.clone(),
                        right: value.clone(),
                    });
                    alternatives.push(goals);
                }
                self.choose(alternatives)
            }
            Value::String(field) => {
                if let Some(retrieved) = dict.fields.get(&Symbol(field.clone())) {
                    self.push_goal(Goal::Unify {
                        left: retrieved.clone(),
                        right: value.clone(),
                    })
                } else {
                    self.push_goal(Goal::Backtrack)
                }
            }
            v => Err(self.type_error(
                &field,
                format!("cannot look up field {:?} on a dictionary", v),
            )),
        }
    }

    /// Return an external call event to look up a field's value
    /// in an external instance. Push a `Goal::LookupExternal` as
    /// an alternative on the last choice point to poll for results.
    pub fn lookup_external(
        &mut self,
        call_id: u64,
        instance: &Term,
        field: &Term,
    ) -> Result<QueryEvent> {
        let (field_name, args, kwargs): (
            Symbol,
            Option<Vec<Term>>,
            Option<BTreeMap<Symbol, Term>>,
        ) = match self.deref(field).value() {
            Value::Call(Call { name, args, kwargs }) => (
                name.clone(),
                Some(args.iter().map(|arg| self.deref(arg)).collect()),
                kwargs.as_ref().map(|unwrapped| {
                    unwrapped
                        .iter()
                        .map(|(k, v)| (k.to_owned(), self.deref(v)))
                        .collect()
                }),
            ),
            Value::String(field) => (Symbol(field.clone()), None, None),
            v => {
                return Err(self.type_error(
                    field,
                    format!("cannot look up field {:?} on an external instance", v),
                ))
            }
        };

        // add an empty choice point; lookups return only one value
        // but we'll want to cut if we get back nothing
        self.push_choice(vec![])?;

        self.log_with(
            || {
                let mut msg = format!("LOOKUP: {}.{}", instance, field_name);
                msg.push('(');
                let args = args
                    .clone()
                    .unwrap_or_else(Vec::new)
                    .into_iter()
                    .map(|a| a.to_polar());
                let kwargs = kwargs
                    .clone()
                    .unwrap_or_else(BTreeMap::new)
                    .into_iter()
                    .map(|(k, v)| format!("{}: {}", k, v.to_polar()));
                msg.push_str(&args.chain(kwargs).collect::<Vec<String>>().join(", "));
                msg.push(')');
                msg
            },
            &[],
        );

        Ok(QueryEvent::ExternalCall {
            call_id,
            instance: self.deref(instance),
            attribute: field_name,
            args,
            kwargs,
        })
    }

    pub fn isa_external(
        &mut self,
        instance: &Term,
        literal: &InstanceLiteral,
    ) -> Result<QueryEvent> {
        let (call_id, answer) = self.new_call_var("isa", false.into());
        self.push_goal(Goal::Unify {
            left: answer,
            right: Term::from(true),
        })?;

        Ok(QueryEvent::ExternalIsa {
            call_id,
            instance: self.deref(instance),
            class_tag: literal.tag.clone(),
        })
    }

    pub fn next_external(&mut self, call_id: u64, iterable: &Term) -> Result<QueryEvent> {
        // add another choice point for the next result
        self.push_choice(vec![vec![Goal::NextExternal {
            call_id,
            iterable: iterable.clone(),
        }]])?;

        Ok(QueryEvent::NextExternal {
            call_id,
            iterable: iterable.clone(),
        })
    }

    pub fn make_external(&self, constructor: &Term, instance_id: u64) -> QueryEvent {
        QueryEvent::MakeExternal {
            instance_id,
            constructor: self.deref(constructor),
        }
    }

    pub fn check_error(&mut self) -> Result<QueryEvent> {
        if let Some(msg) = self.external_error.take() {
            let term = match self.trace.last().map(|t| t.node.clone()) {
                Some(Node::Term(t)) => Some(t),
                _ => None,
            };
            let stack_trace = self.stack_trace();
            Err(RuntimeError::Application {
                msg,
                stack_trace,
                term,
            })
        } else {
            Ok(QueryEvent::None)
        }
    }

    /// Query for the provided term.
    ///
    /// Uses the knowledge base to get an ordered list of rules.
    /// Creates a choice point over each rule, where each alternative
    /// consists of unifying the rule head with the arguments, then
    /// querying for each body clause.
    fn query(&mut self, term: &Term) -> Result<QueryEvent> {
        // Don't log if it's just a single element AND like lots of rule bodies tend to be.
        match &term.value() {
            Value::Expression(Operation {
                operator: Operator::And,
                args,
            }) if args.len() < 2 => (),
            _ => {
                self.log_with(|| format!("QUERY: {}", term.to_polar()), &[term]);
            }
        };

        self.queries.push(term.clone());
        self.push_goal(Goal::PopQuery { term: term.clone() })?;
        self.trace.push(Rc::new(Trace {
            node: Node::Term(term.clone()),
            children: vec![],
        }));

        match &term.value() {
            Value::Call(predicate) => {
                self.query_for_predicate(predicate.clone())?;
            }
            Value::Expression(_) => {
                return self.query_for_operation(term);
            }
            Value::Variable(sym) => {
                self.push_goal(
                    if let VariableState::Bound(val) = self.variable_state(sym) {
                        Goal::Query { term: val }
                    } else {
                        // variable was unbound
                        // apply a constraint to variable that it must be truthy
                        Goal::Unify {
                            left: term.clone(),
                            right: term!(true),
                        }
                    },
                )?
            }
            Value::Boolean(value) => {
                if !value {
                    // Backtrack if the boolean is false.
                    self.push_goal(Goal::Backtrack)?;
                }

                return Ok(QueryEvent::None);
            }
            _ => {
                // everything else dies horribly and in pain
                return Err(self.type_error(
                    term,
                    format!(
                        "{} isn't something that is true or false so can't be a condition",
                        term.value().to_polar()
                    ),
                ));
            }
        }
        Ok(QueryEvent::None)
    }

    /// Select applicable rules for predicate.
    /// Sort applicable rules by specificity.
    /// Create a choice over the applicable rules.
    fn query_for_predicate(&mut self, predicate: Call) -> Result<()> {
        if predicate.kwargs.is_some() {
            return invalid_state(format!(
                "query_for_predicate: unexpected kwargs: {}",
                predicate.to_polar()
            ));
        }
        let goals = match self.kb.read().unwrap().get_generic_rule(&predicate.name) {
            None => vec![Goal::Backtrack],
            Some(generic_rule) => {
                if generic_rule.name != predicate.name {
                    return invalid_state(format!(
                        "query_for_predicate: different rule names: {} != {}",
                        generic_rule.name, predicate.name
                    ));
                }

                // Pre-filter rules.
                let args = predicate.args.iter().map(|t| self.deref(t)).collect();
                let pre_filter = generic_rule.get_applicable_rules(&args);

                self.polar_log_mute = true;

                // Filter rules by applicability.
                vec![
                    Goal::TraceStackPush,
                    Goal::FilterRules {
                        applicable_rules: vec![],
                        unfiltered_rules: pre_filter,
                        args: predicate.args,
                    },
                    Goal::TraceStackPop,
                ]
            }
        };
        self.append_goals(goals)
    }

    fn query_for_operation(&mut self, term: &Term) -> Result<QueryEvent> {
        let operation = term.value().as_expression().unwrap();
        let mut args = operation.args.clone();
        let wrong_arity = || {
            invalid_state(format!(
                "query_for_operation: wrong arity: {}",
                term.to_polar()
            ))
        };
        match operation.operator {
            Operator::And => {
                // Query for each conjunct.
                self.push_goal(Goal::TraceStackPop)?;
                self.append_goals(args.into_iter().map(|term| Goal::Query { term }))?;
                self.push_goal(Goal::TraceStackPush)?;
            }
            Operator::Or => {
                // Make an alternative Query for each disjunct.
                self.choose(args.into_iter().map(|term| vec![Goal::Query { term }]))?;
            }
            Operator::Not => {
                use crate::inverter::Inverter;
                // Query in a sub-VM and invert the results.
                if args.len() != 1 {
                    return wrong_arity();
                }

                let term = args.pop().unwrap();
                let add_constraints = Rc::new(RefCell::new(Bindings::new()));
                let inverter = Box::new(Inverter::new(
                    self,
                    vec![Goal::Query { term }],
                    add_constraints.clone(),
                    self.bsp(),
                ));
                self.choose_conditional(
                    vec![Goal::Run { runnable: inverter }],
                    vec![Goal::AddConstraintsBatch { add_constraints }],
                    vec![Goal::Backtrack],
                )?;
            }
            Operator::Assign => {
                if args.len() != 2 {
                    return wrong_arity();
                }
                let right = args.pop().unwrap();
                let left = args.pop().unwrap();
                match (left.value(), right.value()) {
                    (Value::Variable(var), _) => match self.variable_state(var) {
                        VariableState::Unbound => {
                            self.push_goal(Goal::Unify { left, right })?;
                        }
                        _ => {
                            return Err(self.type_error(
                                &left,
                                format!(
                                    "Can only assign to unbound variables, {} is not unbound.",
                                    var.to_polar()
                                ),
                            ));
                        }
                    },
                    _ => {
                        return Err(self.type_error(
                            &left,
                            format!("Cannot assign to type {}.", left.to_polar()),
                        ))
                    }
                }
            }

            Operator::Unify => {
                // Push a `Unify` goal
                if args.len() != 2 {
                    return wrong_arity();
                }
                let right = args.pop().unwrap();
                let left = args.pop().unwrap();
                self.push_goal(Goal::Unify { left, right })?
            }
            Operator::Dot => {
                return self.query_op_helper(term, Self::dot_op_helper, false, false);
            }

            Operator::Lt
            | Operator::Gt
            | Operator::Leq
            | Operator::Geq
            | Operator::Eq
            | Operator::Neq => {
                return self.query_op_helper(term, Self::comparison_op_helper, true, true);
            }

            Operator::Add
            | Operator::Sub
            | Operator::Mul
            | Operator::Div
            | Operator::Mod
            | Operator::Rem => {
                return self.query_op_helper(term, Self::arithmetic_op_helper, true, true);
            }

            Operator::In => {
                return self.query_op_helper(term, Self::in_op_helper, false, true);
            }

            Operator::Debug => {
                let message = self.debugger.break_msg(self).unwrap_or_else(|| {
                    format!(
                        "debug({})",
                        args.iter()
                            .map(|arg| self.deref(arg).to_polar())
                            .collect::<Vec<String>>()
                            .join(", ")
                    )
                });
                self.push_goal(Goal::Debug { message })?;
            }
            Operator::Print => {
                self.print(
                    &args
                        .iter()
                        .map(|arg| self.deref(arg).to_polar())
                        .collect::<Vec<String>>()
                        .join(", "),
                );
            }
            Operator::New => {
                if args.len() != 2 {
                    return wrong_arity();
                }
                let result = args.pop().unwrap();
                if !matches!(result.value(), Value::Variable(_)) {
                    return invalid_state(format!("Not a variable: {}", result.to_polar()));
                }
                let constructor = args.pop().unwrap();

                let instance_id = self.new_id();
                let instance =
                    constructor.clone_with_value(Value::ExternalInstance(ExternalInstance {
                        instance_id,
                        constructor: Some(constructor.clone()),
                        repr: Some(constructor.to_polar()),
                    }));

                // A goal is used here in case the result is already bound to some external
                // instance.
                self.append_goals(vec![
                    Goal::Unify {
                        left: result,
                        right: instance,
                    },
                    Goal::MakeExternal {
                        instance_id,
                        constructor,
                    },
                ])?;
            }
            Operator::Cut => {
                if self.query_contains_partial {
                    return Err(RuntimeError::Unsupported {
                        msg: "cannot use cut with partial evaluation".to_owned(),
                        term: term.clone(),
                    });
                }

                // Remove all choices created before this cut that are in the
                // current rule body.
                let mut choice_index = self.choices.len();
                for choice in self.choices.iter().rev() {
                    // Comparison excludes the rule body & cut operator (the last two elements of self.queries)
                    let prefix = &self.queries[..(self.queries.len() - 2)];
                    if choice.queries.starts_with(prefix) {
                        // If the choice has the same query stack as the current
                        // query stack, remove it.
                        choice_index -= 1;
                    } else {
                        break;
                    }
                }

                self.push_goal(Goal::Cut { choice_index })?;
            }
            Operator::Isa => {
                // TODO (dhatch): Use query op helper.
                if args.len() != 2 {
                    return wrong_arity();
                }
                let right = args.pop().unwrap();
                let left = args.pop().unwrap();
                self.push_goal(Goal::Isa { left, right })?
            }
            Operator::ForAll => {
                if args.len() != 2 {
                    return wrong_arity();
                }
                let action = args.pop().unwrap();
                let condition = args.pop().unwrap();
                // For all is implemented as !(condition, !action).
                let op = Operation {
                    operator: Operator::Not,
                    args: vec![term.clone_with_value(Value::Expression(Operation {
                        operator: Operator::And,
                        args: vec![
                            condition,
                            term.clone_with_value(Value::Expression(Operation {
                                operator: Operator::Not,
                                args: vec![action],
                            })),
                        ],
                    }))],
                };
                let double_negation = term.clone_with_value(Value::Expression(op));
                self.push_goal(Goal::Query {
                    term: double_negation,
                })?;
            }
        }
        Ok(QueryEvent::None)
    }

    /// Handle variables & constraints as arguments to various operations.
    /// Calls the `eval` method to handle ground terms.
    ///
    /// Arguments:
    ///
    /// - handle_unbound_left_var: If set to `false`, allow `eval` to handle
    ///   operations with an unbound left variable, instead of adding a constraint.
    ///   Some operations, like `In`, emit new goals or choice points when the left
    ///   operand is a variable.
    /// - handle_unbound_right_var: Same as above but for the RHS. `Dot` uses this.
    #[allow(clippy::many_single_char_names)]
    fn query_op_helper<F>(
        &mut self,
        term: &Term,
        eval: F,
        handle_unbound_left_var: bool,
        handle_unbound_right_var: bool,
    ) -> Result<QueryEvent>
    where
        F: Fn(&mut Self, &Term) -> Result<QueryEvent>,
    {
        let Operation { operator: op, args } = term.value().as_expression().unwrap();

        let mut args = args.clone();
        if args.len() < 2 {
            return invalid_state(format!("query_op_helper: wrong arity: {}", term.to_polar()));
        }
        let left = &args[0];
        let right = &args[1];

        match (left.value(), right.value()) {
            // We may be querying a partial from the simplifier, which can contain
            // embedded binary (as opposed to ternary) dot operations. In that case
            // we introduce a new variable, unify it with the dot lookup, then query
            // against the variable instead.
            //
            // TODO(gw) take these out after the simplifier/inverter work better ...
            //
            // dot on the left
            (
                Value::Expression(Operation {
                    operator: Operator::Dot,
                    args,
                }),
                _,
            ) if args.len() == 2 => {
                let var = term!(self.kb().gensym("rwdot"));
                let val = Value::Expression(Operation {
                    operator: *op,
                    args: vec![var.clone(), right.clone()],
                });
                let term = term.clone_with_value(val);
                self.push_goal(Goal::Query { term })?;
                self.push_goal(Goal::Unify {
                    left: left.clone(),
                    right: var,
                })?;
                return Ok(QueryEvent::None);
            }

            // dot on the right
            (
                _,
                Value::Expression(Operation {
                    operator: Operator::Dot,
                    args,
                }),
            ) if args.len() == 2 => {
                let var = term!(self.kb().gensym("rwdot"));
                let val = Value::Expression(Operation {
                    operator: *op,
                    args: vec![left.clone(), var.clone()],
                });
                let term = term.clone_with_value(val);
                self.push_goal(Goal::Query { term })?;
                self.push_goal(Goal::Unify {
                    left: var,
                    right: right.clone(),
                })?;
                return Ok(QueryEvent::None);
            }

            // otherwise this isn't allowed.
            (Value::Expression(_), _)
            | (_, Value::Expression(_))
            | (Value::RestVariable(_), _)
            | (_, Value::RestVariable(_)) => {
                return invalid_state(format!("invalid query: {}", term.to_polar()));
            }
            _ => {}
        };

        if let Value::Variable(r) = right.value() {
            if let VariableState::Bound(x) = self.variable_state(r) {
                args[1] = x;
                self.push_goal(Goal::Query {
                    term: term.clone_with_value(Value::Expression(Operation {
                        operator: *op,
                        args,
                    })),
                })?;
                return Ok(QueryEvent::None);
            } else if !handle_unbound_right_var && left.value().as_symbol().is_err() {
                return eval(self, term);
            }
        }

        if let Value::Variable(l) = left.value() {
            if let VariableState::Bound(x) = self.variable_state(l) {
                args[0] = x;
                self.push_goal(Goal::Query {
                    term: term.clone_with_value(Value::Expression(Operation {
                        operator: *op,
                        args,
                    })),
                })?;
                return Ok(QueryEvent::None);
            } else if !handle_unbound_left_var && right.value().as_symbol().is_err() {
                return eval(self, term);
            }
        }

        if left.value().as_symbol().is_ok() || right.value().as_symbol().is_ok() {
            self.add_constraint(term)?;
            return Ok(QueryEvent::None);
        }

        eval(self, term)
    }

    /// Evaluate comparison operations.
    fn comparison_op_helper(&mut self, term: &Term) -> Result<QueryEvent> {
        let Operation { operator: op, args } = term.value().as_expression().unwrap();

        if args.len() != 2 {
            return invalid_state(format!(
                "comparison_op_helper: wrong arity: {}",
                term.to_polar()
            ));
        }
        let left = &args[0];
        let right = &args[1];

        match (left.value(), right.value()) {
            (Value::ExternalInstance(_), _) | (_, Value::ExternalInstance(_)) => {
                // Generate a symbol for the external result and bind to `false` (default).
                let (call_id, answer) = self.new_call_var("external_op_result", false.into());

                // Check that the external result is `true` when we return.
                self.push_goal(Goal::Unify {
                    left: answer,
                    right: Term::from(true),
                })?;

                // Emit an event for the external operation.
                Ok(QueryEvent::ExternalOp {
                    call_id,
                    operator: *op,
                    args: vec![left.clone(), right.clone()],
                })
            }
            _ => {
                if !compare(*op, left, right, Some(term))? {
                    self.push_goal(Goal::Backtrack)?;
                }
                Ok(QueryEvent::None)
            }
        }
    }

    // TODO(ap, dhatch): Rewrite 3-arg arithmetic ops as 2-arg + unify,
    // like we do for dots; e.g., `+(a, b, c)` → `c = +(a, b)`.
    /// Evaluate arithmetic operations.
    fn arithmetic_op_helper(&mut self, term: &Term) -> Result<QueryEvent> {
        let Operation { operator: op, args } = term.value().as_expression().unwrap();

        if args.len() != 3 {
            return invalid_state(format!(
                "arithmetic_op_helper: wrong arity: {}",
                term.to_polar()
            ));
        }
        let left = &args[0];
        let right = &args[1];
        let result = &args[2];

        if !matches!(result.value(), Value::Variable(_)) {
            return invalid_state(format!(
                "arithmetic_op_helper: not a variable: {}",
                result.to_polar()
            ));
        }

        match (left.value(), right.value()) {
            (Value::Number(left), Value::Number(right)) => {
                if let Some(answer) = match op {
                    Operator::Add => *left + *right,
                    Operator::Sub => *left - *right,
                    Operator::Mul => *left * *right,
                    Operator::Div => *left / *right,
                    Operator::Mod => (*left).modulo(*right),
                    Operator::Rem => *left % *right,
                    _ => {
                        return Err(RuntimeError::Unsupported {
                            msg: format!("numeric operation {}", op.to_polar()),
                            term: term.clone(),
                        });
                    }
                } {
                    self.push_goal(Goal::Unify {
                        left: term.clone_with_value(Value::Number(answer)),
                        right: result.clone(),
                    })?;
                    Ok(QueryEvent::None)
                } else {
                    Err(RuntimeError::ArithmeticError { term: term.clone() })
                }
            }
            (_, _) => Err(RuntimeError::Unsupported {
                msg: format!("unsupported arithmetic operands: {}", term),
                term: term.clone(),
            }),
        }
    }

    /// Push appropriate goals for lookups on dictionaries and instances.
    fn dot_op_helper(&mut self, term: &Term) -> Result<QueryEvent> {
        let Operation { args, .. } = term.value().as_expression().unwrap();

        if args.len() != 3 {
            return invalid_state(format!("dot_op_helper: wrong arity: {}", term.to_polar()));
        }
        let mut args = args.clone();
        let object = &args[0];
        let field = &args[1];
        let value = &args[2];

        match object.value() {
            // Push a `Lookup` goal for simple field lookups on dictionaries.
            Value::Dictionary(dict)
                if matches!(field.value(), Value::String(_) | Value::Variable(_)) =>
            {
                self.push_goal(Goal::Lookup {
                    dict: dict.clone(),
                    field: field.clone(),
                    value: args.remove(2),
                })?
            }
            // Push an `ExternalLookup` goal for external instances and built-ins.
            Value::Dictionary(_)
            | Value::ExternalInstance(_)
            | Value::List(_)
            | Value::Number(_)
            | Value::String(_) => {
                let answer = self.kb.read().unwrap().gensym("lookup_value");
                let call_id = self.new_call_id(&answer);
                self.append_goals(vec![
                    Goal::LookupExternal {
                        call_id,
                        field: field.clone(),
                        instance: object.clone(),
                    },
                    Goal::CheckError,
                    Goal::Unify {
                        left: value.clone(),
                        right: Term::from(answer),
                    },
                ])?;
            }
            Value::Variable(v) => {
                if matches!(field.value(), Value::Call(_)) {
                    return Err(RuntimeError::Unsupported {
                        msg: format!("cannot call method on unbound variable {}", v),
                        term: object.clone(),
                    });
                }

                // Translate `.(object, field, value)` → `value = .(object, field)`.
                let dot2 = op!(Dot, object.clone(), field.clone());
                let value = self.deref(value);
                let term = Term::from(op!(Unify, value, dot2.into()));
                self.add_constraint(&term)?;
            }
            _ => {
                return Err(self.type_error(
                    object,
                    format!(
                        "can only perform lookups on dicts and instances, this is {}",
                        object.to_polar()
                    ),
                ))
            }
        }
        Ok(QueryEvent::None)
    }

    fn in_op_helper(&mut self, term: &Term) -> Result<QueryEvent> {
        let Operation { args, .. } = term.value().as_expression().unwrap();

        if args.len() != 2 {
            return invalid_state(format!("in_op_helper: wrong arity: {}", term.to_polar()));
        }
        let item = &args[0];
        let iterable = &args[1];
        let item_is_ground = item.is_ground();

        match iterable.value() {
            // Unify item with each element of the list, skipping non-matching ground terms.
            Value::List(terms) => self.choose(
                terms
                    .iter()
                    .filter(|term| {
                        !item_is_ground || !term.is_ground() || term.value() == item.value()
                    })
                    .map(|term| match term.value() {
                        Value::RestVariable(v) => {
                            let term = op!(In, item.clone(), Term::from(v.clone())).into();
                            vec![Goal::Query { term }]
                        }
                        _ => vec![Goal::Unify {
                            left: item.clone(),
                            right: term.clone(),
                        }],
                    })
                    .collect::<Vec<Goals>>(),
            )?,
            // Unify item with each (k, v) pair of the dict, skipping non-matching ground terms.
            Value::Dictionary(dict) => self.choose(
                dict.fields
                    .iter()
                    .map(|(k, v)| {
                        iterable.clone_with_value(Value::List(vec![
                            v.clone_with_value(Value::String(k.0.clone())),
                            v.clone(),
                        ]))
                    })
                    .filter(|term| {
                        !item_is_ground || !term.is_ground() || term.value() == item.value()
                    })
                    .map(|term| {
                        vec![Goal::Unify {
                            left: item.clone(),
                            right: term,
                        }]
                    })
                    .collect::<Vec<Goals>>(),
            )?,
            // Unify item with each element of the string
            // FIXME (gw): this seems strange, wouldn't a substring search make more sense?
            Value::String(s) => self.choose(
                s.chars()
                    .map(|c| c.to_string())
                    .map(Value::String)
                    .filter(|c| !item_is_ground || c == item.value())
                    .map(|c| {
                        vec![Goal::Unify {
                            left: item.clone(),
                            right: iterable.clone_with_value(c),
                        }]
                    })
                    .collect::<Vec<Goals>>(),
            )?,
            // Push an `ExternalLookup` goal for external instances
            Value::ExternalInstance(_) => {
                // Generate symbol for next result and leave the variable unbound, so that unification with the result does not fail
                // Unification of the `next_sym` variable with the result of `NextExternal` happens in `fn external_call_result()`
                // `external_call_result` is the handler for results from both `LookupExternal` and `NextExternal`, so neither can bind the
                // call ID variable to `false`.
                let next_sym = self.kb.read().unwrap().gensym("next_value");
                let call_id = self.new_call_id(&next_sym);

                // append unify goal to be evaluated after
                // next result is fetched
                self.append_goals(vec![
                    Goal::NextExternal {
                        call_id,
                        iterable: self.deref(iterable),
                    },
                    Goal::Unify {
                        left: item.clone(),
                        right: Term::from(next_sym),
                    },
                ])?;
            }
            _ => {
                return Err(self.type_error(
                    iterable,
                    format!(
                        "can only use `in` on an iterable value, this is {:?}",
                        iterable.value()
                    ),
                ));
            }
        }
        Ok(QueryEvent::None)
    }

    /// Unify `left` and `right` terms.
    ///
    /// Outcomes of a unification are:
    ///  - Successful unification => bind zero or more variables to values
    ///  - Recursive unification => more `Unify` goals are pushed onto the stack
    ///  - Failure => backtrack
    fn unify(&mut self, left: &Term, right: &Term) -> Result<()> {
        match (left.value(), right.value()) {
            (Value::Expression(op), other) | (other, Value::Expression(op)) => {
                match op {
                    // this branch handles dot ops that were rewritten for inclusion
                    // in a partial by Vm::dot_op_helper(), but then queried again after
                    // the partial was bound by Vm::bind().
                    Operation {
                        operator: Operator::Dot,
                        args,
                    } if args.len() == 2 => {
                        let term = Term::from(op!(
                            Dot,
                            args[0].clone(),
                            args[1].clone(),
                            Term::from(other.clone())
                        ));
                        self.push_goal(Goal::Query { term })?
                    }
                    // otherwise this should never happen.
                    _ => {
                        return Err(self.type_error(
                            left,
                            format!(
                                "cannot unify expressions directly `{}` = `{}`",
                                left.to_polar(),
                                right.to_polar()
                            ),
                        ))
                    }
                }
            }
            (Value::Pattern(_), _) | (_, Value::Pattern(_)) => {
                return Err(self.type_error(
                    left,
                    format!(
                        "cannot unify patterns directly `{}` = `{}`",
                        left.to_polar(),
                        right.to_polar()
                    ),
                ));
            }

            // Unify two variables.
            // TODO(gj): (Var, Rest) + (Rest, Var) cases might be unreachable.
            (Value::Variable(l), Value::Variable(r))
            | (Value::Variable(l), Value::RestVariable(r))
            | (Value::RestVariable(l), Value::Variable(r))
            | (Value::RestVariable(l), Value::RestVariable(r)) => {
                // FIXME(gw):
                // if the variables are the same the unification succeeds, so
                // we don't need to do anything. but this causes an inconsistency
                // with NaN where `nan = nan` is false but `x = nan and x = x` is
                // true. if we really want to keep the NaN equality semantics
                // maybe we can have `nan = nan` but not `nan == nan`?
                if l != r {
                    match (self.variable_state(l), self.variable_state(r)) {
                        (VariableState::Bound(x), VariableState::Bound(y)) => {
                            // Both variables are bound. Unify their values.
                            self.push_goal(Goal::Unify { left: x, right: y })?;
                        }
                        _ => {
                            // At least one variable is unbound. Bind it.
                            if self.bind(l, right.clone()).is_err() {
                                self.push_goal(Goal::Backtrack)?;
                            }
                        }
                    }
                }
            }

            // FIXME(gw): i think we might actually want this, see the comment
            // above about unifying variables.
            // (Value::Number(Numeric::Float(a)),
            //  Value::Number(Numeric::Float(b)))
            //     if a.is_nan() && b.is_nan() => (),

            // Unify/bind a variable on the left with/to the term on the right.
            (Value::Variable(var), _) | (Value::RestVariable(var), _) => {
                let right = right.clone();
                match self.variable_state(var) {
                    VariableState::Bound(value) => {
                        self.push_goal(Goal::Unify { left: value, right })?;
                    }
                    _ => {
                        if self.bind(var, right).is_err() {
                            self.push_goal(Goal::Backtrack)?;
                        }
                    }
                }
            }

            // Unify/bind a variable on the right with/to the term on the left.
            (_, Value::Variable(var)) | (_, Value::RestVariable(var)) => {
                let left = left.clone();
                match self.variable_state(var) {
                    VariableState::Bound(value) => {
                        self.push_goal(Goal::Unify { left, right: value })?;
                    }
                    _ => {
                        if self.bind(var, left).is_err() {
                            self.push_goal(Goal::Backtrack)?;
                        }
                    }
                }
            }

            // Unify predicates like unifying heads
            (Value::Call(left), Value::Call(right)) => {
                if left.kwargs.is_some() || right.kwargs.is_some() {
                    // Handled in the parser.
                    return invalid_state("unify: unexpected kwargs".to_string());
                }
                if left.name == right.name && left.args.len() == right.args.len() {
                    self.append_goals(left.args.iter().zip(right.args.iter()).map(
                        |(left, right)| Goal::Unify {
                            left: left.clone(),
                            right: right.clone(),
                        },
                    ))?;
                } else {
                    self.push_goal(Goal::Backtrack)?
                }
            }

            // Unify lists by recursively unifying their elements.
            (Value::List(l), Value::List(r)) => self.unify_lists(l, r, |(l, r)| Goal::Unify {
                left: l.clone(),
                right: r.clone(),
            })?,

            (Value::Dictionary(left), Value::Dictionary(right)) => {
                // Check that the set of keys are the same.
                let left_fields: HashSet<_> = left.fields.keys().collect();
                let right_fields: HashSet<_> = right.fields.keys().collect();
                if left_fields != right_fields {
                    self.push_goal(Goal::Backtrack)?;
                    return Ok(());
                }

                // For each value, push a unify goal.
                for (k, v) in left.fields.iter() {
                    let right = right.fields.get(k).expect("fields should be equal").clone();
                    self.push_goal(Goal::Unify {
                        left: v.clone(),
                        right,
                    })?
                }
            }

            // Unify integers by value.
            (Value::Number(left), Value::Number(right)) => {
                if left != right {
                    self.push_goal(Goal::Backtrack)?;
                }
            }

            (Value::String(left), Value::String(right)) => {
                if left != right {
                    self.push_goal(Goal::Backtrack)?;
                }
            }

            // Unify bools by value.
            (Value::Boolean(left), Value::Boolean(right)) => {
                if left != right {
                    self.push_goal(Goal::Backtrack)?;
                }
            }

            (
                Value::ExternalInstance(ExternalInstance {
                    instance_id: left, ..
                }),
                Value::ExternalInstance(ExternalInstance {
                    instance_id: right, ..
                }),
            ) if left == right => (),

            // If either operand is an external instance, let the host
            // compare them for equality. This handles unification between
            // "equivalent" host and native types transparently.
            (Value::ExternalInstance(_), _) | (_, Value::ExternalInstance(_)) => {
                self.push_goal(Goal::Query {
                    term: Term::from(Operation {
                        operator: Operator::Eq,
                        args: vec![left.clone(), right.clone()],
                    }),
                })?
            }

            // Anything else fails.
            (_, _) => self.push_goal(Goal::Backtrack)?,
        }

        Ok(())
    }

    /// "Unify" two lists element-wise, respecting rest-variables.
    /// Used by both `unify` and `isa`; hence the third argument,
    /// a closure that builds sub-goals.
    #[allow(clippy::ptr_arg)]
    fn unify_lists<F>(&mut self, left: &TermList, right: &TermList, unify: F) -> Result<()>
    where
        F: FnMut((&Term, &Term)) -> Goal,
    {
        if has_rest_var(left) && has_rest_var(right) {
            self.unify_two_lists_with_rest(left, right, unify)
        } else if has_rest_var(left) {
            self.unify_rest_list_with_list(left, right, unify)
        } else if has_rest_var(right) {
            self.unify_rest_list_with_list(right, left, unify)
        } else if left.len() == right.len() {
            // No rest-variables; unify element-wise.
            self.append_goals(left.iter().zip(right).map(unify))
        } else {
            self.push_goal(Goal::Backtrack)
        }
    }

    /// Unify two list that end with a rest-variable with eachother.
    /// A helper method for `unify_lists`.
    #[allow(clippy::ptr_arg)]
    fn unify_two_lists_with_rest<F>(
        &mut self,
        rest_list_a: &TermList,
        rest_list_b: &TermList,
        mut unify: F,
    ) -> Result<()>
    where
        F: FnMut((&Term, &Term)) -> Goal,
    {
        if rest_list_a.len() == rest_list_b.len() {
            let n = rest_list_b.len() - 1;
            let rest = unify((&rest_list_b[n].clone(), &rest_list_a[n].clone()));
            self.append_goals(
                rest_list_b
                    .iter()
                    .take(n)
                    .zip(rest_list_a)
                    .map(unify)
                    .chain(vec![rest]),
            )
        } else {
            let (shorter, longer) = {
                if rest_list_a.len() < rest_list_b.len() {
                    (rest_list_a, rest_list_b)
                } else {
                    (rest_list_b, rest_list_a)
                }
            };
            let n = shorter.len() - 1;
            let rest = unify((&shorter[n].clone(), &Term::from(longer[n..].to_vec())));
            self.append_goals(
                shorter
                    .iter()
                    .take(n)
                    .zip(longer)
                    .map(unify)
                    .chain(vec![rest]),
            )
        }
    }

    /// Unify a list that ends with a rest-variable with another that doesn't.
    /// A helper method for `unify_lists`.
    #[allow(clippy::ptr_arg)]
    fn unify_rest_list_with_list<F>(
        &mut self,
        rest_list: &TermList,
        list: &TermList,
        mut unify: F,
    ) -> Result<()>
    where
        F: FnMut((&Term, &Term)) -> Goal,
    {
        let n = rest_list.len() - 1;
        if list.len() >= n {
            let rest = unify((&rest_list[n].clone(), &Term::from(list[n..].to_vec())));
            self.append_goals(
                rest_list
                    .iter()
                    .take(n)
                    .zip(list)
                    .map(unify)
                    .chain(vec![rest]),
            )
        } else {
            self.push_goal(Goal::Backtrack)
        }
    }

    /// Filter rules to just those applicable to a list of arguments,
    /// then sort them by specificity.
    fn filter_rules(
        &mut self,
<<<<<<< HEAD
        applicable_rules: &[Arc<Rule>],
        unfiltered_rules: &[Arc<Rule>],
        args: &[Term],
    ) -> PolarResult<()> {
        use Goal::*;
=======
        applicable_rules: &Rules,
        unfiltered_rules: &Rules,
        args: &TermList,
    ) -> Result<()> {
>>>>>>> 4421bf85
        if unfiltered_rules.is_empty() {
            // The rules have been filtered. Sort them.
            self.push_goal(SortRules {
                rules: applicable_rules.iter().rev().cloned().collect(),
                args: args.to_vec(),
                outer: 1,
                inner: 1,
            })
        } else {
            // Check one rule for applicability.
            let mut unfiltered_rules = unfiltered_rules.to_vec();
            let rule = unfiltered_rules.pop().unwrap();

            let inapplicable = Goal::FilterRules {
                args: args.to_vec(),
                applicable_rules: applicable_rules.to_vec(),
                unfiltered_rules: unfiltered_rules.to_vec(),
            };

            if rule.params.len() != args.len() {
                return self.push_goal(inapplicable); // wrong arity
            }

            let mut applicable_rules = applicable_rules.to_vec();
            applicable_rules.push(rule.clone());
            let applicable = Goal::FilterRules {
                args: args.to_vec(),
                applicable_rules,
                unfiltered_rules,
            };

            // The prefilter already checks applicability for ground rules.
            if rule.is_ground() {
                return self.push_goal(applicable);
            }

            // Rename the variables in the rule (but not the args).
            // This avoids clashes between arg vars and rule vars.
            let Rule { params, .. } = self.rename_rule_vars(&rule);
            let mut check_applicability = vec![];
            for (arg, param) in args.iter().zip(params.iter()) {
                check_applicability.push(Goal::Unify {
                    left: arg.clone(),
                    right: param.parameter.clone(),
                });
                if let Some(specializer) = &param.specializer {
                    check_applicability.push(Goal::Isa {
                        left: arg.clone(),
                        right: specializer.clone(),
                    });
                }
            }
            self.choose_conditional(check_applicability, vec![applicable], vec![inapplicable])
        }
    }

    /// Sort a list of rules with respect to a list of arguments
    /// using an explicit-state insertion sort.
    ///
    /// We maintain two indices for the sort, `outer` and `inner`. The `outer` index tracks our
    /// sorting progress. Every rule at or below `outer` is sorted; every rule above it is
    /// unsorted. The `inner` index tracks our search through the sorted sublist for the correct
    /// position of the candidate rule (the rule at the head of the unsorted portion of the
    /// list).
    fn sort_rules(
        &mut self,
        rules: &[Arc<Rule>],
        args: &[Term],
        outer: usize,
        inner: usize,
<<<<<<< HEAD
    ) -> PolarResult<()> {
        use Goal::*;
=======
    ) -> Result<()> {
>>>>>>> 4421bf85
        if rules.is_empty() {
            self.push_goal(Backtrack)
        } else if outer >= rules.len() {
            self.call_rules(rules, args)
        } else {
            let next_outer = SortRules {
                rules: rules.to_vec(),
                args: args.to_vec(),
                outer: outer + 1,
                inner: outer + 1,
            };

            if inner == 0 {
                self.push_goal(next_outer)
            } else {
                let compare = IsMoreSpecific {
                    left: rules[inner].clone(),
                    right: rules[inner - 1].clone(),
                    args: args.to_vec(),
                };

                let args = args.to_vec();
                let mut rules = rules.to_vec();
                rules.swap(inner - 1, inner);
                let next_inner = SortRules {
                    args,
                    rules,
                    outer,
                    inner: inner - 1,
                };

                // If the comparison fails, break out of the inner loop.
                // If the comparison succeeds, continue the inner loop with the swapped rules.
                self.choose_conditional(vec![compare], vec![next_inner], vec![next_outer])
            }
        }
    }

    /// We're done; the rules are sorted.
    /// Make alternatives for calling them.
    fn call_rules(&mut self, rules: &[Arc<Rule>], args: &[Term]) -> PolarResult<()> {
        use Goal::*;

        self.polar_log_mute = false;
        self.log_with(
            || {
                let mut rule_strs = "APPLICABLE_RULES:".to_owned();
                for rule in rules {
                    rule_strs.push_str(&format!("\n  {}", self.rule_source(rule)));
                }
                rule_strs
            },
            &[],
        );

        let mut alternatives = vec![];
        for rule in rules.iter() {
            let mut goals = vec![
                TraceRule {
                    trace: Rc::new(Trace {
                        node: Node::Rule(rule.clone()),
                        children: vec![],
                    }),
                },
                TraceStackPush,
            ];

            let Rule { body, params, .. } = self.rename_rule_vars(rule);

            // Unify the arguments with the formal parameters.
            for (arg, param) in args.iter().zip(params.iter()) {
                goals.push(Unify {
                    left: arg.clone(),
                    right: param.parameter.clone(),
                });
                if let Some(specializer) = &param.specializer {
                    goals.push(Isa {
                        left: param.parameter.clone(),
                        right: specializer.clone(),
                    });
                }
            }

            // Query for the body clauses.
            goals.push(Query { term: body.clone() });
            goals.push(TraceStackPop);

            alternatives.push(goals)
        }

        // Choose the first alternative, and push a choice for the rest.
        self.choose(alternatives)
    }

    /// Succeed if `left` is more specific than `right` with respect to `args`.
    #[allow(clippy::ptr_arg)]
    fn is_more_specific(&mut self, left: &Rule, right: &Rule, args: &TermList) -> Result<()> {
        let zipped = left.params.iter().zip(right.params.iter()).zip(args.iter());
        for ((left_param, right_param), arg) in zipped {
            match (&left_param.specializer, &right_param.specializer) {
                // If both specs are unions, they have the same specificity regardless of whether
                // they're the same or different unions.
                //
                // TODO(gj): when we have unions beyond `Actor` and `Resource`, we'll need to be
                // smarter about this check since UnionA is more specific than UnionB if UnionA is
                // a member of UnionB.
                (Some(left_spec), Some(right_spec))
                    if self.kb.read().unwrap().is_union(left_spec)
                        && self.kb.read().unwrap().is_union(right_spec) => {}
                // If left is a union and right is not, left cannot be more specific, so we
                // backtrack.
                (Some(left_spec), Some(_)) if self.kb.read().unwrap().is_union(left_spec) => {
                    return self.push_goal(Goal::Backtrack)
                }
                // If right is a union and left is not, left IS more specific, so we return.
                (Some(_), Some(right_spec)) if self.kb.read().unwrap().is_union(right_spec) => {
                    return Ok(())
                }

                (Some(left_spec), Some(right_spec)) => {
                    // If you find two non-equal specializers, that comparison determines the relative
                    // specificity of the two rules completely. As soon as you have two specializers
                    // that aren't the same and you can compare them and ask which one is more specific
                    // to the relevant argument, you're done.
                    if left_spec != right_spec {
                        let answer = self.kb.read().unwrap().gensym("is_subspecializer");
                        // Bind answer to false as a starting point in case is subspecializer doesn't
                        // bind any result.
                        // This is done here for safety to avoid a bug where `answer` is unbound by
                        // `IsSubspecializer` and the `Unify` Goal just assigns it to `true` instead
                        // of checking that is is equal to `true`.
                        self.bind(&answer, Term::from(false)).unwrap();

                        return self.append_goals(vec![
                            Goal::IsSubspecializer {
                                answer: answer.clone(),
                                left: left_spec.clone(),
                                right: right_spec.clone(),
                                arg: arg.clone(),
                            },
                            Goal::Unify {
                                left: Term::from(answer),
                                right: Term::from(true),
                            },
                        ]);
                    }
                }
                // If the left rule has no specializer and the right does, it is NOT more specific,
                // so we Backtrack (fail)
                (None, Some(_)) => return self.push_goal(Goal::Backtrack),
                // If the left rule has a specializer and the right does not, the left IS more specific,
                // so we return
                (Some(_), None) => return Ok(()),
                // If neither has a specializer, neither is more specific, so we continue to the next argument.
                (None, None) => (),
            }
        }
        // Fail on any of the above branches that do not return
        self.push_goal(Goal::Backtrack)
    }

    /// Determine if `left` is a more specific specializer ("subspecializer") than `right`
    fn is_subspecializer(
        &mut self,
        answer: &Symbol,
        left: &Term,
        right: &Term,
        arg: &Term,
    ) -> Result<QueryEvent> {
        let arg = self.deref(arg);
        match (arg.value(), left.value(), right.value()) {
            (
                Value::ExternalInstance(instance),
                Value::Pattern(Pattern::Instance(left_lit)),
                Value::Pattern(Pattern::Instance(right_lit)),
            ) => {
                let call_id = self.new_call_id(answer);
                let instance_id = instance.instance_id;
                if left_lit.tag == right_lit.tag
                    && !(left_lit.fields.fields.is_empty() && right_lit.fields.fields.is_empty())
                {
                    self.push_goal(Goal::IsSubspecializer {
                        answer: answer.clone(),
                        left: left.clone_with_value(Value::Pattern(Pattern::Dictionary(
                            left_lit.fields.clone(),
                        ))),
                        right: right.clone_with_value(Value::Pattern(Pattern::Dictionary(
                            right_lit.fields.clone(),
                        ))),
                        arg,
                    })?;
                }
                // check ordering based on the classes
                Ok(QueryEvent::ExternalIsSubSpecializer {
                    call_id,
                    instance_id,
                    left_class_tag: left_lit.tag.clone(),
                    right_class_tag: right_lit.tag.clone(),
                })
            }
            (
                _,
                Value::Pattern(Pattern::Dictionary(left)),
                Value::Pattern(Pattern::Dictionary(right)),
            ) => {
                let left_fields: HashSet<_> = left.fields.keys().collect();
                let right_fields: HashSet<_> = right.fields.keys().collect();

                // The dictionary with more fields is taken as more specific.
                // The assumption here is that rules have already been filtered
                // for applicability.
                if left_fields.len() != right_fields.len() {
                    self.rebind_external_answer(
                        answer,
                        Term::from(right_fields.len() < left.fields.len()),
                    );
                }
                Ok(QueryEvent::None)
            }
            (_, Value::Pattern(Pattern::Instance(_)), Value::Pattern(Pattern::Dictionary(_))) => {
                self.rebind_external_answer(answer, Term::from(true));
                Ok(QueryEvent::None)
            }
            _ => {
                self.rebind_external_answer(answer, Term::from(false));
                Ok(QueryEvent::None)
            }
        }
    }

    pub fn term_source(&self, term: &Term, include_info: bool) -> String {
        let source = self.source(term);
        let span = term.span();

        let mut source_string = match (&source, &span) {
            (Some(source), Some((left, right))) => {
                source.src.chars().take(*right).skip(*left).collect()
            }
            _ => term.to_polar(),
        };

        if include_info {
            if let Some(source) = source {
                let offset = term.offset();
                let (row, column) = crate::lexer::loc_to_pos(&source.src, offset);
                source_string.push_str(&format!(" at line {}, column {}", row + 1, column));
                if let Some(filename) = source.filename {
                    source_string.push_str(&format!(" in file {}", filename));
                }
            }
        }

        source_string
    }

    pub fn rule_source(&self, rule: &Rule) -> String {
        rule.to_polar()
    }

    fn type_error(&self, term: &Term, msg: String) -> RuntimeError {
        RuntimeError::TypeError {
            msg,
            stack_trace: self.stack_trace(),
            term: term.clone(),
        }
    }

    fn run_runnable(&mut self, runnable: Box<dyn Runnable>) -> Result<QueryEvent> {
        let (call_id, answer) = self.new_call_var("runnable_result", Value::Boolean(false));
        self.push_goal(Goal::Unify {
            left: answer,
            right: Term::from(true),
        })?;

        Ok(QueryEvent::Run { runnable, call_id })
    }

    /// Handle an error coming from outside the vm.
    pub fn external_error(&mut self, message: String) -> Result<()> {
        self.external_error = Some(message);
        Ok(())
    }
}

impl Runnable for PolarVirtualMachine {
    /// Run the virtual machine. While there are goals on the stack,
    /// pop them off and execute them one at a time until we have a
    /// `QueryEvent` to return. May be called multiple times to restart
    /// the machine.
    fn run(&mut self, _: Option<&mut Counter>) -> Result<QueryEvent> {
        if self.query_start_time.is_none() {
            #[cfg(not(target_arch = "wasm32"))]
            let query_start_time = Some(std::time::Instant::now());
            #[cfg(target_arch = "wasm32")]
            let query_start_time = Some(js_sys::Date::now());
            self.query_start_time = query_start_time;
        }

        if self.goals.is_empty() {
            if self.choices.is_empty() {
                return Ok(QueryEvent::Done { result: true });
            } else {
                self.backtrack()?;
            }
        }

        while let Some(goal) = self.goals.pop() {
            match self.next(goal.clone())? {
                QueryEvent::None => (),
                event => {
                    self.external_error = None;
                    return Ok(event);
                }
            }
            self.maybe_break(DebugEvent::Goal(goal.clone()))?;
        }

        if self.log {
            self.print("⇒ result");
            if self.tracing {
                for t in &self.trace {
                    self.print(&format!("trace\n{}", t.draw(self)));
                }
            }
        }

        let trace = if self.tracing {
            let trace = self.trace.first().cloned();
            trace.map(|trace| TraceResult {
                formatted: trace.draw(self),
                trace,
            })
        } else {
            None
        };

        use crate::{
            debugger::get_binding_for_var,
            partial::{simplify_bindings_opt, sub_this},
        };
        let mut bindings = self.bindings(true);
        if !self.inverting {
            match simplify_bindings_opt(bindings, false) {
                Ok(Some(bs)) => {
                    // simplification succeeds
                    bindings = bs;
                }
                Ok(None) => {
                    // incompatible bindings; simplification fails
                    // do not return result
                    return Ok(QueryEvent::None);
                }

                Err(RuntimeError::UnhandledPartial { term, ref var }) => {
                    // use the debugger to get the nicest possible version of this binding
                    let Binding(original_var_name, simplified) = get_binding_for_var(&var.0, self);

                    // TODO(gj): `t` is a partial constructed in the VM, so we don't have any
                    // source context for it. We make a best effort to track down some relevant
                    // context by walking `t` in search of the first piece of source context we
                    // find (verified by calling the `KnowledgeBase::get_term_source` API).
                    //
                    // For a future refactor, we might consider using the `Term::clone_with_value`
                    // API to preserve source context when initially binding a variable to an
                    // `Expression`.
                    fn try_to_add_context(kb: &KnowledgeBase, t: &Term, simplified: Term) -> Term {
                        /// `GetSource` walks a term & returns the _1st_ piece of source info it finds.
                        struct GetSource<'kb> {
                            kb: &'kb KnowledgeBase,
                            term: Option<Term>,
                        }

                        impl<'kb> Visitor for GetSource<'kb> {
                            fn visit_term(&mut self, t: &Term) {
                                if self.term.is_none() {
                                    if self.kb.get_term_source(t).is_none() {
                                        walk_term(self, t)
                                    } else {
                                        self.term = Some(t.clone())
                                    }
                                }
                            }
                        }

                        let mut source_getter = GetSource { kb, term: None };
                        source_getter.visit_term(t);
                        if let Some(term_with_context) = source_getter.term {
                            term_with_context.clone_with_value(simplified.value().clone())
                        } else {
                            simplified
                        }
                    }

                    // there was an unhandled partial in the bindings
                    // grab the context from the variable that was defined and
                    // set the context before returning
                    return Err(RuntimeError::UnhandledPartial {
                        term: try_to_add_context(&*self.kb(), &term, simplified),
                        var: original_var_name,
                    });
                }
                Err(e) => unreachable!("unexpected error: {}", e.to_string()),
            }

            bindings = bindings
                .clone()
                .into_iter()
                .filter(|(var, _)| !var.is_temporary_var())
                .map(|(var, value)| (var.clone(), sub_this(var, value)))
                .collect();
        }

        Ok(QueryEvent::Result { bindings, trace })
    }

    fn handle_error(&mut self, error: RuntimeError) -> Result<QueryEvent> {
        // if we pushed a debug goal, push an error goal underneath it.
        if self.maybe_break(DebugEvent::Error(error.clone()))? {
            let g = self.goals.pop().unwrap();
            self.push_goal(Goal::Error { error })?;
            self.goals.push(g);
            Ok(QueryEvent::None)
        } else {
            Err(error)
        }
    }

    /// Handle response to a predicate posed to the application, e.g., `ExternalIsa`.
    fn external_question_result(&mut self, call_id: u64, answer: bool) -> Result<()> {
        let var = self.call_id_symbols.remove(&call_id).expect("bad call id");
        self.rebind_external_answer(&var, Term::from(answer));
        Ok(())
    }

    /// Handle an external result provided by the application.
    ///
    /// If the value is `Some(_)` then we have a result, and unify the
    /// symbol associated with the call ID to the result value. If the
    /// value is `None` then the external has no (more) results, so we
    /// backtrack to the choice point left by `Goal::LookupExternal`.
    fn external_call_result(&mut self, call_id: u64, term: Option<Term>) -> Result<()> {
        // TODO: Open question if we need to pass errors back down to rust.
        // For example what happens if the call asked for a field that doesn't exist?

        if let Some(value) = term {
            self.log_with(|| format!("=> {}", value), &[]);

            // Fetch variable to unify with call result.
            let sym = self.get_call_sym(call_id).to_owned();

            self.push_goal(Goal::Unify {
                left: Term::from(sym),
                right: value,
            })?;
        } else {
            self.log("=> No more results.", &[]);

            // No more results. Clean up, cut out the retry alternative,
            // and backtrack.
            self.call_id_symbols.remove(&call_id).expect("bad call ID");

            let check_error = if let Some(goal) = self.goals.last() {
                matches!(*(*goal), Goal::CheckError)
            } else {
                false
            };

            self.push_goal(Goal::Backtrack)?;
            self.push_goal(Goal::Cut {
                choice_index: self.choices.len() - 1,
            })?;

            if check_error {
                self.push_goal(Goal::CheckError)?;
            }
        }
        Ok(())
    }

    /// Drive debugger.
    fn debug_command(&mut self, command: &str) -> Result<()> {
        let mut debugger = self.debugger.clone();
        let maybe_goal = debugger.debug_command(command, self);
        if let Some(goal) = maybe_goal {
            self.push_goal(goal)?;
        }
        self.debugger = debugger;
        Ok(())
    }

    fn clone_runnable(&self) -> Box<dyn Runnable> {
        Box::new(self.clone())
    }
}

#[cfg(test)]
mod tests {
    use permute::permute;

    use super::*;
    use crate::rewrites::unwrap_and;

    impl PolarVirtualMachine {
        /// Return true if there is nothing left to do.
        fn is_halted(&self) -> bool {
            self.goals.is_empty() && self.choices.is_empty()
        }
    }

    /// Shorthand for constructing Goal::Query.
    ///
    /// A one argument invocation assumes the 1st argument is the same
    /// parameters that can be passed to the term! macro.  In this invocation,
    /// typically the form `query!(op!(And, term!(TERM)))` will be used. The
    /// one argument form allows for queries with a top level operator other
    /// than AND.
    ///
    /// Multiple arguments `query!(f1, f2, f3)` result in a query with a root
    /// AND operator term.
    macro_rules! query {
        ($term:expr) => {
            Goal::Query {
                term: term!($term)
            }
        };
        ($($term:expr),+) => {
            Goal::Query {
                term: term!(op!(And, $($term),+))
            }
        };
    }

    /// Macro takes two arguments, the vm and a list-like structure of
    /// QueryEvents to expect.  It will call run() for each event in the second
    /// argument and pattern match to check that the event matches what is
    /// expected.  Then `vm.is_halted()` is checked.
    ///
    /// The QueryEvent list elements can either be:
    ///   - QueryEvent::Result{EXPR} where EXPR is a HashMap<Symbol, Term>.
    ///     This is shorthand for QueryEvent::Result{bindings} if bindings == EXPR.
    ///     Use btreemap! for EXPR from the maplit package to write inline hashmaps
    ///     to assert on.
    ///   - A pattern with optional guard accepted by matches!. (QueryEvent::Result
    ///     cannot be matched on due to the above rule.)
    macro_rules! assert_query_events {
        ($vm:ident, []) => {
            assert!($vm.is_halted());
        };
        ($vm:ident, [QueryEvent::Result{$result:expr}]) => {
            assert!(matches!($vm.run(None).unwrap(), QueryEvent::Result{bindings, ..} if bindings == $result));
            assert_query_events!($vm, []);
        };
        ($vm:ident, [QueryEvent::Result{$result:expr}, $($tail:tt)*]) => {
            assert!(matches!($vm.run(None).unwrap(), QueryEvent::Result{bindings, ..} if bindings == $result));
            assert_query_events!($vm, [$($tail)*]);
        };
        ($vm:ident, [$( $pattern:pat_param )|+ $( if $guard: expr )?]) => {
            assert!(matches!($vm.run(None).unwrap(), $($pattern)|+ $(if $guard)?));
            assert_query_events!($vm, []);
        };
        ($vm:ident, [$( $pattern:pat_param )|+ $( if $guard: expr )?, $($tail:tt)*]) => {
            assert!(matches!($vm.run(None).unwrap(), $($pattern)|+ $(if $guard)?));
            assert_query_events!($vm, [$($tail)*]);
        };
        // TODO (dhatch) Be able to use btreemap! to match on specific bindings.
    }

    #[test]
    #[allow(clippy::cognitive_complexity)]
    fn and_expression() {
        let f1 = rule!("f", [1]);
        let f2 = rule!("f", [2]);

        let rule = GenericRule::new(sym!("f"), vec![Arc::new(f1), Arc::new(f2)]);

        let mut kb = KnowledgeBase::new();
        kb.add_generic_rule(rule);

        let goal = query!(op!(And));

        let mut vm = PolarVirtualMachine::new_test(Arc::new(RwLock::new(kb)), false, vec![goal]);
        assert_query_events!(vm, [
            QueryEvent::Result{hashmap!()},
            QueryEvent::Done { result: true }
        ]);

        assert!(vm.is_halted());

        let f1 = term!(call!("f", [1]));
        let f2 = term!(call!("f", [2]));
        let f3 = term!(call!("f", [3]));

        // Querying for f(1)
        vm.push_goal(query!(op!(And, f1.clone()))).unwrap();

        assert_query_events!(vm, [
            QueryEvent::Result{hashmap!{}},
            QueryEvent::Done { result: true }
        ]);

        // Querying for f(1), f(2)
        vm.push_goal(query!(f1.clone(), f2.clone())).unwrap();
        assert_query_events!(vm, [
            QueryEvent::Result{hashmap!{}},
            QueryEvent::Done { result: true }
        ]);

        // Querying for f(3)
        vm.push_goal(query!(op!(And, f3.clone()))).unwrap();
        assert_query_events!(vm, [QueryEvent::Done { result: true }]);

        // Querying for f(1), f(2), f(3)
        let parts = vec![f1, f2, f3];
        for permutation in permute(parts) {
            vm.push_goal(Goal::Query {
                term: Term::new_from_test(Value::Expression(Operation {
                    operator: Operator::And,
                    args: permutation,
                })),
            })
            .unwrap();
            assert_query_events!(vm, [QueryEvent::Done { result: true }]);
        }
    }

    #[test]
    fn unify_expression() {
        let mut vm = PolarVirtualMachine::default();
        vm.push_goal(query!(op!(Unify, term!(1), term!(1))))
            .unwrap();

        assert_query_events!(vm, [
            QueryEvent::Result{hashmap!{}},
            QueryEvent::Done { result: true }
        ]);

        let q = op!(Unify, term!(1), term!(2));
        vm.push_goal(query!(q)).unwrap();

        assert_query_events!(vm, [QueryEvent::Done { result: true }]);
    }

    #[test]
    #[allow(clippy::cognitive_complexity)]
    fn isa_on_lists() {
        let mut vm = PolarVirtualMachine::default();
        let one = term!(1);
        let one_list = term!([1]);
        let one_two_list = term!([1, 2]);
        let two_one_list = term!([2, 1]);
        let empty_list = term!([]);

        // [] isa []
        vm.push_goal(Goal::Isa {
            left: empty_list.clone(),
            right: empty_list.clone(),
        })
        .unwrap();
        assert!(
            matches!(vm.run(None).unwrap(), QueryEvent::Result{bindings, ..} if bindings.is_empty())
        );
        assert!(matches!(
            vm.run(None).unwrap(),
            QueryEvent::Done { result: true }
        ));
        assert!(vm.is_halted());

        // [1,2] isa [1,2]
        vm.push_goal(Goal::Isa {
            left: one_two_list.clone(),
            right: one_two_list.clone(),
        })
        .unwrap();
        assert!(
            matches!(vm.run(None).unwrap(), QueryEvent::Result{bindings, ..} if bindings.is_empty())
        );
        assert!(matches!(
            vm.run(None).unwrap(),
            QueryEvent::Done { result: true }
        ));
        assert!(vm.is_halted());

        // [1,2] isNOTa [2,1]
        vm.push_goal(Goal::Isa {
            left: one_two_list.clone(),
            right: two_one_list,
        })
        .unwrap();
        assert!(matches!(
            vm.run(None).unwrap(),
            QueryEvent::Done { result: true }
        ));
        assert!(vm.is_halted());

        // [1] isNOTa [1,2]
        vm.push_goal(Goal::Isa {
            left: one_list.clone(),
            right: one_two_list.clone(),
        })
        .unwrap();
        assert!(matches!(
            vm.run(None).unwrap(),
            QueryEvent::Done { result: true }
        ));
        assert!(vm.is_halted());

        // [1,2] isNOTa [1]
        vm.push_goal(Goal::Isa {
            left: one_two_list.clone(),
            right: one_list.clone(),
        })
        .unwrap();
        assert!(matches!(
            vm.run(None).unwrap(),
            QueryEvent::Done { result: true }
        ));
        assert!(vm.is_halted());

        // [1] isNOTa []
        vm.push_goal(Goal::Isa {
            left: one_list.clone(),
            right: empty_list.clone(),
        })
        .unwrap();
        assert!(matches!(
            vm.run(None).unwrap(),
            QueryEvent::Done { result: true }
        ));
        assert!(vm.is_halted());

        // [] isNOTa [1]
        vm.push_goal(Goal::Isa {
            left: empty_list,
            right: one_list.clone(),
        })
        .unwrap();
        assert!(matches!(
            vm.run(None).unwrap(),
            QueryEvent::Done { result: true }
        ));
        assert!(vm.is_halted());

        // [1] isNOTa 1
        vm.push_goal(Goal::Isa {
            left: one_list.clone(),
            right: one.clone(),
        })
        .unwrap();
        assert!(matches!(
            vm.run(None).unwrap(),
            QueryEvent::Done { result: true }
        ));
        assert!(vm.is_halted());

        // 1 isNOTa [1]
        vm.push_goal(Goal::Isa {
            left: one,
            right: one_list,
        })
        .unwrap();
        assert!(matches!(
            vm.run(None).unwrap(),
            QueryEvent::Done { result: true }
        ));
        assert!(vm.is_halted());

        // [1,2] isa [1, *rest]
        vm.push_goal(Goal::Isa {
            left: one_two_list,
            right: term!([1, Value::RestVariable(sym!("rest"))]),
        })
        .unwrap();
        assert_query_events!(vm, [
            QueryEvent::Result{hashmap!{sym!("rest") => term!([2])}},
            QueryEvent::Done { result: true }
        ]);
    }

    #[test]
    #[allow(clippy::cognitive_complexity)]
    fn isa_on_dicts() {
        let mut vm = PolarVirtualMachine::default();
        let dict = term!(btreemap! {
            sym!("x") => term!(1),
            sym!("y") => term!(2),
        });
        let dict_pattern = term!(pattern!(btreemap! {
            sym!("x") => term!(1),
            sym!("y") => term!(2),
        }));
        vm.push_goal(Goal::Isa {
            left: dict.clone(),
            right: dict_pattern.clone(),
        })
        .unwrap();
        assert_query_events!(vm, [QueryEvent::Result { hashmap!() }, QueryEvent::Done { result: true }]);

        // Dicts with identical keys and different values DO NOT isa.
        let different_dict_pattern = term!(pattern!(btreemap! {
            sym!("x") => term!(2),
            sym!("y") => term!(1),
        }));
        vm.push_goal(Goal::Isa {
            left: dict.clone(),
            right: different_dict_pattern,
        })
        .unwrap();
        assert_query_events!(vm, [QueryEvent::Done { result: true }]);

        let empty_dict = term!(btreemap! {});
        let empty_dict_pattern = term!(pattern!(btreemap! {}));
        // {} isa {}.
        vm.push_goal(Goal::Isa {
            left: empty_dict.clone(),
            right: empty_dict_pattern.clone(),
        })
        .unwrap();
        assert_query_events!(vm, [QueryEvent::Result { hashmap!() }, QueryEvent::Done { result: true }]);

        // Non-empty dicts should isa against an empty dict.
        vm.push_goal(Goal::Isa {
            left: dict.clone(),
            right: empty_dict_pattern,
        })
        .unwrap();
        assert_query_events!(vm, [QueryEvent::Result { hashmap!() }, QueryEvent::Done { result: true }]);

        // Empty dicts should NOT isa against a non-empty dict.
        vm.push_goal(Goal::Isa {
            left: empty_dict,
            right: dict_pattern.clone(),
        })
        .unwrap();
        assert_query_events!(vm, [QueryEvent::Done { result: true }]);

        let subset_dict_pattern = term!(pattern!(btreemap! {sym!("x") => term!(1)}));
        // Superset dict isa subset dict.
        vm.push_goal(Goal::Isa {
            left: dict,
            right: subset_dict_pattern,
        })
        .unwrap();
        assert_query_events!(vm, [QueryEvent::Result { hashmap!() }, QueryEvent::Done { result: true }]);

        // Subset dict isNOTa superset dict.
        let subset_dict = term!(btreemap! {sym!("x") => term!(1)});
        vm.push_goal(Goal::Isa {
            left: subset_dict,
            right: dict_pattern,
        })
        .unwrap();
        assert_query_events!(vm, [QueryEvent::Done { result: true }]);
    }

    #[test]
    fn unify_dicts() {
        let mut vm = PolarVirtualMachine::default();
        // Dicts with identical keys and values unify.
        let left = term!(btreemap! {
            sym!("x") => term!(1),
            sym!("y") => term!(2),
        });
        let right = term!(btreemap! {
            sym!("x") => term!(1),
            sym!("y") => term!(2),
        });
        vm.push_goal(Goal::Unify {
            left: left.clone(),
            right,
        })
        .unwrap();
        assert_query_events!(vm, [QueryEvent::Result { hashmap!() }, QueryEvent::Done { result: true }]);

        // Dicts with identical keys and different values DO NOT unify.
        let right = term!(btreemap! {
            sym!("x") => term!(2),
            sym!("y") => term!(1),
        });
        vm.push_goal(Goal::Unify {
            left: left.clone(),
            right,
        })
        .unwrap();
        assert_query_events!(vm, [QueryEvent::Done { result: true }]);

        // Empty dicts unify.
        vm.push_goal(Goal::Unify {
            left: term!(btreemap! {}),
            right: term!(btreemap! {}),
        })
        .unwrap();
        assert_query_events!(vm, [QueryEvent::Result { hashmap!() }, QueryEvent::Done { result: true }]);

        // Empty dict should not unify against a non-empty dict.
        vm.push_goal(Goal::Unify {
            left: left.clone(),
            right: term!(btreemap! {}),
        })
        .unwrap();
        assert_query_events!(vm, [QueryEvent::Done { result: true }]);

        // Subset match should fail.
        let right = term!(btreemap! {
            sym!("x") => term!(1),
        });
        vm.push_goal(Goal::Unify { left, right }).unwrap();
        assert_query_events!(vm, [QueryEvent::Done { result: true }]);
    }

    #[test]
    fn unify_nested_dicts() {
        let mut vm = PolarVirtualMachine::default();

        let left = term!(btreemap! {
            sym!("x") => term!(btreemap!{
                sym!("y") => term!(1)
            })
        });
        let right = term!(btreemap! {
            sym!("x") => term!(btreemap!{
                sym!("y") => term!(sym!("result"))
            })
        });
        vm.push_goal(Goal::Unify { left, right }).unwrap();
        assert_query_events!(vm, [QueryEvent::Result { hashmap!{sym!("result") => term!(1)} }, QueryEvent::Done { result: true }]);
    }

    #[test]
    fn lookup() {
        let mut vm = PolarVirtualMachine::default();

        let fields = btreemap! {
            sym!("x") => term!(1),
        };
        let dict = Dictionary { fields };
        vm.push_goal(Goal::Lookup {
            dict: dict.clone(),
            field: term!(string!("x")),
            value: term!(1),
        })
        .unwrap();

        assert_query_events!(vm, [
            QueryEvent::Result{hashmap!{}}
        ]);

        // Lookup with incorrect value
        vm.push_goal(Goal::Lookup {
            dict: dict.clone(),
            field: term!(string!("x")),
            value: term!(2),
        })
        .unwrap();

        assert_query_events!(vm, [QueryEvent::Done { result: true }]);

        // Lookup with unbound value
        vm.push_goal(Goal::Lookup {
            dict,
            field: term!(string!("x")),
            value: term!(sym!("y")),
        })
        .unwrap();
        assert_query_events!(vm, [
            QueryEvent::Result{hashmap!{sym!("y") => term!(1)}}
        ]);
    }

    #[test]
    fn debug() {
        let mut vm = PolarVirtualMachine::new_test(
            Arc::new(RwLock::new(KnowledgeBase::new())),
            false,
            vec![Goal::Debug {
                message: "Hello".to_string(),
            }],
        );
        assert!(matches!(
            vm.run(None).unwrap(),
            QueryEvent::Debug { message } if &message[..] == "Hello"
        ));
    }

    #[test]
    fn halt() {
        let mut vm = PolarVirtualMachine::new_test(
            Arc::new(RwLock::new(KnowledgeBase::new())),
            false,
            vec![Goal::Halt],
        );
        let _ = vm.run(None).unwrap();
        assert_eq!(vm.goals.len(), 0);
        assert_eq!(vm.bindings(true).len(), 0);
    }

    #[test]
    fn unify() {
        let x = sym!("x");
        let y = sym!("y");
        let vars = term!([x.clone(), y.clone()]);
        let zero = value!(0);
        let one = value!(1);
        let vals = term!([zero.clone(), one.clone()]);
        let mut vm = PolarVirtualMachine::new_test(
            Arc::new(RwLock::new(KnowledgeBase::new())),
            false,
            vec![Goal::Unify {
                left: vars,
                right: vals,
            }],
        );
        let _ = vm.run(None).unwrap();
        assert_eq!(vm.variable_state(&x), VariableState::Bound(term!(zero)));
        assert_eq!(vm.variable_state(&y), VariableState::Bound(term!(one)));
    }

    #[test]
    fn unify_var() {
        let x = sym!("x");
        let y = sym!("y");
        let z = sym!("z");
        let one = term!(1);
        let two = term!(2);

        let mut vm = PolarVirtualMachine::default();

        // Left variable bound to bound right variable.
        vm.bind(&y, one.clone()).unwrap();
        vm.append_goals(vec![Goal::Unify {
            left: term!(x.clone()),
            right: term!(y),
        }])
        .unwrap();
        let _ = vm.run(None).unwrap();
        assert_eq!(vm.deref(&term!(x)), one);
        vm.backtrack().unwrap();

        // Left variable bound to value.
        vm.bind(&z, one.clone()).unwrap();
        vm.append_goals(vec![Goal::Unify {
            left: term!(z.clone()),
            right: one.clone(),
        }])
        .unwrap();
        let _ = vm.run(None).unwrap();
        assert_eq!(vm.deref(&term!(z.clone())), one);

        // Left variable bound to value, unify with something else, backtrack.
        vm.append_goals(vec![Goal::Unify {
            left: term!(z.clone()),
            right: two,
        }])
        .unwrap();
        let _ = vm.run(None).unwrap();
        assert_eq!(vm.deref(&term!(z)), one);
    }

    #[test]
    fn test_gen_var() {
        let vm = PolarVirtualMachine::default();

        let rule = Rule::new_from_test(
            Symbol::new("foo"),
            vec![],
            Term::new_from_test(Value::Expression(Operation {
                operator: Operator::And,
                args: vec![
                    term!(1),
                    Term::new_from_test(Value::Variable(Symbol("x".to_string()))),
                    Term::new_from_test(Value::Variable(Symbol("x".to_string()))),
                    Term::new_from_test(Value::List(vec![Term::new_from_test(Value::Variable(
                        Symbol("y".to_string()),
                    ))])),
                ],
            })),
        );

        let renamed_rule = vm.rename_rule_vars(&rule);
        let renamed_terms = unwrap_and(&renamed_rule.body);
        assert_eq!(renamed_terms[1].value(), renamed_terms[2].value());
        let x_value = match &renamed_terms[1].value() {
            Value::Variable(sym) => Some(sym.0.clone()),
            _ => None,
        };
        assert_eq!(x_value.unwrap(), "_x_1");

        let y_value = match &renamed_terms[3].value() {
            Value::List(terms) => match &terms[0].value() {
                Value::Variable(sym) => Some(sym.0.clone()),
                _ => None,
            },
            _ => None,
        };
        assert_eq!(y_value.unwrap(), "_y_2");
    }

    #[test]
    fn test_filter_rules() {
        let rule_a = Arc::new(rule!("bar", ["_"; instance!("a")]));
        let rule_b = Arc::new(rule!("bar", ["_"; instance!("b")]));
        let rule_1a = Arc::new(rule!("bar", [value!(1)]));
        let rule_1b = Arc::new(rule!("bar", ["_"; value!(1)]));

        let gen_rule = GenericRule::new(sym!("bar"), vec![rule_a, rule_b, rule_1a, rule_1b]);
        let mut kb = KnowledgeBase::new();
        kb.add_generic_rule(gen_rule);

        let kb = Arc::new(RwLock::new(kb));

        let external_instance = Value::ExternalInstance(ExternalInstance {
            instance_id: 1,
            constructor: None,
            repr: None,
        });
        let query = query!(call!("bar", [sym!("x")]));
        let mut vm = PolarVirtualMachine::new_test(kb.clone(), false, vec![query]);
        vm.bind(&sym!("x"), Term::new_from_test(external_instance))
            .unwrap();

        let mut external_isas = vec![];

        loop {
            match vm.run(None).unwrap() {
                QueryEvent::Done { .. } => break,
                QueryEvent::ExternalIsa {
                    call_id, class_tag, ..
                } => {
                    external_isas.push(class_tag.clone());
                    // Return `true` if the specified `class_tag` is `"a"`.
                    vm.external_question_result(call_id, class_tag.0 == "a")
                        .unwrap()
                }
                QueryEvent::ExternalOp { .. }
                | QueryEvent::ExternalIsSubSpecializer { .. }
                | QueryEvent::Result { .. } => (),
                e => panic!("Unexpected event: {:?}", e),
            }
        }

        let expected = vec![sym!("b"), sym!("a"), sym!("a")];
        assert_eq!(external_isas, expected);

        let query = query!(call!("bar", [sym!("x")]));
        let mut vm = PolarVirtualMachine::new_test(kb, false, vec![query]);
        vm.bind(&sym!("x"), Term::new_from_test(value!(1))).unwrap();

        let mut results = vec![];
        loop {
            match vm.run(None).unwrap() {
                QueryEvent::Done { .. } => break,
                QueryEvent::ExternalIsa { .. } => (),
                QueryEvent::Result { bindings, .. } => results.push(bindings),
                _ => panic!("Unexpected event"),
            }
        }

        assert_eq!(results.len(), 2);
        assert_eq!(
            results,
            vec![
                hashmap! {sym!("x") => term!(1)},
                hashmap! {sym!("x") => term!(1)},
            ]
        );
    }

    #[test]
    fn test_sort_rules() {
        // Test sort rule by mocking ExternalIsSubSpecializer and ExternalIsa.
        let bar_rule = GenericRule::new(
            sym!("bar"),
            vec![
                Arc::new(rule!("bar", ["_"; instance!("b"), "_"; instance!("a"), value!(3)])),
                Arc::new(rule!("bar", ["_"; instance!("a"), "_"; instance!("a"), value!(1)])),
                Arc::new(rule!("bar", ["_"; instance!("a"), "_"; instance!("b"), value!(2)])),
                Arc::new(rule!("bar", ["_"; instance!("b"), "_"; instance!("b"), value!(4)])),
            ],
        );

        let mut kb = KnowledgeBase::new();
        kb.add_generic_rule(bar_rule);

        let external_instance = Value::ExternalInstance(ExternalInstance {
            instance_id: 1,
            constructor: None,
            repr: None,
        });

        let mut vm = PolarVirtualMachine::new_test(
            Arc::new(RwLock::new(kb)),
            false,
            vec![query!(call!(
                "bar",
                [external_instance.clone(), external_instance, sym!("z")]
            ))],
        );

        let mut results = Vec::new();
        loop {
            match vm.run(None).unwrap() {
                QueryEvent::Done { .. } => break,
                QueryEvent::Result { bindings, .. } => results.push(bindings),
                QueryEvent::ExternalIsSubSpecializer {
                    call_id,
                    left_class_tag,
                    right_class_tag,
                    ..
                } => {
                    // For this test we sort classes lexically.
                    vm.external_question_result(call_id, left_class_tag < right_class_tag)
                        .unwrap()
                }
                QueryEvent::MakeExternal { .. } => (),

                QueryEvent::ExternalOp {
                    operator: Operator::Eq,
                    call_id,
                    ..
                } => vm.external_question_result(call_id, true).unwrap(),

                QueryEvent::ExternalIsa { call_id, .. } => {
                    // For this test, anything is anything.
                    vm.external_question_result(call_id, true).unwrap()
                }
                _ => panic!("Unexpected event"),
            }
        }

        assert_eq!(results.len(), 4);
        assert_eq!(
            results,
            vec![
                hashmap! {sym!("z") => term!(1)},
                hashmap! {sym!("z") => term!(2)},
                hashmap! {sym!("z") => term!(3)},
                hashmap! {sym!("z") => term!(4)},
            ]
        );
    }

    #[test]
    fn test_is_subspecializer() {
        let mut vm = PolarVirtualMachine::default();

        // Test `is_subspecializer` case where:
        // - arg: `ExternalInstance`
        // - left: `InstanceLiteral`
        // - right: `Dictionary`
        let arg = term!(Value::ExternalInstance(ExternalInstance {
            instance_id: 1,
            constructor: None,
            repr: None,
        }));
        let left = term!(value!(Pattern::Instance(InstanceLiteral {
            tag: sym!("Any"),
            fields: Dictionary {
                fields: btreemap! {}
            }
        })));
        let right = term!(Value::Pattern(Pattern::Dictionary(Dictionary {
            fields: btreemap! {sym!("a") => term!("a")},
        })));

        let answer = vm.kb.read().unwrap().gensym("is_subspecializer");

        match vm.is_subspecializer(&answer, &left, &right, &arg).unwrap() {
            QueryEvent::None => (),
            event => panic!("Expected None, got {:?}", event),
        }

        assert_eq!(
            vm.deref(&term!(Value::Variable(answer))),
            term!(value!(true))
        );
    }

    #[test]
    fn test_timeout() {
        let vm = PolarVirtualMachine::default();
        assert!(vm.query_timeout_ms == DEFAULT_TIMEOUT_MS);

        std::env::set_var("POLAR_TIMEOUT_MS", "0");
        let vm = PolarVirtualMachine::default();
        std::env::remove_var("POLAR_TIMEOUT_MS");
        assert!(vm.is_query_timeout_disabled());

        std::env::set_var("POLAR_TIMEOUT_MS", "500");
        let mut vm = PolarVirtualMachine::default();
        std::env::remove_var("POLAR_TIMEOUT_MS");
        // Turn this off so we don't hit it.
        vm.set_stack_limit(std::usize::MAX);

        loop {
            vm.push_goal(Goal::Noop).unwrap();
            vm.push_goal(Goal::MakeExternal {
                constructor: Term::from(true),
                instance_id: 1,
            })
            .unwrap();
            let result = vm.run(None);
            match result {
                Ok(event) => assert!(matches!(event, QueryEvent::MakeExternal { .. })),
                Err(err) => {
                    assert!(matches!(err, error::RuntimeError::QueryTimeout { .. },));

                    // End test.
                    break;
                }
            }
        }
    }

    #[test]
    fn test_prefiltering() {
        let bar_rule = GenericRule::new(
            sym!("bar"),
            vec![
                Arc::new(rule!("bar", [value!([1])])),
                Arc::new(rule!("bar", [value!([2])])),
            ],
        );

        let mut kb = KnowledgeBase::new();
        kb.add_generic_rule(bar_rule);

        let mut vm = PolarVirtualMachine::new_test(Arc::new(RwLock::new(kb)), false, vec![]);
        vm.bind(&sym!("x"), term!(1)).unwrap();
        let _ = vm.run(None);
        let _ = vm.next(Rc::new(query!(call!("bar", [value!([sym!("x")])]))));
        // After calling the query goal we should be left with the
        // prefiltered rules
        let next_goal = vm
            .goals
            .iter()
            .find(|g| matches!(g.as_ref(), Goal::FilterRules { .. }))
            .unwrap();
        let goal_debug = format!("{:#?}", next_goal);
        assert!(
            matches!(next_goal.as_ref(), Goal::FilterRules {
            ref applicable_rules, ref unfiltered_rules, ..
        } if unfiltered_rules.len() == 1 && applicable_rules.is_empty()),
            "Goal should contain just one prefiltered rule: {}",
            goal_debug
        );
    }

    #[test]
    fn choose_conditional() {
        let mut vm = PolarVirtualMachine::new_test(
            Arc::new(RwLock::new(KnowledgeBase::new())),
            false,
            vec![],
        );
        let consequent = Goal::Debug {
            message: "consequent".to_string(),
        };
        let alternative = Goal::Debug {
            message: "alternative".to_string(),
        };

        // Check consequent path when conditional succeeds.
        vm.choose_conditional(
            vec![Goal::Noop],
            vec![consequent.clone()],
            vec![alternative.clone()],
        )
        .unwrap();
        assert_query_events!(vm, [
            QueryEvent::Debug { message } if &message[..] == "consequent" && vm.is_halted(),
            QueryEvent::Done { result: true }
        ]);

        // Check alternative path when conditional fails.
        vm.choose_conditional(
            vec![Goal::Backtrack],
            vec![consequent.clone()],
            vec![alternative.clone()],
        )
        .unwrap();
        assert_query_events!(vm, [
            QueryEvent::Debug { message } if &message[..] == "alternative" && vm.is_halted(),
            QueryEvent::Done { result: true }
        ]);

        // Ensure bindings are cleaned up after conditional.
        vm.choose_conditional(
            vec![
                Goal::Unify {
                    left: term!(sym!("x")),
                    right: term!(true),
                },
                query!(sym!("x")),
            ],
            vec![consequent],
            vec![alternative],
        )
        .unwrap();
        assert_query_events!(vm, [
            QueryEvent::Debug { message } if &message[..] == "consequent" && vm.bindings(true).is_empty() && vm.is_halted(),
            QueryEvent::Done { result: true }
        ]);
    }
}<|MERGE_RESOLUTION|>--- conflicted
+++ resolved
@@ -1,34 +1,18 @@
-use std::{
-    cell::RefCell,
-    collections::BTreeMap,
-    collections::{HashMap, HashSet},
-    fmt::Write,
-    rc::Rc,
-    string::ToString,
-    sync::{Arc, RwLock, RwLockReadGuard},
-};
+use std::cell::RefCell;
+use std::collections::BTreeMap;
+use std::collections::{HashMap, HashSet};
+use std::fmt::Write;
+use std::rc::Rc;
+use std::string::ToString;
+use std::sync::{Arc, RwLock, RwLockReadGuard};
 
 #[cfg(target_arch = "wasm32")]
 use wasm_bindgen::prelude::*;
 
-use crate::{
-    bindings::{Binding, BindingManager, BindingStack, Bindings, Bsp, FollowerId, VariableState},
-    counter::Counter,
-    debugger::{DebugEvent, Debugger},
-    error::{self, ErrorKind, PolarError, PolarResult, RuntimeError},
-    events::*,
-    filter::singleton,
-    formatting::ToPolarString,
-    kb::*,
-    messages::*,
-    rules::*,
-    runnable::Runnable,
-    sources::*,
-    terms::*,
-    traces::*,
+use super::visitor::{walk_term, Visitor};
+use crate::bindings::{
+    Binding, BindingManager, BindingStack, Bindings, Bsp, FollowerId, VariableState,
 };
-<<<<<<< HEAD
-=======
 use crate::counter::Counter;
 use crate::data_filtering::partition_equivs;
 use crate::debugger::{get_binding_for_var, DebugEvent, Debugger};
@@ -48,7 +32,6 @@
 use crate::sources::*;
 use crate::terms::*;
 use crate::traces::*;
->>>>>>> 4421bf85
 
 type Result<T> = core::result::Result<T, RuntimeError>;
 
@@ -193,41 +176,36 @@
 
 pub type Queries = TermList;
 
-<<<<<<< HEAD
-fn invalid_state<A>(msg: String) -> PolarResult<A> {
-    Err(error::OperationalError::InvalidState { msg }.into())
-=======
 fn invalid_state<A>(msg: String) -> Result<A> {
     Err(RuntimeError::InvalidState { msg })
->>>>>>> 4421bf85
 }
 
 pub fn compare(op: Operator, left: &Term, right: &Term, context: Option<&Term>) -> Result<bool> {
     use {Operator::*, Value::*};
-
-<<<<<<< HEAD
-    fn compare<T: PartialOrd>(op: Operator, left: T, right: T) -> Option<bool> {
-=======
+    // Coerce booleans to integers.
+    // FIXME(gw) why??
+    fn to_int(x: bool) -> Numeric {
+        Numeric::Integer(if x { 1 } else { 0 })
+    }
+
     fn compare<T: PartialOrd>(op: Operator, left: T, right: T) -> Result<bool> {
->>>>>>> 4421bf85
         match op {
-            Lt => Some(left < right),
-            Leq => Some(left <= right),
-            Gt => Some(left > right),
-            Geq => Some(left >= right),
-            Eq => Some(left == right),
-            Neq => Some(left != right),
-            _ => None,
+            Lt => Ok(left < right),
+            Leq => Ok(left <= right),
+            Gt => Ok(left > right),
+            Geq => Ok(left >= right),
+            Eq => Ok(left == right),
+            Neq => Ok(left != right),
+            _ => invalid_state(format!("`{}` is not a comparison operator", op.to_polar())),
         }
     }
 
     match (left.value(), right.value()) {
-        (Boolean(l), Boolean(r)) => compare(op, l, r),
+        (Boolean(l), Boolean(r)) => compare(op, &to_int(*l), &to_int(*r)),
+        (Boolean(l), Number(r)) => compare(op, &to_int(*l), r),
+        (Number(l), Boolean(r)) => compare(op, l, &to_int(*r)),
         (Number(l), Number(r)) => compare(op, l, r),
         (String(l), String(r)) => compare(op, l, r),
-<<<<<<< HEAD
-        _ => None,
-=======
         _ => {
             let context = context.expect("should only be None in Grounder, where we unwrap anyway");
             Err(RuntimeError::Unsupported {
@@ -235,18 +213,7 @@
                 term: context.clone(),
             })
         }
->>>>>>> 4421bf85
-    }
-    .map(Ok)
-    .unwrap_or_else(|| {
-        RuntimeError::unsupported(
-            Operation {
-                operator: op,
-                args: vec![left.clone(), right.clone()],
-            }
-            .to_polar(),
-        )
-    })
+    }
 }
 
 #[derive(Clone)]
@@ -303,9 +270,10 @@
     fn default() -> Self {
         PolarVirtualMachine::new(
             Arc::new(RwLock::new(KnowledgeBase::default())),
-            Default::default(),
-            Default::default(),
-            Default::default(),
+            false,
+            vec![],
+            // Messages will not be exposed, only use default() for testing.
+            MessageQueue::new(),
         )
     }
 }
@@ -338,42 +306,37 @@
             .clone();
         // get all comma-delimited POLAR_LOG variables
         let polar_log = std::env::var("POLAR_LOG");
-
-        let mut polar_log_vars = polar_log
+        let polar_log_vars = polar_log
             .iter()
             .flat_map(|pl| pl.split(','))
-            .collect::<HashSet<_>>();
-
-        if polar_log_vars.contains("0") || polar_log_vars.contains("off") {
-            polar_log_vars.clear()
-        }
-
+            .collect::<Vec<&str>>();
         let mut vm = Self {
+            goals: GoalStack::new_reversed(goals),
+            binding_manager: BindingManager::new(),
+            query_start_time: None,
+            query_timeout_ms,
+            stack_limit: MAX_STACK_SIZE,
+            csp: Bsp::default(),
+            choices: vec![],
+            queries: vec![],
+            tracing,
+            trace_stack: vec![],
+            trace: vec![],
+            external_error: None,
+            debugger: Debugger::default(),
             kb,
-            messages,
-            query_timeout_ms,
-            tracing,
-            goals: GoalStack::new_reversed(goals),
-            log: polar_log_vars.contains("trace"),
+            call_id_symbols: HashMap::new(),
+            // `log` controls internal VM logging
+            log: polar_log_vars.iter().any(|var| var == &"trace"),
             // `polar_log` for tracing policy evaluation
-            polar_log: !polar_log_vars.is_empty(),
+            polar_log: !polar_log_vars.is_empty()
+                && !polar_log_vars.iter().any(|var| ["0", "off"].contains(var)),
             // `polar_log_stderr` prints things immediately to stderr
             polar_log_stderr: polar_log_vars.iter().any(|var| var == &"now"),
-            stack_limit: MAX_STACK_SIZE,
-            binding_manager: Default::default(),
-            query_start_time: Default::default(),
-            csp: Default::default(),
-            choices: Default::default(),
-            queries: Default::default(),
-            trace_stack: Default::default(),
-            trace: Default::default(),
-            external_error: Default::default(),
-            debugger: Default::default(),
-            call_id_symbols: Default::default(),
-            // `log` controls internal VM logging
-            polar_log_mute: Default::default(),
-            query_contains_partial: Default::default(),
-            inverting: Default::default(),
+            polar_log_mute: false,
+            query_contains_partial: false,
+            inverting: false,
+            messages,
         };
         vm.bind_constants(constants);
         vm.query_contains_partial();
@@ -395,7 +358,6 @@
     }
 
     fn query_contains_partial(&mut self) {
-        use crate::visitor::{walk_term, Visitor};
         struct VarVisitor<'vm> {
             has_partial: bool,
             vm: &'vm PolarVirtualMachine,
@@ -768,7 +730,6 @@
 
     /// Generate a fresh set of variables for a rule.
     fn rename_rule_vars(&self, rule: &Rule) -> Rule {
-        use crate::{folder::Folder, rewrites::Renamer};
         let kb = &*self.kb.read().unwrap();
         let mut renamer = Renamer::new(kb);
         renamer.fold_rule(rule.clone())
@@ -877,7 +838,7 @@
                         } else {
                             let _ = write!(st, "in query ");
                         }
-                        let (row, column) = crate::lexer::loc_to_pos(&source.src, t.offset());
+                        let (row, column) = loc_to_pos(&source.src, t.offset());
                         let _ = write!(st, "at line {}, column {}", row + 1, column + 1);
                         if let Some(filename) = source.filename {
                             let _ = write!(st, " in file {}", filename);
@@ -1168,10 +1129,14 @@
                 _ => None,
             });
 
-        crate::data_filtering::partition_equivs(cycles)
+        partition_equivs(cycles)
             .into_iter()
             .find(|c| c.contains(s))
-            .unwrap_or_else(|| singleton(s.clone()))
+            .unwrap_or_else(|| {
+                let mut hs = HashSet::with_capacity(1);
+                hs.insert(s.clone());
+                hs
+            })
     }
 
     fn isa_expr(&mut self, left: &Term, right: &Term) -> Result<()> {
@@ -1191,7 +1156,6 @@
                 }
             }
             Value::Pattern(Pattern::Instance(InstanceLiteral { fields, tag })) => {
-                use crate::partial::{simplify_partial, IsaConstraintCheck};
                 // TODO(gj): assert that a simplified expression contains at most 1 unification
                 // involving a particular variable.
                 // TODO(gj): Ensure `op!(And) matches X{}` doesn't die after these changes.
@@ -1376,7 +1340,7 @@
 
         self.log_with(
             || {
-                let mut msg = format!("LOOKUP: {}.{}", instance, field_name);
+                let mut msg = format!("LOOKUP: {}.{}", instance.to_string(), field_name);
                 msg.push('(');
                 let args = args
                     .clone()
@@ -1589,7 +1553,6 @@
                 self.choose(args.into_iter().map(|term| vec![Goal::Query { term }]))?;
             }
             Operator::Not => {
-                use crate::inverter::Inverter;
                 // Query in a sub-VM and invert the results.
                 if args.len() != 1 {
                     return wrong_arity();
@@ -2325,8 +2288,8 @@
 
             (Value::Dictionary(left), Value::Dictionary(right)) => {
                 // Check that the set of keys are the same.
-                let left_fields: HashSet<_> = left.fields.keys().collect();
-                let right_fields: HashSet<_> = right.fields.keys().collect();
+                let left_fields: HashSet<&Symbol> = left.fields.keys().collect();
+                let right_fields: HashSet<&Symbol> = right.fields.keys().collect();
                 if left_fields != right_fields {
                     self.push_goal(Goal::Backtrack)?;
                     return Ok(());
@@ -2486,47 +2449,40 @@
 
     /// Filter rules to just those applicable to a list of arguments,
     /// then sort them by specificity.
+    #[allow(clippy::ptr_arg)]
     fn filter_rules(
         &mut self,
-<<<<<<< HEAD
-        applicable_rules: &[Arc<Rule>],
-        unfiltered_rules: &[Arc<Rule>],
-        args: &[Term],
-    ) -> PolarResult<()> {
-        use Goal::*;
-=======
         applicable_rules: &Rules,
         unfiltered_rules: &Rules,
         args: &TermList,
     ) -> Result<()> {
->>>>>>> 4421bf85
         if unfiltered_rules.is_empty() {
             // The rules have been filtered. Sort them.
-            self.push_goal(SortRules {
+
+            self.push_goal(Goal::SortRules {
                 rules: applicable_rules.iter().rev().cloned().collect(),
-                args: args.to_vec(),
+                args: args.clone(),
                 outer: 1,
                 inner: 1,
             })
         } else {
             // Check one rule for applicability.
-            let mut unfiltered_rules = unfiltered_rules.to_vec();
+            let mut unfiltered_rules = unfiltered_rules.clone();
             let rule = unfiltered_rules.pop().unwrap();
 
             let inapplicable = Goal::FilterRules {
-                args: args.to_vec(),
-                applicable_rules: applicable_rules.to_vec(),
-                unfiltered_rules: unfiltered_rules.to_vec(),
+                args: args.clone(),
+                applicable_rules: applicable_rules.clone(),
+                unfiltered_rules: unfiltered_rules.clone(),
             };
-
             if rule.params.len() != args.len() {
                 return self.push_goal(inapplicable); // wrong arity
             }
 
-            let mut applicable_rules = applicable_rules.to_vec();
+            let mut applicable_rules = applicable_rules.clone();
             applicable_rules.push(rule.clone());
             let applicable = Goal::FilterRules {
-                args: args.to_vec(),
+                args: args.clone(),
                 applicable_rules,
                 unfiltered_rules,
             };
@@ -2552,7 +2508,8 @@
                     });
                 }
             }
-            self.choose_conditional(check_applicability, vec![applicable], vec![inapplicable])
+            self.choose_conditional(check_applicability, vec![applicable], vec![inapplicable])?;
+            Ok(())
         }
     }
 
@@ -2564,110 +2521,111 @@
     /// unsorted. The `inner` index tracks our search through the sorted sublist for the correct
     /// position of the candidate rule (the rule at the head of the unsorted portion of the
     /// list).
+    #[allow(clippy::ptr_arg)]
     fn sort_rules(
         &mut self,
-        rules: &[Arc<Rule>],
-        args: &[Term],
+        rules: &Rules,
+        args: &TermList,
         outer: usize,
         inner: usize,
-<<<<<<< HEAD
-    ) -> PolarResult<()> {
-        use Goal::*;
-=======
     ) -> Result<()> {
->>>>>>> 4421bf85
         if rules.is_empty() {
-            self.push_goal(Backtrack)
-        } else if outer >= rules.len() {
-            self.call_rules(rules, args)
-        } else {
-            let next_outer = SortRules {
-                rules: rules.to_vec(),
-                args: args.to_vec(),
-                outer: outer + 1,
-                inner: outer + 1,
-            };
-
-            if inner == 0 {
-                self.push_goal(next_outer)
-            } else {
-                let compare = IsMoreSpecific {
+            return self.push_goal(Goal::Backtrack);
+        } else if outer > rules.len() {
+            return invalid_state("bad outer index".to_string());
+        } else if inner > rules.len() {
+            return invalid_state("bad inner index".to_string());
+        } else if inner > outer {
+            return invalid_state("bad insertion sort state".to_string());
+        }
+
+        let next_outer = Goal::SortRules {
+            rules: rules.clone(),
+            args: args.clone(),
+            outer: outer + 1,
+            inner: outer + 1,
+        };
+        // Because `outer` starts as `1`, if there is only one rule in the `Rules`, this check
+        // fails and we jump down to the evaluation of that lone rule.
+        if outer < rules.len() {
+            if inner > 0 {
+                let compare = Goal::IsMoreSpecific {
                     left: rules[inner].clone(),
                     right: rules[inner - 1].clone(),
-                    args: args.to_vec(),
+                    args: args.clone(),
                 };
 
-                let args = args.to_vec();
-                let mut rules = rules.to_vec();
+                let mut rules = rules.clone();
                 rules.swap(inner - 1, inner);
-                let next_inner = SortRules {
-                    args,
+                let next_inner = Goal::SortRules {
                     rules,
                     outer,
                     inner: inner - 1,
+                    args: args.clone(),
                 };
 
                 // If the comparison fails, break out of the inner loop.
                 // If the comparison succeeds, continue the inner loop with the swapped rules.
-                self.choose_conditional(vec![compare], vec![next_inner], vec![next_outer])
-            }
-        }
-    }
-
-    /// We're done; the rules are sorted.
-    /// Make alternatives for calling them.
-    fn call_rules(&mut self, rules: &[Arc<Rule>], args: &[Term]) -> PolarResult<()> {
-        use Goal::*;
-
-        self.polar_log_mute = false;
-        self.log_with(
-            || {
-                let mut rule_strs = "APPLICABLE_RULES:".to_owned();
-                for rule in rules {
-                    rule_strs.push_str(&format!("\n  {}", self.rule_source(rule)));
-                }
-                rule_strs
-            },
-            &[],
-        );
-
-        let mut alternatives = vec![];
-        for rule in rules.iter() {
-            let mut goals = vec![
-                TraceRule {
+                self.choose_conditional(vec![compare], vec![next_inner], vec![next_outer])?;
+            } else {
+                if inner != 0 {
+                    return invalid_state("inner == 0".to_string());
+                }
+                self.push_goal(next_outer)?;
+            }
+        } else {
+            // We're done; the rules are sorted.
+            // Make alternatives for calling them.
+
+            self.polar_log_mute = false;
+            self.log_with(
+                || {
+                    let mut rule_strs = "APPLICABLE_RULES:".to_owned();
+                    for rule in rules {
+                        rule_strs.push_str(&format!("\n  {}", self.rule_source(rule)));
+                    }
+                    rule_strs
+                },
+                &[],
+            );
+
+            let mut alternatives = Vec::with_capacity(rules.len());
+            for rule in rules.iter() {
+                let mut goals = Vec::with_capacity(2 * args.len() + 4);
+                goals.push(Goal::TraceRule {
                     trace: Rc::new(Trace {
                         node: Node::Rule(rule.clone()),
                         children: vec![],
                     }),
-                },
-                TraceStackPush,
-            ];
-
-            let Rule { body, params, .. } = self.rename_rule_vars(rule);
-
-            // Unify the arguments with the formal parameters.
-            for (arg, param) in args.iter().zip(params.iter()) {
-                goals.push(Unify {
-                    left: arg.clone(),
-                    right: param.parameter.clone(),
                 });
-                if let Some(specializer) = &param.specializer {
-                    goals.push(Isa {
-                        left: param.parameter.clone(),
-                        right: specializer.clone(),
+                goals.push(Goal::TraceStackPush);
+                let Rule { body, params, .. } = self.rename_rule_vars(rule);
+
+                // Unify the arguments with the formal parameters.
+                for (arg, param) in args.iter().zip(params.iter()) {
+                    goals.push(Goal::Unify {
+                        left: arg.clone(),
+                        right: param.parameter.clone(),
                     });
-                }
-            }
-
-            // Query for the body clauses.
-            goals.push(Query { term: body.clone() });
-            goals.push(TraceStackPop);
-
-            alternatives.push(goals)
-        }
-
-        // Choose the first alternative, and push a choice for the rest.
-        self.choose(alternatives)
+                    if let Some(specializer) = &param.specializer {
+                        goals.push(Goal::Isa {
+                            left: param.parameter.clone(),
+                            right: specializer.clone(),
+                        });
+                    }
+                }
+
+                // Query for the body clauses.
+                goals.push(Goal::Query { term: body.clone() });
+                goals.push(Goal::TraceStackPop);
+
+                alternatives.push(goals)
+            }
+
+            // Choose the first alternative, and push a choice for the rest.
+            self.choose(alternatives)?;
+        }
+        Ok(())
     }
 
     /// Succeed if `left` is more specific than `right` with respect to `args`.
@@ -2781,8 +2739,8 @@
                 Value::Pattern(Pattern::Dictionary(left)),
                 Value::Pattern(Pattern::Dictionary(right)),
             ) => {
-                let left_fields: HashSet<_> = left.fields.keys().collect();
-                let right_fields: HashSet<_> = right.fields.keys().collect();
+                let left_fields: HashSet<&Symbol> = left.fields.keys().collect();
+                let right_fields: HashSet<&Symbol> = right.fields.keys().collect();
 
                 // The dictionary with more fields is taken as more specific.
                 // The assumption here is that rules have already been filtered
@@ -2912,10 +2870,6 @@
             None
         };
 
-        use crate::{
-            debugger::get_binding_for_var,
-            partial::{simplify_bindings_opt, sub_this},
-        };
         let mut bindings = self.bindings(true);
         if !self.inverting {
             match simplify_bindings_opt(bindings, false) {
@@ -3021,7 +2975,7 @@
         // For example what happens if the call asked for a field that doesn't exist?
 
         if let Some(value) = term {
-            self.log_with(|| format!("=> {}", value), &[]);
+            self.log_with(|| format!("=> {}", value.to_string()), &[]);
 
             // Fetch variable to unify with call result.
             let sym = self.get_call_sym(call_id).to_owned();
