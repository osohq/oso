--- conflicted
+++ resolved
@@ -1974,16 +1974,7 @@
                     Operator::Div => *left / *right,
                     Operator::Mod => (*left).modulo(*right),
                     Operator::Rem => *left % *right,
-<<<<<<< HEAD
                     _ => return unsupported(format!("numeric operation {}", op), term),
-=======
-                    _ => {
-                        return Err(RuntimeError::Unsupported {
-                            msg: format!("numeric operation {}", op),
-                            term: term.clone(),
-                        });
-                    }
->>>>>>> df414b94
                 } {
                     self.push_goal(Goal::Unify {
                         left: term.clone_with_value(Value::Number(answer)),
@@ -2200,11 +2191,7 @@
                         return self.type_error(
                             left,
                             format!("cannot unify expressions directly `{}` = `{}`", left, right),
-<<<<<<< HEAD
                         )
-=======
-                        ))
->>>>>>> df414b94
                     }
                 }
             }
@@ -2793,19 +2780,11 @@
     pub fn term_source(&self, term: &Term, include_info: bool) -> String {
         let source_info = term.parsed_context();
 
-<<<<<<< HEAD
         let mut source_string = if let Some(context) = source_info {
             let chars = context.source.src.chars();
             chars.take(context.right).skip(context.left).collect()
         } else {
-            term.to_polar()
-=======
-        let mut source_string = match (&source, &span) {
-            (Some(source), Some((left, right))) => {
-                source.src.chars().take(*right).skip(*left).collect()
-            }
-            _ => term.to_string(),
->>>>>>> df414b94
+            term.to_string()
         };
 
         if include_info {
@@ -2817,17 +2796,8 @@
         source_string
     }
 
-<<<<<<< HEAD
     fn type_error<T>(&self, term: &Term, msg: String) -> PolarResult<T> {
         Err(RuntimeError::TypeError {
-=======
-    pub fn rule_source(&self, rule: &Rule) -> String {
-        rule.to_string()
-    }
-
-    fn type_error(&self, term: &Term, msg: String) -> RuntimeError {
-        RuntimeError::TypeError {
->>>>>>> df414b94
             msg,
             stack_trace: self.stack_trace(),
             term: term.clone(),
