use std::collections::{HashMap, HashSet};
use std::fmt::Write;
use std::rc::Rc;
use std::string::ToString;
use std::sync::{Arc, RwLock};

use super::debugger::{DebugEvent, Debugger};
use super::error::{self, PolarResult};
use super::events::*;
use super::formatting::ToPolarString;
use super::kb::*;
use super::lexer::loc_to_pos;
use super::messages::*;
use super::numerics::*;
use super::rules::*;
use super::sources::*;
use super::terms::*;
use super::traces::*;

pub const MAX_STACK_SIZE: usize = 10_000;
#[cfg(not(target_arch = "wasm32"))]
pub const QUERY_TIMEOUT_S: std::time::Duration = std::time::Duration::from_secs(30);
#[cfg(target_arch = "wasm32")]
pub const QUERY_TIMEOUT_S: f64 = 30_000.0;

#[derive(Clone, Debug)]
#[must_use = "ignored goals are never accomplished"]
#[allow(clippy::large_enum_variant)]
pub enum Goal {
    Backtrack,
    Cut {
        choice_index: usize, // cuts all choices in range [choice_index..]
    },
    Debug {
        message: String,
    },
    Halt,
    Isa {
        left: Term,
        right: Term,
    },
    IsMoreSpecific {
        left: Arc<Rule>,
        right: Arc<Rule>,
        args: TermList,
    },
    IsSubspecializer {
        answer: Symbol,
        left: Term,
        right: Term,
        arg: Term,
    },
    Lookup {
        dict: Dictionary,
        field: Term,
        value: Term,
    },
    LookupExternal {
        call_id: u64,
        instance: Term,
        field: Term,
        check_errors: bool,
    },
    MakeExternal {
        constructor: Term,
        instance_id: u64,
    },
    IsaExternal {
        instance: Term,
        literal: InstanceLiteral,
    },
    UnifyExternal {
        left_instance_id: u64,
        right_instance_id: u64,
    },
    CheckError,
    Noop,
    Query {
        term: Term,
    },
    PopQuery {
        term: Term,
    },
    FilterRules {
        args: TermList,
        applicable_rules: Rules,
        unfiltered_rules: Rules,
    },
    SortRules {
        args: TermList,
        rules: Rules,
        outer: usize,
        inner: usize,
    },
    TraceRule {
        trace: Rc<Trace>,
    },
    TracePush,
    TracePop,
    Unify {
        left: Term,
        right: Term,
    },
}

#[derive(Clone, Debug)]
pub struct Binding(pub Symbol, pub Term);

#[derive(Clone, Debug)]
pub struct Choice {
    pub alternatives: Vec<GoalStack>,
    bsp: usize,            // binding stack pointer
    pub goals: GoalStack,  // goal stack snapshot
    queries: Queries,      // query stack snapshot
    trace: Vec<Rc<Trace>>, // trace snapshot
    trace_stack: TraceStack,
}

pub type BindingStack = Vec<Binding>;
pub type Choices = Vec<Choice>;
/// Shortcut type alias for a list of goals
pub type Goals = Vec<Goal>;
pub type TraceStack = Vec<Rc<Vec<Rc<Trace>>>>;

#[derive(Clone, Debug, Default)]
pub struct GoalStack(Vec<Rc<Goal>>);

impl GoalStack {
    fn new_reversed(goals: Goals) -> Self {
        Self(goals.into_iter().rev().map(Rc::new).collect())
    }
}

// impl From<Vec<Goal>> for GoalStack {
//     fn from(other: Vec<Goal>) -> Self {
//         Self(other.into_iter().map(Rc::new).collect())
//     }
// }

impl std::ops::Deref for GoalStack {
    type Target = Vec<Rc<Goal>>;

    fn deref(&self) -> &Self::Target {
        &self.0
    }
}

impl std::ops::DerefMut for GoalStack {
    fn deref_mut(&mut self) -> &mut Self::Target {
        &mut self.0
    }
}

pub type Queries = TermList;

pub struct PolarVirtualMachine {
    /// Stacks.
    pub goals: GoalStack,
    pub bindings: BindingStack,
    choices: Choices,
    pub queries: Queries,

    pub tracing: bool,
    pub trace_stack: TraceStack, // Stack of traces higher up the tree.
    pub trace: Vec<Rc<Trace>>,   // Traces for the current level of the trace tree.

    // Errors from outside the vm.
    pub external_error: Option<String>,

    #[cfg(not(target_arch = "wasm32"))]
    query_start_time: Option<std::time::Instant>,
    #[cfg(target_arch = "wasm32")]
    query_start_time: Option<f64>,
    #[cfg(not(target_arch = "wasm32"))]
    query_timeout: std::time::Duration,
    #[cfg(target_arch = "wasm32")]
    query_timeout: f64,

    /// Maximum size of goal stack
    stack_limit: usize,

    /// Binding stack constant below here.
    csp: usize,

    /// Interactive debugger.
    pub debugger: Debugger,

    /// Rules and types.
    pub kb: Arc<RwLock<KnowledgeBase>>,

    /// Call ID -> result variable name table.
    call_id_symbols: HashMap<u64, Symbol>,

    /// Logging flag.
    log: bool,
    polar_log: bool,
    polar_log_mute: bool,

    /// Output messages.
    pub messages: MessageQueue,
}

impl Default for PolarVirtualMachine {
    fn default() -> Self {
        PolarVirtualMachine::new(
            Arc::new(RwLock::new(KnowledgeBase::default())),
            false,
            vec![],
            // Messages will not be exposed, only use default() for testing.
            MessageQueue::new(),
        )
    }
}

// Methods which aren't goals/instructions.
impl PolarVirtualMachine {
    /// Make a new virtual machine with an initial list of goals.
    /// Reverse the goal list for the sanity of callers.
    pub fn new(
        kb: Arc<RwLock<KnowledgeBase>>,
        trace: bool,
        goals: Goals,
        messages: MessageQueue,
    ) -> Self {
        let constants = kb
            .read()
            .expect("cannot acquire KB read lock")
            .constants
            .clone();
        let mut vm = Self {
            goals: GoalStack::new_reversed(goals),
            bindings: vec![],
            query_start_time: None,
            query_timeout: QUERY_TIMEOUT_S,
            stack_limit: MAX_STACK_SIZE,
            csp: 0,
            choices: vec![],
            queries: vec![],
            tracing: trace,
            trace_stack: vec![],
            trace: vec![],
            external_error: None,
            debugger: Debugger::default(),
            kb,
            call_id_symbols: HashMap::new(),
            log: std::env::var("RUST_LOG").is_ok(),
            polar_log: std::env::var("POLAR_LOG").is_ok(),
            polar_log_mute: false,
            messages,
        };
        vm.bind_constants(constants);
        vm
    }

    pub fn new_test(kb: Arc<RwLock<KnowledgeBase>>, trace: bool, goals: Goals) -> Self {
        PolarVirtualMachine::new(kb, trace, goals, MessageQueue::new())
    }

    #[cfg(test)]
    fn set_stack_limit(&mut self, limit: usize) {
        self.stack_limit = limit;
    }

    #[cfg(test)]
    fn set_query_timeout(&mut self, timeout_s: u64) {
        self.query_timeout = std::time::Duration::from_secs(timeout_s);
    }

    pub fn new_id(&self) -> u64 {
        self.kb
            .read()
            .expect("cannot acquire KB read lock")
            .new_id()
    }

    fn new_call_id(&mut self, symbol: &Symbol) -> u64 {
        let call_id = self.new_id();
        self.call_id_symbols.insert(call_id, symbol.clone());
        call_id
    }

    /// Try to achieve one goal. Return `Some(QueryEvent)` if an external
    /// result is needed to achieve it, or `None` if it can run internally.
    fn next(&mut self, goal: Rc<Goal>) -> PolarResult<QueryEvent> {
        if self.log {
            self.print(&format!("{}", goal));
        }

        self.check_timeout()?;

        match goal.as_ref() {
            Goal::Backtrack => self.backtrack()?,
            Goal::Cut { choice_index } => self.cut(*choice_index),
            Goal::Debug { message } => return Ok(self.debug(&message)),
            Goal::Halt => return Ok(self.halt()),
            Goal::Isa { left, right } => self.isa(&left, &right)?,
            Goal::IsMoreSpecific { left, right, args } => {
                self.is_more_specific(left, right, args)?
            }
            Goal::IsSubspecializer {
                answer,
                left,
                right,
                arg,
            } => return self.is_subspecializer(answer, left, right, arg),
            Goal::Lookup { dict, field, value } => self.lookup(dict, field, value)?,
            Goal::LookupExternal {
                call_id,
                instance,
                field,
                check_errors,
            } => return self.lookup_external(*call_id, instance, field, *check_errors),
            Goal::IsaExternal { instance, literal } => return self.isa_external(instance, literal),
            Goal::UnifyExternal {
                left_instance_id,
                right_instance_id,
            } => return self.unify_external(*left_instance_id, *right_instance_id),
            Goal::MakeExternal {
                constructor,
                instance_id,
            } => return Ok(self.make_external(constructor, *instance_id)),
            Goal::CheckError => return self.check_error(),
            Goal::Noop => {}
            Goal::Query { term } => {
                let result = self.query(term);
                self.maybe_break(DebugEvent::Query)?;
                return result;
            }
            Goal::PopQuery { .. } => self.pop_query(),
            Goal::FilterRules {
                applicable_rules,
                unfiltered_rules,
                args,
            } => self.filter_rules(applicable_rules, unfiltered_rules, args)?,
            Goal::SortRules {
                rules,
                outer,
                inner,
                args,
            } => self.sort_rules(rules, args, *outer, *inner)?,
            Goal::TracePush => {
                self.trace_stack.push(Rc::new(self.trace.clone()));
                self.trace = vec![];
            }
            Goal::TracePop => {
                let mut children = self.trace.clone();
                self.trace = self.trace_stack.pop().unwrap().as_ref().clone();
                let mut trace = self.trace.pop().unwrap();
                let trace = Rc::make_mut(&mut trace);
                trace.children.append(&mut children);
                self.trace.push(Rc::new(trace.clone()));
            }
            Goal::TraceRule { trace } => {
                if let Node::Rule(rule) = &trace.node {
                    self.log_with(
                        || {
                            let source_str = self.rule_source(&rule);
                            format!("RULE:\n{}", source_str)
                        },
                        &[],
                    );
                }
                self.trace.push(trace.clone());
            }
            Goal::Unify { left, right } => self.unify(&left, &right)?,
        }
        Ok(QueryEvent::None)
    }

    /// Run the virtual machine. While there are goals on the stack,
    /// pop them off and execute them one at at time until we have a
    /// `QueryEvent` to return. May be called multiple times to restart
    /// the machine.
    pub fn run(&mut self) -> PolarResult<QueryEvent> {
        if self.query_start_time.is_none() {
            #[cfg(not(target_arch = "wasm32"))]
            let query_start_time = Some(std::time::Instant::now());
            #[cfg(target_arch = "wasm32")]
            let query_start_time = Some(js_sys::Date::now());
            self.query_start_time = query_start_time;
        }

        if self.goals.is_empty() {
            if self.choices.is_empty() {
                return Ok(QueryEvent::Done);
            } else {
                self.backtrack()?;
            }
        }

        while let Some(goal) = self.goals.pop() {
            match self.next(goal.clone())? {
                QueryEvent::None => (),
                event => {
                    self.external_error = None;
                    return Ok(event);
                }
            }
            self.maybe_break(DebugEvent::Goal(goal.clone()))?;
        }

        if self.log {
            self.print("⇒ result");
            if self.tracing {
                for t in &self.trace {
                    self.print(&format!("trace\n{}", t.draw(&self)));
                }
            }
        }

        let trace = if self.tracing {
            let trace = self.trace.first().cloned();
            trace.map(|trace| TraceResult {
                formatted: trace.draw(&self),
                trace,
            })
        } else {
            None
        };

        Ok(QueryEvent::Result {
            bindings: self.bindings(false),
            trace,
        })
    }

    /// Return true if there is nothing left to do.
    pub fn is_halted(&self) -> bool {
        self.goals.is_empty() && self.choices.is_empty()
    }

    /// Push a goal onto the goal stack.
    pub fn push_goal(&mut self, goal: Goal) -> PolarResult<()> {
        if self.goals.len() >= self.stack_limit {
            return Err(error::RuntimeError::StackOverflow {
                msg: format!("Goal stack overflow! MAX_GOALS = {}", self.stack_limit),
            }
            .into());
        }

        self.goals.push(Rc::new(goal));
        Ok(())
    }

    /// Push a non-trivial choice onto the choice stack.
    ///
    /// Params:
    ///
    /// - `alternatives`: an ordered list of alternatives to try in the choice.
    ///   The first element is the first alternative to try.
    ///
    /// Do not modify the goals stack.  This function defers execution of the
    /// choice until a backtrack occurs.  To immediately execute the choice on
    /// top of the current stack, use `choose`.
    ///
    /// ~~Do nothing if there are no alternatives; this saves every caller a
    /// conditional, and maintains the invariant that only choice points with
    /// alternatives are on the choice stack.~~ TODO: this comment is not true any more
    fn push_choice<I>(&mut self, alternatives: I)
    where
        I: IntoIterator<Item = Goals>,
        I::IntoIter: std::iter::DoubleEndedIterator,
    {
        // Make sure that alternatives are executed in order of first to last.
        let alternatives = alternatives
            .into_iter()
            .rev()
            .map(GoalStack::new_reversed)
            .collect();
        assert!(self.choices.len() < self.stack_limit, "too many choices");
        self.choices.push(Choice {
            alternatives,
            bsp: self.bsp(),
            goals: self.goals.clone(),
            queries: self.queries.clone(),
            trace: self.trace.clone(),
            trace_stack: self.trace_stack.clone(),
        });
    }

    /// Push a choice onto the choice stack, and execute immediately by
    /// pushing the first alternative onto the goals stack
    ///
    /// Params:
    ///
    /// - `alternatives`: an ordered list of alternatives to try in the choice.
    ///   The first element is the first alternative to try.
    fn choose<I>(&mut self, alternatives: I) -> PolarResult<()>
    where
        I: IntoIterator<Item = Goals>,
        I::IntoIter: std::iter::DoubleEndedIterator,
    {
        let mut alternatives_iter = alternatives.into_iter();
        if let Some(alternative) = alternatives_iter.next() {
            self.push_choice(alternatives_iter);
            self.append_goals(alternative)?;
            Ok(())
        } else {
            self.backtrack()
        }
    }

    /// Push multiple goals onto the stack in reverse order.
    fn append_goals<I>(&mut self, goals: I) -> PolarResult<()>
    where
        I: IntoIterator<Item = Goal>,
        I::IntoIter: std::iter::DoubleEndedIterator,
    {
        goals
            .into_iter()
            .rev()
            .try_for_each(|goal| self.push_goal(goal))
    }

    /// Push a binding onto the binding stack.
    fn bind(&mut self, var: &Symbol, value: Term) {
        if self.log {
            self.print(&format!(
                "⇒ bind: {} ← {}",
                var.to_polar(),
                value.to_polar()
            ));
        }
        self.bindings.push(Binding(var.clone(), value));
    }

    /// Augment the bindings stack with constants from a hash map.
    /// There must be no temporaries bound yet.
    pub fn bind_constants(&mut self, bindings: Bindings) {
        assert_eq!(self.bsp(), self.csp);
        for (var, value) in bindings.iter() {
            self.bind(var, value.clone());
        }
        self.csp += bindings.len();
    }

    /// Retrieve the current non-constant bindings as a hash map.
    pub fn bindings(&self, include_temps: bool) -> Bindings {
        let mut bindings = HashMap::new();
        for Binding(var, value) in &self.bindings[self.csp..] {
            if !include_temps && self.is_temporary_var(&var) {
                continue;
            }
            bindings.insert(var.clone(), self.deep_deref(value));
        }
        bindings
    }

    /// Retrieve the current non-constant bindings for symbols in variables.
    pub fn variable_bindings(&self, variables: &HashSet<Symbol>) -> Bindings {
        let mut bindings = HashMap::new();
        for Binding(var, value) in &self.bindings[self.csp..] {
            if !variables.contains(var) {
                continue;
            }
            bindings.insert(var.clone(), self.deref(value));
        }
        bindings
    }

    /// Returns bindings for all vars used by terms in terms.
    pub fn relevant_bindings(&self, terms: &[&Term]) -> HashMap<String, String> {
        let mut variables = HashSet::new();

        for t in terms {
            t.variables(&mut variables);
        }

        let mut relevant_bindings = HashMap::new();
        let bindings = self.variable_bindings(&variables);
        for (v, t) in &bindings {
            relevant_bindings.insert(v.0.clone(), t.to_string());
        }
        relevant_bindings
    }

    /// Return the current binding stack pointer.
    fn bsp(&self) -> usize {
        self.bindings.len()
    }

    /// Look up a variable in the bindings stack and return
    /// a reference to its value.
    fn value(&self, variable: &Symbol) -> Option<&Term> {
        self.bindings
            .iter()
            .rev()
            .find(|binding| binding.0 == *variable)
            .map(|binding| &binding.1)
    }

    pub fn deep_deref(&self, term: &Term) -> Term {
        term.cloned_map_replace(&mut |t| self.deref(t))
    }

    /// Recursively dereference a variable.
    pub fn deref(&self, term: &Term) -> Term {
        match &term.value() {
            Value::List(list) => {
                // Check if last element in list is a rest variable.
                let mut rest = false;
                if let Some(last) = list.last() {
                    if matches!(last.value(), Value::RestVariable(_)) {
                        rest = true;
                    }
                }
                // Deref all elements.
                let mut derefed: Vec<Term> = list.iter().map(|t| self.deref(t)).collect();
                // If last element was a rest variable, append the list it derefed to.
                if rest {
                    if let Some(last_term) = derefed.pop() {
                        if let Value::List(terms) = last_term.value() {
                            derefed.append(&mut terms.clone());
                        } else {
                            derefed.push(last_term);
                        }
                    }
                }
                term.clone_with_value(Value::List(derefed))
            }
            Value::Variable(symbol) | Value::RestVariable(symbol) => {
                self.value(&symbol).map_or(term.clone(), |t| {
                    if t == term {
                        t.clone()
                    } else {
                        self.deref(t)
                    }
                })
            }
            _ => term.clone(),
        }
    }

    /// Return `true` if `var` is a temporary variable.
    fn is_temporary_var(&self, name: &Symbol) -> bool {
        name.0.starts_with('_')
    }

    /// Return `true` if `var` is a constant variable.
    fn is_constant_var(&self, name: &Symbol) -> bool {
        self.bindings
            .iter()
            .take(self.csp)
            .any(|binding| binding.0 == *name)
    }

    /// Generate a fresh set of variables for an argument list.
    fn rename_vars(&self, terms: TermList) -> TermList {
        let mut renames = HashMap::<Symbol, Symbol>::new();
        terms
            .iter()
            .map(|t| {
                t.cloned_map_replace(&mut |t| match t.value() {
                    Value::Variable(sym) | Value::RestVariable(sym)
                        if !self.is_constant_var(sym) =>
                    {
                        if let Some(new) = renames.get(sym) {
                            t.clone_with_value(Value::Variable(new.clone()))
                        } else {
                            let new = self.kb.read().unwrap().gensym(&sym.0);
                            renames.insert(sym.clone(), new.clone());
                            t.clone_with_value(Value::Variable(new))
                        }
                    }
                    _ => t.clone(),
                })
            })
            .collect()
    }

    /// Generate a fresh set of variables for a rule.
    fn rename_rule_vars(&self, rule: &Rule) -> Rule {
        let mut renames = HashMap::<Symbol, Symbol>::new();
        let mut rule = rule.clone();
        rule.map_replace(&mut move |term| match term.value() {
            Value::Variable(sym) if !self.is_constant_var(sym) => {
                if let Some(new) = renames.get(sym) {
                    term.clone_with_value(Value::Variable(new.clone()))
                } else {
                    let new = self.kb.read().unwrap().gensym(&sym.0);
                    renames.insert(sym.clone(), new.clone());
                    term.clone_with_value(Value::Variable(new))
                }
            }
            Value::RestVariable(sym) => {
                if let Some(new) = renames.get(sym) {
                    term.clone_with_value(Value::RestVariable(new.clone()))
                } else {
                    let new = self.kb.read().unwrap().gensym(&sym.0);
                    renames.insert(sym.clone(), new.clone());
                    term.clone_with_value(Value::RestVariable(new))
                }
            }
            _ => term.clone(),
        });
        rule
    }

    /// Print a message to the output stream.
    fn print(&self, message: &str) {
        self.messages.push(MessageKind::Print, message.to_owned());
    }

    fn log(&self, message: &str, terms: &[&Term]) {
        self.log_with(|| message, terms)
    }

    fn log_with<F, R>(&self, message_fn: F, terms: &[&Term])
    where
        F: FnOnce() -> R,
        R: AsRef<str>,
    {
        if self.polar_log && !self.polar_log_mute {
            let mut indent = String::new();
            for _ in 0..=self.queries.len() {
                indent.push_str("  ");
            }
            let message = message_fn();
            let lines = message.as_ref().split('\n').collect::<Vec<&str>>();
            if let Some(line) = lines.first() {
                let mut msg = format!("[debug] {}{}", &indent, line);
                if !terms.is_empty() {
                    let relevant_bindings = self.relevant_bindings(terms);
                    msg.push_str(&format!(", BINDINGS: {:?}", relevant_bindings));
                }
                self.messages.push(MessageKind::Print, msg);
                for line in &lines[1..] {
                    self.messages
                        .push(MessageKind::Print, format!("[debug] {}{}", &indent, line));
                }
            }
        }
    }

    pub fn source(&self, term: &Term) -> Option<Source> {
        term.get_source_id()
            .and_then(|id| self.kb.read().unwrap().sources.get_source(id))
    }

    /// Get the query stack as a string for printing in error messages.
    pub fn stack_trace(&self) -> String {
        let mut trace_stack = self.trace_stack.clone();
        let mut trace = self.trace.clone();

        // Build linear stack from trace tree. Not just using query stack because it doesn't
        // know about rules, query stack should really use this too.
        let mut stack = vec![];
        while let Some(t) = trace.last() {
            stack.push(t.clone());
            trace = trace_stack
                .pop()
                .map(|ts| ts.as_ref().clone())
                .unwrap_or_else(Vec::new);
        }

        stack.reverse();

        let mut st = String::new();
        let _ = write!(st, "trace (most recent evaluation last):");

        let mut rule = None;
        for t in stack {
            match &t.node {
                Node::Rule(r) => {
                    rule = Some(r.clone());
                }
                Node::Term(t) => {
                    if matches!(t.value(), Value::Expression(Operation { operator: Operator::And, args}) if args.len() == 1)
                    {
                        continue;
                    }
                    let _ = write!(st, "\n  ");

                    if let Some(source) = self.source(t) {
                        if let Some(rule) = &rule {
                            let _ = write!(st, "in rule {} ", rule.name.to_polar());
                        } else {
                            let _ = write!(st, "in query ");
                        }
                        let (row, column) = loc_to_pos(&source.src, t.offset());
                        let _ = write!(st, "at line {}, column {}", row + 1, column + 1);
                        if let Some(filename) = source.filename {
                            let _ = write!(st, " in file {}", filename);
                        }
                        let _ = writeln!(st);
                    };
                    let _ = write!(st, "    {}", self.term_source(t, false));
                }
            }
        }
        st
    }

    #[cfg(not(target_arch = "wasm32"))]
    fn check_timeout(&self) -> PolarResult<()> {
        let now = std::time::Instant::now();
        let start_time = self
            .query_start_time
            .expect("Query start time not recorded");

        if now - start_time > self.query_timeout {
            return Err(error::RuntimeError::QueryTimeout {
                msg: format!(
                    "Query running for {}. Exceeded query timeout of {} seconds",
                    (now - start_time).as_secs(),
                    self.query_timeout.as_secs()
                ),
            }
            .into());
        }

        Ok(())
    }

    #[cfg(target_arch = "wasm32")]
    fn check_timeout(&self) -> PolarResult<()> {
        let now = js_sys::Date::now();
        let start_time = self
            .query_start_time
            .expect("Query start time not recorded");

        if now - start_time > self.query_timeout {
            return Err(error::RuntimeError::QueryTimeout {
                msg: format!(
                    "Query running for {}. Exceeded query timeout of {} seconds",
                    (now - start_time) / 1_000.0,
                    self.query_timeout / 1_000.0
                ),
            }
            .into());
        }

        Ok(())
    }
}

/// Implementations of instructions.
impl PolarVirtualMachine {
    /// Remove all bindings after the last choice point, and try the
    /// next available alternative. If no choice is possible, halt.
    fn backtrack(&mut self) -> PolarResult<()> {
        if self.log {
            self.print("⇒ backtrack");
        }
        self.log("BACKTRACK", &[]);

        loop {
            match self.choices.pop() {
                None => return self.push_goal(Goal::Halt),
                Some(Choice {
                    mut alternatives,
                    bsp,
                    goals,
                    queries,
                    trace,
                    trace_stack,
                }) => {
                    self.bindings.truncate(bsp);
                    if let Some(mut alternative) = alternatives.pop() {
                        if alternatives.is_empty() {
                            self.goals = goals;
                            self.queries = queries;
                            self.trace = trace;
                            self.trace_stack = trace_stack;
                        } else {
                            self.goals.clone_from(&goals);
                            self.queries.clone_from(&queries);
                            self.trace.clone_from(&trace);
                            self.trace_stack.clone_from(&trace_stack);
                            self.choices.push(Choice {
                                alternatives,
                                bsp,
                                goals,
                                queries,
                                trace,
                                trace_stack,
                            })
                        }
                        self.goals.append(&mut alternative);
                        break;
                    }
                }
            }
        }
        Ok(())
    }

    /// Commit to the current choice.
    fn cut(&mut self, index: usize) {
        let _ = self.choices.truncate(index);
    }

    /// Clean up the query stack after completing a query.
    fn pop_query(&mut self) {
        self.queries.pop();
    }

    /// Interact with the debugger.
    fn debug(&mut self, message: &str) -> QueryEvent {
        // Query start time is reset when a debug event occurs.
        self.query_start_time.take();

        QueryEvent::Debug {
            message: message.to_string(),
        }
    }

    /// Halt the VM by clearing all goals and choices.
    pub fn halt(&mut self) -> QueryEvent {
        self.log("HALT", &[]);
        self.goals.clear();
        self.choices.clear();
        assert!(self.is_halted());
        QueryEvent::Done
    }

    /// Comparison operator that essentially performs partial unification.
    pub fn isa(&mut self, left: &Term, right: &Term) -> PolarResult<()> {
        // TODO (dhatch): These errors could potentially be caused by the user.
        // rule(foo) if
        //    x = {a: 1} and
        //    foo matches x
        assert!(
            !matches!(&right.value(), Value::InstanceLiteral(_)),
            "Called isa with bare instance lit!"
        );
        assert!(
            !matches!(&right.value(), Value::Dictionary(_)),
            "Called isa with bare dictionary!"
        );

        self.log_with(
            || format!("MATCHES :{} matches {}", left.to_polar(), right.to_polar()),
            &[left, right],
        );

        match (&left.value(), &right.value()) {
            (Value::List(left), Value::List(right)) => {
                self.unify_lists(left, right, |(left, right)| Goal::Isa {
                    left: left.clone(),
                    right: right.clone(),
                })?;
            }

            (Value::Dictionary(left), Value::Pattern(Pattern::Dictionary(right))) => {
                // Check that the left is more specific than the right.
                let left_fields: HashSet<&Symbol> = left.fields.keys().collect();
                let right_fields: HashSet<&Symbol> = right.fields.keys().collect();
                if !right_fields.is_subset(&left_fields) {
                    return self.push_goal(Goal::Backtrack);
                }

                // For each field on the right, isa its value against the corresponding value on
                // the left.
                for (k, v) in right.fields.iter() {
                    let left = left
                        .fields
                        .get(&k)
                        .expect("left fields should be a superset of right fields")
                        .clone();
                    self.push_goal(Goal::Isa {
                        left,
                        right: v.clone(),
                    })?
                }
            }

            (Value::InstanceLiteral(_), _) => {
                panic!("How did an instance literal get here???");
            }

            (Value::ExternalInstance(_), Value::Pattern(Pattern::Dictionary(right))) => {
                // For each field in the dict, look up the corresponding field on the instance and
                // then isa them.
                for (field, right_value) in right.fields.iter() {
                    let left_value = self.kb.read().unwrap().gensym("isa_value");
                    let call_id = self.new_call_id(&left_value);
                    let lookup = Goal::LookupExternal {
                        instance: left.clone(),
                        call_id,
                        field: right_value.clone_with_value(Value::String(field.0.clone())),
                        check_errors: false,
                    };
                    let isa = Goal::Isa {
                        left: left.clone_with_value(Value::Variable(left_value)),
                        right: right_value.clone(),
                    };
                    self.append_goals(vec![lookup, isa])?;
                }
            }

            (Value::Variable(symbol), _) => {
                if let Some(value) = self.value(&symbol).cloned() {
                    self.push_goal(Goal::Isa {
                        left: value,
                        right: right.clone(),
                    })?;
                } else {
                    self.push_goal(Goal::Unify {
                        left: left.clone(),
                        right: right.clone(),
                    })?;
                }
            }

            (_, Value::Variable(symbol)) => {
                if let Some(value) = self.value(&symbol).cloned() {
                    self.push_goal(Goal::Isa {
                        left: left.clone(),
                        right: value,
                    })?;
                } else {
                    self.push_goal(Goal::Unify {
                        left: left.clone(),
                        right: right.clone(),
                    })?;
                }
            }

            (Value::RestVariable(symbol), _) => {
                if let Some(value) = self.value(&symbol).cloned() {
                    self.push_goal(Goal::Isa {
                        left: value,
                        right: right.clone(),
                    })?;
                } else {
                    self.push_goal(Goal::Unify {
                        left: left.clone(),
                        right: right.clone(),
                    })?;
                }
            }

            (_, Value::RestVariable(symbol)) => {
                if let Some(value) = self.value(&symbol).cloned() {
                    self.push_goal(Goal::Isa {
                        left: left.clone(),
                        right: value,
                    })?;
                } else {
                    self.push_goal(Goal::Unify {
                        left: left.clone(),
                        right: right.clone(),
                    })?;
                }
            }

            (
                Value::ExternalInstance(left_instance),
                Value::Pattern(Pattern::Instance(right_literal)),
            ) => {
                // Check fields
                self.push_goal(Goal::Isa {
                    left: left.clone_with_value(Value::ExternalInstance(left_instance.clone())),
                    right: right.clone_with_value(Value::Pattern(Pattern::Dictionary(
                        right_literal.fields.clone(),
                    ))),
                })?;
                // Check class
                self.push_goal(Goal::IsaExternal {
                    instance: left.clone(),
                    literal: right_literal.clone(),
                })?;
            }

            (_, Value::Pattern(Pattern::Instance(right_literal))) => {
                self.push_goal(Goal::IsaExternal {
                    instance: left.clone(),
                    literal: right_literal.clone(),
                })?;
            }

            // Default case: x isa y if x = y.
            _ => self.push_goal(Goal::Unify {
                left: left.clone(),
                right: right.clone(),
            })?,
        }
        Ok(())
    }

    pub fn lookup(&mut self, dict: &Dictionary, field: &Term, value: &Term) -> PolarResult<()> {
        // check if field is a variable
        let field = self.deref(&field);
        match field.value() {
            Value::Variable(_) => {
                let mut alternatives = vec![];
                for (k, v) in &dict.fields {
                    let mut goals: Goals = vec![];
                    // attempt to unify dict key with field
                    // if `field` is bound, unification will only succeed for the matching key
                    // if `field` is unbound, unification will succeed for all keys
                    goals.push(Goal::Unify {
                        left: field.clone_with_value(Value::String(k.clone().0)),
                        right: field.clone(),
                    });
                    // attempt to unify dict value with result
                    goals.push(Goal::Unify {
                        left: v.clone(),
                        right: value.clone(),
                    });
                    alternatives.push(goals);
                }
                self.choose(alternatives)?;
            }
            Value::String(field) => {
                if let Some(retrieved) = dict.fields.get(&Symbol(field.clone())) {
                    self.push_goal(Goal::Unify {
                        left: retrieved.clone(),
                        right: value.clone(),
                    })?;
                } else {
                    self.push_goal(Goal::Backtrack)?;
                }
            }
            v => {
                return Err(self.type_error(
                    &field,
                    format!("cannot look up field {:?} on a dictionary", v),
                ))
            }
        };
        Ok(())
    }

    /// Return an external call event to look up a field's value
    /// in an external instance. Push a `Goal::LookupExternal` as
    /// an alternative on the last choice point to poll for results.
    pub fn lookup_external(
        &mut self,
        call_id: u64,
        instance: &Term,
        field: &Term,
        check_errors: bool,
    ) -> PolarResult<QueryEvent> {
        let (field_name, args): (Symbol, Option<Vec<Term>>) = match self.deref(field).value() {
            Value::Call(Call {
                name,
                args,
                kwargs: None,
            }) => (
                name.clone(),
                Some(args.iter().map(|arg| self.deep_deref(arg)).collect()),
            ),
            Value::String(field) => (Symbol(field.clone()), None),
            v => {
                return Err(self.type_error(
                    &field,
                    format!("cannot look up field {:?} on an external instance", v),
                ))
            }
        };

        self.push_choice(vec![vec![Goal::LookupExternal {
            call_id,
            instance: instance.clone(),
            field: field.clone(),
            check_errors,
        }]]);

        if check_errors {
            self.push_goal(Goal::CheckError)?;
        }

        self.log_with(
            || {
                let mut msg = format!("LOOKUP: {}.{}", instance.to_string(), field_name);
                if let Some(arguments) = &args {
                    msg.push('(');
                    msg.push_str(
                        &arguments
                            .iter()
                            .map(|a| a.to_polar())
                            .collect::<Vec<String>>()
                            .join(", "),
                    );
                    msg.push(')');
                }
                msg
            },
            &[],
        );

        Ok(QueryEvent::ExternalCall {
            call_id,
            instance: Some(self.deep_deref(instance)),
            attribute: field_name,
            args,
        })
    }

    pub fn isa_external(
        &mut self,
        instance: &Term,
        literal: &InstanceLiteral,
    ) -> PolarResult<QueryEvent> {
        let result = self.kb.read().unwrap().gensym("isa");
        let call_id = self.new_call_id(&result);

        self.bind(&result, Term::new_temporary(Value::Boolean(false)));
        self.push_goal(Goal::Unify {
            left: Term::new_temporary(Value::Variable(result)),
            right: Term::new_temporary(Value::Boolean(true)),
        })?;

        Ok(QueryEvent::ExternalIsa {
            call_id,
            instance: self.deep_deref(instance),
            class_tag: literal.tag.clone(),
        })
    }

    pub fn unify_external(
        &mut self,
        left_instance_id: u64,
        right_instance_id: u64,
    ) -> PolarResult<QueryEvent> {
        let result = self.kb.read().unwrap().gensym("unify");
        let call_id = self.new_call_id(&result);

        self.bind(&result, Term::new_temporary(Value::Boolean(false)));
        self.push_goal(Goal::Unify {
            left: Term::new_temporary(Value::Variable(result)),
            right: Term::new_temporary(Value::Boolean(true)),
        })?;

        Ok(QueryEvent::ExternalUnify {
            call_id,
            left_instance_id,
            right_instance_id,
        })
    }

    pub fn make_external(&self, constructor: &Term, instance_id: u64) -> QueryEvent {
        QueryEvent::MakeExternal {
            instance_id,
            constructor: self.deep_deref(&constructor),
        }
    }

    pub fn check_error(&self) -> PolarResult<QueryEvent> {
        if let Some(error) = &self.external_error {
            let trace = self.trace.last().unwrap();
            let term = match &trace.node {
                Node::Term(t) => Some(t),
                _ => None,
            };
            let stack_trace = self.stack_trace();
            let error = error::RuntimeError::Application {
                msg: error.clone(),
                stack_trace: Some(stack_trace),
            };
            if let Some(term) = term {
                Err(self.set_error_context(term, error))
            } else {
                Err(error.into())
            }
        } else {
            Ok(QueryEvent::None)
        }
    }

    /// Query for the provided term.
    ///
    /// Uses the knowledge base to get an ordered list of rules.
    /// Creates a choice point over each rule, where each alternative
    /// consists of unifying the rule head with the arguments, then
    /// querying for each body clause.
    fn query(&mut self, term: &Term) -> PolarResult<QueryEvent> {
        // Don't log if it's just a single element AND like lots of rule bodies tend to be.
        match &term.value() {
            Value::Expression(Operation {
                operator: Operator::And,
                args,
            }) if args.len() == 1 => (),
            _ => {
                self.log_with(|| format!("QUERY: {}", term.to_polar()), &[term]);
            }
        };

        self.queries.push(term.clone());
        self.push_goal(Goal::PopQuery { term: term.clone() })?;
        self.trace.push(Rc::new(Trace {
            node: Node::Term(term.clone()),
            children: vec![],
        }));

        match &term.value() {
            Value::Call(predicate) => {
                self.query_for_predicate(predicate.clone())?;
            }
            Value::Expression(Operation { operator, args }) => {
                return self.query_for_operation(&term, *operator, args.clone());
            }
            _ => {
                let term = self.deref(term);
                self.query_for_value(&term)?;
            }
        }
        Ok(QueryEvent::None)
    }

    /// Select applicable rules for predicate.
    /// Sort applicable rules by specificity.
    /// Create a choice over the applicable rules.
<<<<<<< HEAD
    fn query_for_predicate(&mut self, predicate: Call) -> PolarResult<()> {
        match self.get_generic_rule(&predicate.name) {
            None => self.push_goal(Goal::Backtrack)?,
=======
    fn query_for_predicate(&mut self, predicate: Predicate) -> PolarResult<()> {
        let goals = match self.kb.read().unwrap().rules.get(&predicate.name) {
            None => vec![Goal::Backtrack],
>>>>>>> 66174e02
            Some(generic_rule) => {
                assert_eq!(generic_rule.name, predicate.name);

                // Pre-filter rules.
                let args = predicate.args.iter().map(|t| self.deep_deref(&t)).collect();
                let pre_filter = generic_rule.get_applicable_rules(&args);

                self.polar_log_mute = true;

                // Filter rules by applicability.
                vec![
                    Goal::TracePush,
                    Goal::FilterRules {
                        applicable_rules: vec![],
                        unfiltered_rules: pre_filter,
                        args: predicate.args,
                    },
                    Goal::TracePop,
                ]
            }
        };
        self.append_goals(goals)
    }

    fn query_for_operation(
        &mut self,
        term: &Term,
        operator: Operator,
        mut args: Vec<Term>,
    ) -> PolarResult<QueryEvent> {
        match operator {
            Operator::And => {
                // Append a `Query` goal for each term in the args list
                self.push_goal(Goal::TracePop)?;
                self.append_goals(args.into_iter().map(|term| Goal::Query { term }))?;
                self.push_goal(Goal::TracePush)?;
            }
            Operator::Or => {
                // Create a choice point with alternatives to query for each arg, and start on the first alternative
                self.choose(args.into_iter().map(|term| vec![Goal::Query { term }]))?;
            }
            Operator::Not => {
                // Push a choice point that queries for the term; if the query succeeds cut and backtrack
                assert_eq!(args.len(), 1);
                let term = args.pop().unwrap();
                let alternatives = vec![
                    vec![
                        Goal::Query { term },
                        Goal::Cut {
                            choice_index: self.choices.len(),
                        },
                        Goal::Backtrack,
                    ],
                    vec![Goal::Noop],
                ];
                self.choose(alternatives)?;
            }
            Operator::Assign => {
                assert_eq!(args.len(), 2);
                let right = args.pop().unwrap();
                let left = args.pop().unwrap();
                match (left.value(), right.value()) {
                    (Value::Variable(var), _) => match self.value(var) {
                        None => self.push_goal(Goal::Unify { left, right })?,
                        Some(value) => {
                            return Err(self.type_error( &left, format!("Can only assign to unbound variables, {} is bound to value {}.", var.to_polar(), value.to_polar())));
                        }
                    },
                    _ => {
                        return Err(self.type_error(
                            &left,
                            format!("Cannot assign to type {}.", left.to_polar()),
                        ))
                    }
                }
            }

            Operator::Unify => {
                // Push a `Unify` goal
                assert_eq!(args.len(), 2);
                let right = args.pop().unwrap();
                let left = args.pop().unwrap();
                self.push_goal(Goal::Unify { left, right })?
            }
            Operator::Dot => self.dot_op_helper(args)?,
            op @ Operator::Lt
            | op @ Operator::Gt
            | op @ Operator::Leq
            | op @ Operator::Geq
            | op @ Operator::Eq
            | op @ Operator::Neq => {
                return self.comparison_op_helper(term, op, args);
            }
            op @ Operator::Add | op @ Operator::Sub | op @ Operator::Mul | op @ Operator::Div => {
                return self.arithmetic_op_helper(term, op, args);
            }
            Operator::In => {
                assert_eq!(args.len(), 2);
                let item = &args[0];
                let list = self.deref(&args[1]);
                match list.value() {
                    Value::List(list) if list.is_empty() => {
                        // Nothing is in an empty list.
                        self.backtrack()?;
                    }
                    Value::List(terms) => {
                        // Unify item with each element of the list, skipping non-matching ground terms.
                        let x = self.deref(item);
                        let v = x.value();
                        let g = v.is_ground();
                        self.choose(
                            terms
                                .iter()
                                .filter(|term| !g || !term.is_ground() || term.value() == v)
                                .map(|term| {
                                    vec![Goal::Unify {
                                        left: item.clone(),
                                        right: term.clone(),
                                    }]
                                })
                                .collect::<Vec<Goals>>(),
                        )?;
                    }
                    _ => {
                        return Err(self.type_error(
                            item,
                            format!("can only use `in` on a list, this is {:?}", item.value()),
                        ));
                    }
                }
            }
            Operator::Debug => {
                let mut message = "Welcome to the debugger!".to_string();
                if !args.is_empty() {
                    message += &format!(
                        "\ndebug({})",
                        args.iter()
                            .map(|arg| self.deref(arg).to_polar())
                            .collect::<Vec<String>>()
                            .join(", ")
                    );
                }
                self.push_goal(Goal::Debug { message })?
            }
            Operator::Print => {
                self.print(
                    &args
                        .iter()
                        .map(|arg| self.deref(arg).to_polar())
                        .collect::<Vec<String>>()
                        .join(", "),
                );
            }
            Operator::New => {
                assert_eq!(args.len(), 2);
                let result = args.pop().unwrap();
                assert!(
                    matches!(result.value(), Value::Variable(_)),
                    "Must have result variable as second arg."
                );
                let constructor = args.pop().unwrap();

                let instance_id = self.new_id();
                let instance =
                    constructor.clone_with_value(Value::ExternalInstance(ExternalInstance {
                        instance_id,
                        constructor: Some(constructor.clone()),
                        repr: Some(constructor.to_polar()),
                    }));

                // A goal is used here in case the result is already bound to some external
                // instance.
                self.append_goals(vec![
                    Goal::Unify {
                        left: result,
                        right: instance,
                    },
                    Goal::MakeExternal {
                        instance_id,
                        constructor,
                    },
                ])?;
            }
            Operator::Cut => {
                // Remove all choices created before this cut that are in the
                // current rule body.
                let mut choice_index = self.choices.len();
                for choice in self.choices.iter().rev() {
                    // Comparison excludes the rule body & cut operator (the last two elements of self.queries)
                    let prefix = &self.queries[..(self.queries.len() - 2)];
                    if choice.queries.starts_with(prefix) {
                        // If the choice has the same query stack as the current
                        // query stack, remove it.
                        choice_index -= 1;
                    } else {
                        break;
                    }
                }

                self.push_goal(Goal::Cut { choice_index })?;
            }
            Operator::Isa => {
                assert_eq!(args.len(), 2);
                let right = args.pop().unwrap();
                let left = args.pop().unwrap();
                self.push_goal(Goal::Isa { left, right })?
            }
            Operator::ForAll => {
                assert_eq!(args.len(), 2);
                let action = args.pop().unwrap();
                let condition = args.pop().unwrap();
                // For all is implemented as !(condition, !action).
                let op = Operation {
                    operator: Operator::Not,
                    args: vec![term.clone_with_value(Value::Expression(Operation {
                        operator: Operator::And,
                        args: vec![
                            condition,
                            term.clone_with_value(Value::Expression(Operation {
                                operator: Operator::Not,
                                args: vec![action],
                            })),
                        ],
                    }))],
                };
                let double_negation = term.clone_with_value(Value::Expression(op));
                self.push_goal(Goal::Query {
                    term: double_negation,
                })?;
            }
        }
        Ok(QueryEvent::None)
    }

    /// Query for a value.  Succeeds if the value is 'truthy' or backtracks.
    /// Currently only defined for boolean values.
    fn query_for_value(&mut self, term: &Term) -> PolarResult<()> {
        if let Value::Boolean(value) = term.value() {
            if !value {
                // Backtrack if the boolean is false.
                self.push_goal(Goal::Backtrack)?;
            }

            Ok(())
        } else {
            Err(self.type_error(
                &term,
                format!("can't query for: {}", term.value().to_polar()),
            ))
        }
    }

    /// Push appropriate goals for lookups on Dictionaries, InstanceLiterals, and ExternalInstances
    fn dot_op_helper(&mut self, mut args: Vec<Term>) -> PolarResult<()> {
        assert_eq!(args.len(), 3);
        let object = self.deref(&args[0]);
        let field = self.deref(&args[1]);
        let value = &args[2];

        match object.value() {
            // Push a `Lookup` goal for simple field lookups on dictionaries.
            Value::Dictionary(dict) if matches!(field.value(), Value::String(_) | Value::Variable(_)) => {
                self.push_goal(Goal::Lookup {
                    dict: dict.clone(),
                    field,
                    value: args.remove(2),
                })?
            }
            // Push an `ExternalLookup` goal for external instances and built-ins.
            Value::Dictionary(_)
            | Value::ExternalInstance(_)
            | Value::List(_)
            | Value::Number(_)
            | Value::String(_) => {
                let value = value
                    .value()
                    .clone()
                    .symbol()
                    .map_err(|mut e| {
                        e.add_stack_trace(self);
                        e
                    })
                    .expect("bad lookup value");
                let call_id = self.new_call_id(&value);
                self.push_goal(Goal::LookupExternal {
                    call_id,
                    instance: object.clone(),
                    field,
                    check_errors: true,
                })?;
            }
            _ => {
                return Err(self.type_error(
                    &object,
                    format!(
                        "can only perform lookups on dicts and instances, this is {:?}",
                        object.value()
                    ),
                ))
            }
        }
        Ok(())
    }

    /// Evaluate arithmetic operations.
    fn arithmetic_op_helper(
        &mut self,
        term: &Term,
        op: Operator,
        args: Vec<Term>,
    ) -> PolarResult<QueryEvent> {
        assert_eq!(args.len(), 3);
        let left_term = self.deref(&args[0]);
        let right_term = self.deref(&args[1]);
        let result = &args[2];
        assert!(matches!(result.value(), Value::Variable(_)));

        self.log_with(
            || {
                format!(
                    "MATH: {} {} {} = {}",
                    left_term.to_polar(),
                    op.to_polar(),
                    right_term.to_polar(),
                    result.to_polar()
                )
            },
            &[&left_term, &right_term, result],
        );

        match (left_term.value(), right_term.value()) {
            (Value::Number(left), Value::Number(right)) => {
                if let Some(answer) = match op {
                    Operator::Add => *left + *right,
                    Operator::Sub => *left - *right,
                    Operator::Mul => *left * *right,
                    Operator::Div => *left / *right,
                    _ => {
                        return Err(self.set_error_context(
                            term,
                            error::RuntimeError::Unsupported {
                                msg: format!("numeric operation {}", op.to_polar()),
                            },
                        ))
                    }
                } {
                    self.push_goal(Goal::Unify {
                        left: term.clone_with_value(Value::Number(answer)),
                        right: result.clone(),
                    })?;
                } else {
                    return Err(self.set_error_context(
                        term,
                        error::RuntimeError::ArithmeticError {
                            msg: term.to_polar(),
                        },
                    ));
                }
            }
            (_, _) => todo!(),
        }
        Ok(QueryEvent::None)
    }

    /// Evaluate comparisons.
    fn comparison_op_helper(
        &mut self,
        term: &Term,
        op: Operator,
        args: Vec<Term>,
    ) -> PolarResult<QueryEvent> {
        assert_eq!(args.len(), 2);
        let mut left_term = self.deref(&args[0]);
        let mut right_term = self.deref(&args[1]);

        self.log_with(
            || {
                format!(
                    "CMP: {} {} {}",
                    left_term.to_polar(),
                    op.to_polar(),
                    right_term.to_polar(),
                )
            },
            &[&left_term, &right_term],
        );

        // Coerce booleans to integers.
        fn to_int(x: bool) -> i64 {
            if x {
                1
            } else {
                0
            }
        }
        if let Value::Boolean(x) = left_term.value() {
            left_term = left_term.clone_with_value(Value::Number(Numeric::Integer(to_int(*x))));
        }
        if let Value::Boolean(x) = right_term.value() {
            right_term = right_term.clone_with_value(Value::Number(Numeric::Integer(to_int(*x))));
        }

        // Do the comparison.
        match (left_term.value(), right_term.value()) {
            (Value::Number(left), Value::Number(right)) => {
                if !match op {
                    Operator::Lt => left < right,
                    Operator::Leq => left <= right,
                    Operator::Gt => left > right,
                    Operator::Geq => left >= right,
                    Operator::Eq => left == right,
                    Operator::Neq => left != right,
                    _ => unreachable!("{:?} is not a comparison operator", op),
                } {
                    self.push_goal(Goal::Backtrack)?;
                }
                Ok(QueryEvent::None)
            }
            (Value::String(left), Value::String(right)) => {
                if !match op {
                    Operator::Lt => left < right,
                    Operator::Leq => left <= right,
                    Operator::Gt => left > right,
                    Operator::Geq => left >= right,
                    Operator::Eq => left == right,
                    Operator::Neq => left != right,
                    _ => unreachable!("{:?} is not a comparison operator", op),
                } {
                    self.push_goal(Goal::Backtrack)?;
                }
                Ok(QueryEvent::None)
            }
            (Value::ExternalInstance(_), Value::ExternalInstance(_)) => {
                // Generate symbol for external op result and bind to `false` (default)
                let answer = self.kb.read().unwrap().gensym("external_op_result");
                self.bind(&answer, Term::new_temporary(Value::Boolean(false)));

                // append unify goal to be evaluated after external op result is returned & bound
                self.append_goals(vec![Goal::Unify {
                    left: Term::new_temporary(Value::Variable(answer.clone())),
                    right: Term::new_temporary(Value::Boolean(true)),
                }])?;
                let call_id = self.new_call_id(&answer);
                Ok(QueryEvent::ExternalOp {
                    call_id,
                    operator: op,
                    args: vec![left_term, right_term],
                })
            }
            (left, right) => Err(self.type_error(
                term,
                format!(
                    "{} expects comparable arguments, got: {}, {}",
                    op.to_polar(),
                    left.to_polar(),
                    right.to_polar()
                ),
            )),
        }
    }

    /// Handle an external result provided by the application.
    ///
    /// If the value is `Some(_)` then we have a result, and bind the
    /// symbol associated with the call ID to the result value. If the
    /// value is `None` then the external has no (more) results, so we
    /// backtrack to the choice point left by `Goal::LookupExternal`.
    pub fn external_call_result(&mut self, call_id: u64, term: Option<Term>) -> PolarResult<()> {
        // TODO: Open question if we need to pass errors back down to rust.
        // For example what happens if the call asked for a field that doesn't exist?

        if let Some(value) = term {
            self.log_with(|| format!("=> {}", value.to_string()), &[]);

            self.bind(
                &self
                    .call_id_symbols
                    .get(&call_id)
                    .expect("unregistered external call ID")
                    .clone(),
                value,
            );
        } else {
            self.log("=> No more results.", &[]);

            // No more results. Clean up, cut out the retry alternative,
            // and backtrack.
            self.call_id_symbols.remove(&call_id).expect("bad call ID");

            let check_error = if let Some(goal) = self.goals.last() {
                match *(*goal) {
                    Goal::CheckError => true,
                    _ => false,
                }
            } else {
                false
            };

            self.push_goal(Goal::Backtrack)?;
            self.push_goal(Goal::Cut {
                choice_index: self.choices.len() - 1,
            })?;

            if check_error {
                self.push_goal(Goal::CheckError)?;
            }
        }
        Ok(())
    }

    /// Handle an external response to ExternalIsSubSpecializer and ExternalIsa
    pub fn external_question_result(&mut self, call_id: u64, answer: bool) {
        let var = self.call_id_symbols.remove(&call_id).expect("bad call id");
        self.bind(&var, Term::new_temporary(Value::Boolean(answer)));
    }

    /// Handle an error coming from outside the vm.
    pub fn external_error(&mut self, message: String) {
        self.external_error = Some(message);
    }

    /// Unify `left` and `right` terms.
    ///
    /// Outcomes of a unification are:
    ///  - Successful unification => bind zero or more variables to values
    ///  - Recursive unification => more `Unify` goals are pushed onto the stack
    ///  - Failure => backtrack
    fn unify(&mut self, left: &Term, right: &Term) -> PolarResult<()> {
        match (&left.value(), &right.value()) {
            // Unify variables.
            (Value::Variable(var), _) => self.unify_var(var, right)?,
            (_, Value::Variable(var)) => self.unify_var(var, left)?,

            // Unify rest-variables with list tails.
            (Value::RestVariable(var), _) => self.unify_var(var, right)?,
            (Value::List(_), Value::RestVariable(var)) => self.unify_var(var, left)?,

            // Unify lists by recursively unifying their elements.
            (Value::List(left), Value::List(right)) => {
                self.unify_lists(left, right, |(left, right)| Goal::Unify {
                    left: left.clone(),
                    right: right.clone(),
                })?
            }

            (Value::Dictionary(left), Value::Dictionary(right)) => {
                // Check that the set of keys are the same.
                let left_fields: HashSet<&Symbol> = left.fields.keys().collect();
                let right_fields: HashSet<&Symbol> = right.fields.keys().collect();
                if left_fields != right_fields {
                    self.push_goal(Goal::Backtrack)?;
                    return Ok(());
                }

                // For each value, push a unify goal.
                for (k, v) in left.fields.iter() {
                    let right = right
                        .fields
                        .get(&k)
                        .expect("fields should be equal")
                        .clone();
                    self.push_goal(Goal::Unify {
                        left: v.clone(),
                        right,
                    })?
                }
            }

            // Unify integers by value.
            (Value::Number(left), Value::Number(right)) => {
                if left != right {
                    self.push_goal(Goal::Backtrack)?;
                }
            }

            // Unify strings by value.
            (Value::String(left), Value::String(right)) => {
                if left != right {
                    self.push_goal(Goal::Backtrack)?;
                }
            }

            // Unify bools by value.
            (Value::Boolean(left), Value::Boolean(right)) => {
                if left != right {
                    self.push_goal(Goal::Backtrack)?;
                }
            }

            // Unify predicates like unifying heads
            (Value::Call(left), Value::Call(right)) => {
                if left.name == right.name && left.args.len() == right.args.len() {
                    self.append_goals(left.args.iter().zip(right.args.iter()).map(
                        |(left, right)| Goal::Unify {
                            left: left.clone(),
                            right: right.clone(),
                        },
                    ))?;
                } else {
                    self.push_goal(Goal::Backtrack)?
                }
            }

            // External instances can unify if they are the same instance, i.e., have the same
            // instance ID. This is necessary for the case where an instance appears multiple times
            // in the same rule head. For example, `f(foo, foo) if ...` or `isa(x, y, x: y) if ...`
            // or `max(x, y, x) if x > y;`.
            (
                Value::ExternalInstance(ExternalInstance {
                    instance_id: left_instance,
                    ..
                }),
                Value::ExternalInstance(ExternalInstance {
                    instance_id: right_instance,
                    ..
                }),
            ) => {
                // If IDs match, they're the same _instance_ (not just the same _value_), so unify.
                if left_instance != right_instance {
                    self.push_goal(Goal::UnifyExternal {
                        left_instance_id: *left_instance,
                        right_instance_id: *right_instance,
                    })?;
                }
            }

            (Value::InstanceLiteral(_), Value::InstanceLiteral(_)) => {
                return Err(
                    self.type_error(&left, String::from("Cannot unify two instance literals."))
                );
            }

            (Value::InstanceLiteral(_), Value::ExternalInstance(_))
            | (Value::ExternalInstance(_), Value::InstanceLiteral(_)) => {
                return Err(self.type_error(
                    &left,
                    String::from("Cannot unify instance literal with external instance."),
                ));
            }

            // Anything else fails.
            (_, _) => self.push_goal(Goal::Backtrack)?,
        }

        Ok(())
    }

    /// Unify a symbol `left` with a term `right`.
    /// This is sort of a "sub-goal" of `Unify`.
    fn unify_var(&mut self, left: &Symbol, right: &Term) -> PolarResult<()> {
        let left_value = self.value(&left).cloned();
        let mut right_value = None;
        if let Value::Variable(ref right_sym) | Value::RestVariable(ref right_sym) = right.value() {
            right_value = self.value(right_sym).cloned();
        }

        match (left_value, right_value) {
            (Some(left), Some(right)) => {
                // Both are bound, unify their values.
                self.push_goal(Goal::Unify { left, right })?;
            }
            (Some(left), _) => {
                // Only left is bound, unify with whatever right is.
                self.push_goal(Goal::Unify {
                    left,
                    right: right.clone(),
                })?;
            }
            (None, Some(value)) => {
                // Left is unbound, right is bound;
                // bind left to the value of right.
                self.bind(left, value);
            }
            (None, None) => {
                // Neither is bound, so bind them together.
                // TODO: should theoretically bind the earliest one here?
                self.bind(left, right.clone());
            }
        }
        Ok(())
    }

    /// "Unify" two lists element-wise, respecting rest-variables.
    /// Used by both `unify` and `isa`; hence the third argument,
    /// a closure that builds sub-goals.
    #[allow(clippy::ptr_arg)]
    fn unify_lists<F>(&mut self, left: &TermList, right: &TermList, unify: F) -> PolarResult<()>
    where
        F: FnMut((&Term, &Term)) -> Goal,
    {
        if has_rest_var(left) && has_rest_var(right) {
            self.unify_two_lists_with_rest(left, right, unify)
        } else if has_rest_var(left) {
            self.unify_rest_list_with_list(left, right, unify)
        } else if has_rest_var(right) {
            self.unify_rest_list_with_list(right, left, unify)
        } else if left.len() == right.len() {
            // No rest-variables; unify element-wise.
            self.append_goals(left.iter().zip(right).map(unify))
        } else {
            self.push_goal(Goal::Backtrack)
        }
    }

    /// Unify two list that end with a rest-variable with eachother.
    /// A helper method for `unify_lists`.
    #[allow(clippy::ptr_arg)]
    fn unify_two_lists_with_rest<F>(
        &mut self,
        rest_list_a: &TermList,
        rest_list_b: &TermList,
        mut unify: F,
    ) -> PolarResult<()>
    where
        F: FnMut((&Term, &Term)) -> Goal,
    {
        if rest_list_a.len() == rest_list_b.len() {
            let n = rest_list_b.len() - 1;
            let rest = unify((&rest_list_b[n].clone(), &rest_list_a[n].clone()));
            self.append_goals(
                rest_list_b
                    .iter()
                    .take(n)
                    .zip(rest_list_a)
                    .map(unify)
                    .chain(vec![rest]),
            )
        } else {
            let (shorter, longer) = {
                if rest_list_a.len() < rest_list_b.len() {
                    (rest_list_a, rest_list_b)
                } else {
                    (rest_list_b, rest_list_a)
                }
            };
            let n = shorter.len() - 1;
            let rest = unify((
                &shorter[n].clone(),
                &Term::new_temporary(Value::List(longer[n..].to_vec())),
            ));
            self.append_goals(
                shorter
                    .iter()
                    .take(n)
                    .zip(longer)
                    .map(unify)
                    .chain(vec![rest]),
            )
        }
    }

    /// Unify a list that ends with a rest-variable with another that doesn't.
    /// A helper method for `unify_lists`.
    #[allow(clippy::ptr_arg)]
    fn unify_rest_list_with_list<F>(
        &mut self,
        rest_list: &TermList,
        list: &TermList,
        mut unify: F,
    ) -> PolarResult<()>
    where
        F: FnMut((&Term, &Term)) -> Goal,
    {
        let n = rest_list.len() - 1;
        if list.len() >= n {
            let rest = unify((
                &rest_list[n].clone(),
                &Term::new_temporary(Value::List(list[n..].to_vec())),
            ));
            self.append_goals(
                rest_list
                    .iter()
                    .take(n)
                    .zip(list)
                    .map(unify)
                    .chain(vec![rest]),
            )
        } else {
            self.push_goal(Goal::Backtrack)
        }
    }

    /// Filter rules to just those applicable to a list of arguments,
    /// then sort them by specificity.
    #[allow(clippy::ptr_arg)]
    fn filter_rules(
        &mut self,
        applicable_rules: &Rules,
        unfiltered_rules: &Rules,
        args: &TermList,
    ) -> PolarResult<()> {
        if unfiltered_rules.is_empty() {
            // The rules have been filtered. Sort them.

            self.push_goal(Goal::SortRules {
                rules: applicable_rules.iter().rev().cloned().collect(),
                args: args.clone(),
                outer: 1,
                inner: 1,
            })
        } else {
            // Check one rule for applicability.
            let mut unfiltered_rules = unfiltered_rules.clone();
            let rule = unfiltered_rules.pop().unwrap();

            let inapplicable = Goal::FilterRules {
                args: args.clone(),
                applicable_rules: applicable_rules.clone(),
                unfiltered_rules: unfiltered_rules.clone(),
            };
            if rule.params.len() != args.len() {
                return self.push_goal(inapplicable); // wrong arity
            }

            let mut applicable_rules = applicable_rules.clone();
            applicable_rules.push(rule.clone());
            let applicable = Goal::FilterRules {
                args: args.clone(),
                applicable_rules,
                unfiltered_rules,
            };

            // The prefilter already checks applicability for ground rules.
            if rule.is_ground() {
                return self.push_goal(applicable);
            }

            // Try to unify the arguments with renamed parameters.
            // TODO: Think about using backtrack so that we don't
            // leave temporary bindings around.
            let args = self.rename_vars(args.clone());
            let Rule { params, .. } = self.rename_rule_vars(&rule);
            let mut check_applicability = vec![];
            for (arg, param) in args.iter().zip(params.iter()) {
                check_applicability.push(Goal::Unify {
                    left: arg.clone(),
                    right: param.parameter.clone(),
                });
                if let Some(specializer) = &param.specializer {
                    check_applicability.push(Goal::Isa {
                        left: arg.clone(),
                        right: specializer.clone(),
                    });
                }
            }
            check_applicability.push(Goal::Cut {
                choice_index: self.choices.len(),
            });
            check_applicability.push(applicable);
            self.choose(vec![check_applicability, vec![inapplicable]])?;
            Ok(())
        }
    }

    /// Sort a list of rules with respect to a list of arguments
    /// using an explicit-state insertion sort.
    ///
    /// We maintain two indices for the sort, `outer` and `inner`. The `outer` index tracks our
    /// sorting progress. Every rule at or below `outer` is sorted; every rule above it is
    /// unsorted. The `inner` index tracks our search through the sorted sublist for the correct
    /// position of the candidate rule (the rule at the head of the unsorted portion of the
    /// list).
    #[allow(clippy::ptr_arg)]
    fn sort_rules(
        &mut self,
        rules: &Rules,
        args: &TermList,
        outer: usize,
        inner: usize,
    ) -> PolarResult<()> {
        if rules.is_empty() {
            return self.push_goal(Goal::Backtrack);
        }

        assert!(outer <= rules.len(), "bad outer index");
        assert!(inner <= rules.len(), "bad inner index");
        assert!(inner <= outer, "bad insertion sort state");

        let next_outer = Goal::SortRules {
            rules: rules.clone(),
            args: args.clone(),
            outer: outer + 1,
            inner: outer + 1,
        };
        // Because `outer` starts as `1`, if there is only one rule in the `Rules`, this check
        // fails and we jump down to the evaluation of that lone rule.
        if outer < rules.len() {
            if inner > 0 {
                let compare = Goal::IsMoreSpecific {
                    left: rules[inner].clone(),
                    right: rules[inner - 1].clone(),
                    args: args.clone(),
                };

                let mut rules = rules.clone();
                rules.swap(inner - 1, inner);
                let next_inner = Goal::SortRules {
                    rules,
                    outer,
                    inner: inner - 1,
                    args: args.clone(),
                };
                // If the comparison fails, break out of the inner loop.
                // If the comparison succeeds, continue the inner loop with the swapped rules.
                self.choose(vec![
                    vec![
                        compare,
                        Goal::Cut {
                            choice_index: self.choices.len(),
                        },
                        next_inner,
                    ],
                    vec![next_outer],
                ])?;
            } else {
                assert_eq!(inner, 0);
                self.push_goal(next_outer)?;
            }
        } else {
            // We're done; the rules are sorted.
            // Make alternatives for calling them.

            self.log_with(
                || {
                    let mut rule_strs = "APPLICABLE_RULES: [\n".to_owned();
                    for rule in rules {
                        rule_strs.push_str(&format!("  {}\n", rule.to_string()))
                    }
                    rule_strs.push_str("]");
                    rule_strs
                },
                &[],
            );
            self.polar_log_mute = false;

            let mut alternatives = Vec::with_capacity(rules.len());
            for rule in rules.iter() {
                let mut goals = Vec::with_capacity(2 * args.len() + 4);
                goals.push(Goal::TraceRule {
                    trace: Rc::new(Trace {
                        node: Node::Rule(rule.clone()),
                        children: vec![],
                    }),
                });
                goals.push(Goal::TracePush);
                let Rule { body, params, .. } = self.rename_rule_vars(rule);

                // Unify the arguments with the formal parameters.
                for (arg, param) in args.iter().zip(params.iter()) {
                    goals.push(Goal::Unify {
                        left: arg.clone(),
                        right: param.parameter.clone(),
                    });
                    if let Some(specializer) = &param.specializer {
                        goals.push(Goal::Isa {
                            left: arg.clone(),
                            right: specializer.clone(),
                        });
                    }
                }

                // Query for the body clauses.
                goals.push(Goal::Query { term: body.clone() });
                goals.push(Goal::TracePop);

                alternatives.push(goals)
            }

            // Choose the first alternative, and push a choice for the rest.
            self.choose(alternatives)?;
        }
        Ok(())
    }

    /// Succeed if `left` is more specific than `right` with respect to `args`.
    #[allow(clippy::ptr_arg)]
    fn is_more_specific(&mut self, left: &Rule, right: &Rule, args: &TermList) -> PolarResult<()> {
        let zipped = left.params.iter().zip(right.params.iter()).zip(args.iter());
        for ((left_param, right_param), arg) in zipped {
            // TODO: Handle the case where one of the params has a specializer and the other does
            // not. The original logic in the python code was that a param with a specializer is
            // always more specific than a param without.
            if let (Some(left_spec), Some(right_spec)) =
                (&left_param.specializer, &right_param.specializer)
            {
                // If you find two non-equal specializers, that comparison determines the relative
                // specificity of the two rules completely. As soon as you have two specializers
                // that aren't the same and you can compare them and ask which one is more specific
                // to the relevant argument, you're done.
                if left_spec != right_spec {
                    let answer = self.kb.read().unwrap().gensym("is_subspecializer");
                    // Bind answer to false as a starting point in case is subspecializer doesn't
                    // bind any result.
                    // This is done here for safety to avoid a bug where `answer` is unbound by
                    // `IsSubspecializer` and the `Unify` Goal just assigns it to `true` instead
                    // of checking that is is equal to `true`.
                    self.bind(&answer, Term::new_temporary(Value::Boolean(false)));

                    return self.append_goals(vec![
                        Goal::IsSubspecializer {
                            answer: answer.clone(),
                            left: left_spec.clone(),
                            right: right_spec.clone(),
                            arg: arg.clone(),
                        },
                        Goal::Unify {
                            left: Term::new_temporary(Value::Variable(answer)),
                            right: Term::new_temporary(Value::Boolean(true)),
                        },
                    ]);
                }
            }
        }
        // If neither rule is more specific, fail!
        self.push_goal(Goal::Backtrack)?;
        Ok(())
    }

    /// Determine if `left` is a more specific specializer ("subspecializer") than `right`
    fn is_subspecializer(
        &mut self,
        answer: &Symbol,
        left: &Term,
        right: &Term,
        arg: &Term,
    ) -> PolarResult<QueryEvent> {
        assert!(!matches!(left.value(), Value::InstanceLiteral(_)));
        assert!(!matches!(right.value(), Value::InstanceLiteral(_)));

        let arg = self.deref(&arg);
        match (arg.value(), left.value(), right.value()) {
            (
                Value::ExternalInstance(instance),
                Value::Pattern(Pattern::Instance(left_lit)),
                Value::Pattern(Pattern::Instance(right_lit)),
            ) => {
                let call_id = self.new_call_id(&answer);
                let instance_id = instance.instance_id;
                if left_lit.tag == right_lit.tag
                    && !(left_lit.fields.fields.is_empty() && right_lit.fields.fields.is_empty())
                {
                    self.push_goal(Goal::IsSubspecializer {
                        answer: answer.clone(),
                        left: left.clone_with_value(Value::Pattern(Pattern::Dictionary(
                            left_lit.fields.clone(),
                        ))),
                        right: right.clone_with_value(Value::Pattern(Pattern::Dictionary(
                            right_lit.fields.clone(),
                        ))),
                        arg,
                    })?;
                }
                // check ordering based on the classes
                Ok(QueryEvent::ExternalIsSubSpecializer {
                    call_id,
                    instance_id,
                    left_class_tag: left_lit.tag.clone(),
                    right_class_tag: right_lit.tag.clone(),
                })
            }
            (
                _,
                Value::Pattern(Pattern::Dictionary(left)),
                Value::Pattern(Pattern::Dictionary(right)),
            ) => {
                let left_fields: HashSet<&Symbol> = left.fields.keys().collect();
                let right_fields: HashSet<&Symbol> = right.fields.keys().collect();

                // The dictionary with more fields is taken as more specific.
                // The assumption here is that rules have already been filtered
                // for applicability.
                if left_fields.len() != right_fields.len() {
                    self.bind(
                        &answer,
                        Term::new_temporary(Value::Boolean(right_fields.len() < left.fields.len())),
                    );
                }
                Ok(QueryEvent::None)
            }
            (_, Value::Pattern(Pattern::Instance(_)), Value::Pattern(Pattern::Dictionary(_))) => {
                self.bind(&answer, Term::new_temporary(Value::Boolean(true)));
                Ok(QueryEvent::None)
            }
            _ => {
                self.bind(&answer, Term::new_temporary(Value::Boolean(false)));
                Ok(QueryEvent::None)
            }
        }
    }

    pub fn term_source(&self, term: &Term, include_info: bool) -> String {
        let source = self.source(term);
        let span = term.span();

        let mut source_string = match (&source, &span) {
            (Some(source), Some((left, right))) => {
                source.src.chars().take(*right).skip(*left).collect()
            }
            _ => term.to_polar(),
        };

        if include_info {
            if let Some(source) = source {
                let offset = term.offset();
                let (row, column) = crate::lexer::loc_to_pos(&source.src, offset);
                source_string.push_str(&format!(" at line {}, column {}", row + 1, column));
                if let Some(filename) = source.filename {
                    source_string.push_str(&format!(" in file {}", filename));
                }
            }
        }

        source_string
    }

    pub fn rule_source(&self, rule: &Rule) -> String {
        let mut head = format!(
            "{}({})",
            rule.name,
            rule.params.iter().fold(String::new(), |mut acc, p| {
                if acc != "" {
                    acc += ", ";
                }
                acc += &self.term_source(&p.parameter, false);
                if let Some(spec) = &p.specializer {
                    acc += ": ";
                    acc += &self.term_source(&spec, false);
                }
                acc
            })
        );
        // head
        head += " if\n  ";
        head + &self.term_source(&rule.body, false)
    }

    fn set_error_context(
        &self,
        term: &Term,
        error: impl Into<error::PolarError>,
    ) -> error::PolarError {
        let source = self.source(term);
        let error: error::PolarError = error.into();
        error.set_context(source.as_ref(), Some(term))
    }

    fn type_error(&self, term: &Term, msg: String) -> error::PolarError {
        let stack_trace = self.stack_trace();
        let error = error::RuntimeError::TypeError {
            msg,
            stack_trace: Some(stack_trace),
        };
        self.set_error_context(term, error)
    }
}

#[cfg(test)]
mod tests {
    use permute::permute;

    use super::*;
    use crate::rewrites::unwrap_and;

    /// Shorthand for constructing Goal::Query.
    ///
    /// A one argument invocation assumes the 1st argument is the same
    /// parameters that can be passed to the term! macro.  In this invocation,
    /// typically the form `query!(op!(And, term!(TERM)))` will be used. The
    /// one argument form allows for queries with a top level operator other
    /// than AND.
    ///
    /// Multiple arguments `query!(f1, f2, f3)` result in a query with a root
    /// AND operator term.
    macro_rules! query {
        ($term:expr) => {
            Goal::Query {
                term: term!($term)
            }
        };
        ($($term:expr),+) => {
            Goal::Query {
                term: term!(op!(And, $($term),+))
            }
        };
    }

    /// Macro takes two arguments, the vm and a list-like structure of
    /// QueryEvents to expect.  It will call run() for each event in the second
    /// argument and pattern match to check that the event matches what is
    /// expected.  Then `vm.is_halted()` is checked.
    ///
    /// The QueryEvent list elements can either be:
    ///   - QueryEvent::Result{EXPR} where EXPR is a HashMap<Symbol, Term>.
    ///     This is shorthand for QueryEvent::Result{bindings} if bindings == EXPR.
    ///     Use btreemap! for EXPR from the maplit package to write inline hashmaps
    ///     to assert on.
    ///   - A pattern with optional guard accepted by matches!. (QueryEvent::Result
    ///     cannot be matched on due to the above rule.)
    macro_rules! assert_query_events {
        ($vm:ident, []) => {
            assert!($vm.is_halted());
        };
        ($vm:ident, [QueryEvent::Result{$result:expr}]) => {
            assert!(matches!($vm.run().unwrap(), QueryEvent::Result{bindings, ..} if bindings == $result));
            assert_query_events!($vm, []);
        };
        ($vm:ident, [QueryEvent::Result{$result:expr}, $($tail:tt)*]) => {
            assert!(matches!($vm.run().unwrap(), QueryEvent::Result{bindings, ..} if bindings == $result));
            assert_query_events!($vm, [$($tail)*]);
        };
        ($vm:ident, [$( $pattern:pat )|+ $( if $guard: expr )?]) => {
            assert!(matches!($vm.run().unwrap(), $($pattern)|+ $(if $guard)?));
            assert_query_events!($vm, []);
        };
        ($vm:ident, [$( $pattern:pat )|+ $( if $guard: expr )?, $($tail:tt)*]) => {
            assert!(matches!($vm.run().unwrap(), $($pattern)|+ $(if $guard)?));
            assert_query_events!($vm, [$($tail)*]);
        };
        // TODO (dhatch) Be able to use btreemap! to match on specific bindings.
    }

    #[test]
    fn deref() {
        let mut vm = PolarVirtualMachine::default();
        let value = term!(1);
        let x = sym!("x");
        let y = sym!("y");
        let term_x = term!(x.clone());
        let term_y = term!(y.clone());

        // unbound var
        assert_eq!(vm.deref(&term_x), term_x);

        // unbound var -> unbound var
        vm.bind(&x, term_y.clone());
        assert_eq!(vm.deref(&term_x), term_y);

        // value
        assert_eq!(vm.deref(&value), value.clone());

        // unbound var -> value
        vm.bind(&x, value.clone());
        assert_eq!(vm.deref(&term_x), value);

        // unbound var -> unbound var -> value
        vm.bind(&x, term_y);
        vm.bind(&y, value.clone());
        assert_eq!(vm.deref(&term_x), value);
    }

    #[test]
    #[allow(clippy::cognitive_complexity)]
    fn and_expression() {
        let f1 = rule!("f", [1]);
        let f2 = rule!("f", [2]);

        let rule = GenericRule::new(sym!("f"), vec![Arc::new(f1), Arc::new(f2)]);

        let mut kb = KnowledgeBase::new();
        kb.rules.insert(rule.name.clone(), rule);

        let goal = query!(op!(And));

        let mut vm = PolarVirtualMachine::new_test(Arc::new(RwLock::new(kb)), false, vec![goal]);
        assert_query_events!(vm, [
            QueryEvent::Result{hashmap!()},
            QueryEvent::Done
        ]);

        assert!(vm.is_halted());

        let f1 = term!(call!("f", [1]));
        let f2 = term!(call!("f", [2]));
        let f3 = term!(call!("f", [3]));

        // Querying for f(1)
        vm.push_goal(query!(op!(And, f1.clone()))).unwrap();

        assert_query_events!(vm, [
            QueryEvent::Result{hashmap!{}},
            QueryEvent::Done
        ]);

        // Querying for f(1), f(2)
        vm.push_goal(query!(f1.clone(), f2.clone())).unwrap();
        assert_query_events!(vm, [
            QueryEvent::Result{hashmap!{}},
            QueryEvent::Done
        ]);

        // Querying for f(3)
        vm.push_goal(query!(op!(And, f3.clone()))).unwrap();
        assert_query_events!(vm, [QueryEvent::Done]);

        // Querying for f(1), f(2), f(3)
        let parts = vec![f1, f2, f3];
        for permutation in permute(parts) {
            vm.push_goal(Goal::Query {
                term: Term::new_from_test(Value::Expression(Operation {
                    operator: Operator::And,
                    args: permutation,
                })),
            })
            .unwrap();
            assert_query_events!(vm, [QueryEvent::Done]);
        }
    }

    #[test]
    fn unify_expression() {
        let mut vm = PolarVirtualMachine::default();
        vm.push_goal(query!(op!(Unify, term!(1), term!(1))))
            .unwrap();

        assert_query_events!(vm, [
            QueryEvent::Result{hashmap!{}},
            QueryEvent::Done
        ]);

        let q = op!(Unify, term!(1), term!(2));
        vm.push_goal(query!(q)).unwrap();

        assert_query_events!(vm, [QueryEvent::Done]);
    }

    #[test]
    #[allow(clippy::cognitive_complexity)]
    fn isa_on_lists() {
        let mut vm = PolarVirtualMachine::default();
        let one = term!(1);
        let one_list = term!([1]);
        let one_two_list = term!([1, 2]);
        let two_one_list = term!([2, 1]);
        let empty_list = term!([]);

        // [] isa []
        vm.push_goal(Goal::Isa {
            left: empty_list.clone(),
            right: empty_list.clone(),
        })
        .unwrap();
        assert!(
            matches!(vm.run().unwrap(), QueryEvent::Result{bindings, ..} if bindings.is_empty())
        );
        assert!(matches!(vm.run().unwrap(), QueryEvent::Done));
        assert!(vm.is_halted());

        // [1,2] isa [1,2]
        vm.push_goal(Goal::Isa {
            left: one_two_list.clone(),
            right: one_two_list.clone(),
        })
        .unwrap();
        assert!(
            matches!(vm.run().unwrap(), QueryEvent::Result{bindings, ..} if bindings.is_empty())
        );
        assert!(matches!(vm.run().unwrap(), QueryEvent::Done));
        assert!(vm.is_halted());

        // [1,2] isNOTa [2,1]
        vm.push_goal(Goal::Isa {
            left: one_two_list.clone(),
            right: two_one_list,
        })
        .unwrap();
        assert!(matches!(vm.run().unwrap(), QueryEvent::Done));
        assert!(vm.is_halted());

        // [1] isNOTa [1,2]
        vm.push_goal(Goal::Isa {
            left: one_list.clone(),
            right: one_two_list.clone(),
        })
        .unwrap();
        assert!(matches!(vm.run().unwrap(), QueryEvent::Done));
        assert!(vm.is_halted());

        // [1,2] isNOTa [1]
        vm.push_goal(Goal::Isa {
            left: one_two_list.clone(),
            right: one_list.clone(),
        })
        .unwrap();
        assert!(matches!(vm.run().unwrap(), QueryEvent::Done));
        assert!(vm.is_halted());

        // [1] isNOTa []
        vm.push_goal(Goal::Isa {
            left: one_list.clone(),
            right: empty_list.clone(),
        })
        .unwrap();
        assert!(matches!(vm.run().unwrap(), QueryEvent::Done));
        assert!(vm.is_halted());

        // [] isNOTa [1]
        vm.push_goal(Goal::Isa {
            left: empty_list,
            right: one_list.clone(),
        })
        .unwrap();
        assert!(matches!(vm.run().unwrap(), QueryEvent::Done));
        assert!(vm.is_halted());

        // [1] isNOTa 1
        vm.push_goal(Goal::Isa {
            left: one_list.clone(),
            right: one.clone(),
        })
        .unwrap();
        assert!(matches!(vm.run().unwrap(), QueryEvent::Done));
        assert!(vm.is_halted());

        // 1 isNOTa [1]
        vm.push_goal(Goal::Isa {
            left: one,
            right: one_list,
        })
        .unwrap();
        assert!(matches!(vm.run().unwrap(), QueryEvent::Done));
        assert!(vm.is_halted());

        // [1,2] isa [1, *rest]
        vm.push_goal(Goal::Isa {
            left: one_two_list,
            right: term!([1, Value::RestVariable(sym!("rest"))]),
        })
        .unwrap();
        assert_query_events!(vm, [
            QueryEvent::Result{hashmap!{sym!("rest") => term!([2])}},
            QueryEvent::Done
        ]);
    }

    #[test]
    #[allow(clippy::cognitive_complexity)]
    fn isa_on_dicts() {
        let mut vm = PolarVirtualMachine::default();
        let left = term!(btreemap! {
            sym!("x") => term!(1),
            sym!("y") => term!(2),
        });
        let right = Pattern::term_as_pattern(&term!(btreemap! {
            sym!("x") => term!(1),
            sym!("y") => term!(2),
        }));
        vm.push_goal(Goal::Isa {
            left: left.clone(),
            right,
        })
        .unwrap();
        assert_query_events!(vm, [QueryEvent::Result { hashmap!() }, QueryEvent::Done]);

        // Dicts with identical keys and different values DO NOT isa.
        let right = Pattern::term_as_pattern(&term!(btreemap! {
            sym!("x") => term!(2),
            sym!("y") => term!(1),
        }));
        vm.push_goal(Goal::Isa {
            left: left.clone(),
            right,
        })
        .unwrap();
        assert_query_events!(vm, [QueryEvent::Done]);

        // {} isa {}.
        vm.push_goal(Goal::Isa {
            left: term!(btreemap! {}),
            right: Pattern::term_as_pattern(&term!(btreemap! {})),
        })
        .unwrap();
        assert_query_events!(vm, [QueryEvent::Result { hashmap!() }, QueryEvent::Done]);

        // Non-empty dicts should isa against an empty dict.
        vm.push_goal(Goal::Isa {
            left: left.clone(),
            right: Pattern::term_as_pattern(&term!(btreemap! {})),
        })
        .unwrap();
        assert_query_events!(vm, [QueryEvent::Result { hashmap!() }, QueryEvent::Done]);

        // Empty dicts should NOT isa against a non-empty dict.
        vm.push_goal(Goal::Isa {
            left: term!(btreemap! {}),
            right: Pattern::term_as_pattern(&left),
        })
        .unwrap();
        assert_query_events!(vm, [QueryEvent::Done]);

        // Superset dict isa subset dict.
        vm.push_goal(Goal::Isa {
            left: left.clone(),
            right: Pattern::term_as_pattern(&term!(btreemap! {sym!("x") => term!(1)})),
        })
        .unwrap();
        assert_query_events!(vm, [QueryEvent::Result { hashmap!() }, QueryEvent::Done]);

        // Subset dict isNOTa superset dict.
        vm.push_goal(Goal::Isa {
            left: term!(btreemap! {sym!("x") => term!(1)}),
            right: Pattern::term_as_pattern(&left),
        })
        .unwrap();
        assert_query_events!(vm, [QueryEvent::Done]);
    }

    #[test]
    fn unify_dicts() {
        let mut vm = PolarVirtualMachine::default();
        // Dicts with identical keys and values unify.
        let left = term!(btreemap! {
            sym!("x") => term!(1),
            sym!("y") => term!(2),
        });
        let right = term!(btreemap! {
            sym!("x") => term!(1),
            sym!("y") => term!(2),
        });
        vm.push_goal(Goal::Unify {
            left: left.clone(),
            right,
        })
        .unwrap();
        assert_query_events!(vm, [QueryEvent::Result { hashmap!() }, QueryEvent::Done]);

        // Dicts with identical keys and different values DO NOT unify.
        let right = term!(btreemap! {
            sym!("x") => term!(2),
            sym!("y") => term!(1),
        });
        vm.push_goal(Goal::Unify {
            left: left.clone(),
            right,
        })
        .unwrap();
        assert_query_events!(vm, [QueryEvent::Done]);

        // Empty dicts unify.
        vm.push_goal(Goal::Unify {
            left: term!(btreemap! {}),
            right: term!(btreemap! {}),
        })
        .unwrap();
        assert_query_events!(vm, [QueryEvent::Result { hashmap!() }, QueryEvent::Done]);

        // Empty dict should not unify against a non-empty dict.
        vm.push_goal(Goal::Unify {
            left: left.clone(),
            right: term!(btreemap! {}),
        })
        .unwrap();
        assert_query_events!(vm, [QueryEvent::Done]);

        // Subset match should fail.
        let right = term!(btreemap! {
            sym!("x") => term!(1),
        });
        vm.push_goal(Goal::Unify { left, right }).unwrap();
        assert_query_events!(vm, [QueryEvent::Done]);
    }

    #[test]
    fn unify_nested_dicts() {
        let mut vm = PolarVirtualMachine::default();

        let left = term!(btreemap! {
            sym!("x") => term!(btreemap!{
                sym!("y") => term!(1)
            })
        });
        let right = term!(btreemap! {
            sym!("x") => term!(btreemap!{
                sym!("y") => term!(sym!("result"))
            })
        });
        vm.push_goal(Goal::Unify { left, right }).unwrap();
        assert_query_events!(vm, [QueryEvent::Result { hashmap!{sym!("result") => term!(1)} }, QueryEvent::Done]);
    }

    #[test]
    fn lookup() {
        let mut vm = PolarVirtualMachine::default();

        let fields = btreemap! {
            sym!("x") => term!(1),
        };
        let dict = Dictionary { fields };
        vm.push_goal(Goal::Lookup {
            dict: dict.clone(),
            field: term!(call!("x")),
            value: term!(1),
        })
        .unwrap();

        assert_query_events!(vm, [
            QueryEvent::Result{hashmap!{}}
        ]);

        // Lookup with incorrect value
        vm.push_goal(Goal::Lookup {
            dict: dict.clone(),
            field: term!(call!("x")),
            value: term!(2),
        })
        .unwrap();

        assert_query_events!(vm, [QueryEvent::Done]);

        // Lookup with unbound value
        vm.push_goal(Goal::Lookup {
            dict,
            field: term!(call!("x")),
            value: term!(sym!("y")),
        })
        .unwrap();
        assert_query_events!(vm, [
            QueryEvent::Result{hashmap!{sym!("y") => term!(1)}}
        ]);
    }

    #[test]
    fn bind() {
        let x = sym!("x");
        let y = sym!("y");
        let zero = term!(0);
        let mut vm = PolarVirtualMachine::default();
        vm.bind(&x, zero.clone());
        assert_eq!(vm.value(&x), Some(&zero));
        assert_eq!(vm.value(&y), None);
    }

    #[test]
    fn debug() {
        let mut vm = PolarVirtualMachine::new_test(
            Arc::new(RwLock::new(KnowledgeBase::new())),
            false,
            vec![Goal::Debug {
                message: "Hello".to_string(),
            }],
        );
        assert!(matches!(
            vm.run().unwrap(),
            QueryEvent::Debug { message } if &message[..] == "Hello"
        ));
    }

    #[test]
    fn halt() {
        let mut vm = PolarVirtualMachine::new_test(
            Arc::new(RwLock::new(KnowledgeBase::new())),
            false,
            vec![Goal::Halt],
        );
        let _ = vm.run().unwrap();
        assert_eq!(vm.goals.len(), 0);
        assert_eq!(vm.bindings.len(), 0);
    }

    #[test]
    fn unify() {
        let x = sym!("x");
        let y = sym!("y");
        let vars = term!([x.clone(), y.clone()]);
        let zero = value!(0);
        let one = value!(1);
        let vals = term!([zero.clone(), one.clone()]);
        let mut vm = PolarVirtualMachine::new_test(
            Arc::new(RwLock::new(KnowledgeBase::new())),
            false,
            vec![Goal::Unify {
                left: vars,
                right: vals,
            }],
        );
        let _ = vm.run().unwrap();
        assert_eq!(vm.value(&x), Some(&Term::new_from_test(zero)));
        assert_eq!(vm.value(&y), Some(&Term::new_from_test(one)));
    }

    #[test]
    fn unify_var() {
        let x = sym!("x");
        let y = sym!("y");
        let z = sym!("z");
        let one = term!(1);
        let two = term!(2);

        let mut vm = PolarVirtualMachine::default();

        // Left variable bound to bound right variable.
        vm.bind(&y, one.clone());
        vm.append_goals(vec![Goal::Unify {
            left: term!(x),
            right: term!(y),
        }])
        .unwrap();
        let _ = vm.run().unwrap();
        assert_eq!(vm.value(&sym!("x")), Some(&one));
        vm.backtrack().unwrap();

        // Left variable bound to value.
        vm.bind(&z, one.clone());
        vm.append_goals(vec![Goal::Unify {
            left: term!(z.clone()),
            right: one.clone(),
        }])
        .unwrap();
        let _ = vm.run().unwrap();
        assert_eq!(vm.value(&z), Some(&one));

        // Left variable bound to value
        vm.bind(&z, one.clone());
        vm.append_goals(vec![Goal::Unify {
            left: term!(z.clone()),
            right: two,
        }])
        .unwrap();
        let _ = vm.run().unwrap();
        assert_eq!(vm.value(&z), Some(&one));
    }

    #[test]
    fn test_gen_var() {
        let vm = PolarVirtualMachine::default();

        let rule = Rule {
            name: Symbol::new("foo"),
            params: vec![],
            body: Term::new_from_test(Value::Expression(Operation {
                operator: Operator::And,
                args: vec![
                    term!(1),
                    Term::new_from_test(Value::Variable(Symbol("x".to_string()))),
                    Term::new_from_test(Value::Variable(Symbol("x".to_string()))),
                    Term::new_from_test(Value::List(vec![Term::new_from_test(Value::Variable(
                        Symbol("y".to_string()),
                    ))])),
                ],
            })),
        };

        let renamed_rule = vm.rename_rule_vars(&rule);
        let renamed_terms = unwrap_and(renamed_rule.body);
        assert_eq!(renamed_terms[1].value(), renamed_terms[2].value());
        let x_value = match &renamed_terms[1].value() {
            Value::Variable(sym) => Some(sym.0.clone()),
            _ => None,
        };
        assert_eq!(x_value.unwrap(), "_x_0");

        let y_value = match &renamed_terms[3].value() {
            Value::List(terms) => match &terms[0].value() {
                Value::Variable(sym) => Some(sym.0.clone()),
                _ => None,
            },
            _ => None,
        };
        assert_eq!(y_value.unwrap(), "_y_1");
    }

    #[test]
    fn test_sort_rules() {
        // Test sort rule by mocking ExternalIsSubSpecializer and ExternalIsa.
        let bar_rule = GenericRule::new(
            sym!("bar"),
            vec![
                Arc::new(rule!("bar", ["_"; instance!("b"), "__"; instance!("a"), value!(3)])),
                Arc::new(rule!("bar", ["_"; instance!("a"), "__"; instance!("a"), value!(1)])),
                Arc::new(rule!("bar", ["_"; instance!("a"), "__"; instance!("b"), value!(2)])),
                Arc::new(rule!("bar", ["_"; instance!("b"), "__"; instance!("b"), value!(4)])),
            ],
        );

        let mut kb = KnowledgeBase::new();
        kb.add_generic_rule(bar_rule);

        let external_instance = Value::ExternalInstance(ExternalInstance {
            instance_id: 1,
            constructor: None,
            repr: None,
        });

        let mut vm = PolarVirtualMachine::new_test(
            Arc::new(RwLock::new(kb)),
            false,
            vec![query!(call!(
                "bar",
                [external_instance.clone(), external_instance, sym!("z")]
            ))],
        );

        let mut results = Vec::new();
        loop {
            match vm.run().unwrap() {
                QueryEvent::Done => break,
                QueryEvent::Result { bindings, .. } => results.push(bindings),
                QueryEvent::ExternalIsSubSpecializer {
                    call_id,
                    left_class_tag,
                    right_class_tag,
                    ..
                } => {
                    // For this test we sort classes lexically.
                    vm.external_question_result(call_id, left_class_tag < right_class_tag)
                }
                QueryEvent::MakeExternal { .. } => (),
                QueryEvent::ExternalIsa { call_id, .. } => {
                    // For this test, anything is anything.
                    vm.external_question_result(call_id, true)
                }
                _ => panic!("Unexpected event"),
            }
        }

        assert_eq!(results.len(), 4);
        assert_eq!(
            results,
            vec![
                hashmap! {sym!("z") => term!(1)},
                hashmap! {sym!("z") => term!(2)},
                hashmap! {sym!("z") => term!(3)},
                hashmap! {sym!("z") => term!(4)},
            ]
        );
    }

    #[test]
    fn test_is_subspecializer() {
        let mut vm = PolarVirtualMachine::default();

        // Test `is_subspecializer` case where:
        // - arg: `ExternalInstance`
        // - left: `InstanceLiteral`
        // - right: `Dictionary`
        let arg = term!(Value::ExternalInstance(ExternalInstance {
            instance_id: 1,
            constructor: None,
            repr: None,
        }));
        let left = term!(value!(Pattern::Instance(InstanceLiteral {
            tag: sym!("Any"),
            fields: Dictionary {
                fields: btreemap! {}
            }
        })));
        let right = term!(Value::Pattern(Pattern::Dictionary(Dictionary {
            fields: btreemap! {sym!("a") => term!("a")},
        })));

        let answer = vm.kb.read().unwrap().gensym("is_subspecializer");

        match vm.is_subspecializer(&answer, &left, &right, &arg).unwrap() {
            QueryEvent::None => (),
            event => panic!("Expected None, got {:?}", event),
        }

        assert_eq!(
            vm.deref(&term!(Value::Variable(answer))),
            term!(value!(true))
        );
    }

    #[test]
    fn test_timeout() {
        let mut vm = PolarVirtualMachine::default();
        vm.set_query_timeout(1);
        // Turn this off so we don't hit it.
        vm.set_stack_limit(std::usize::MAX);

        loop {
            vm.push_goal(Goal::Noop).unwrap();
            vm.push_goal(Goal::UnifyExternal {
                left_instance_id: 1,
                right_instance_id: 1,
            })
            .unwrap();
            let result = vm.run();
            match result {
                Ok(event) => assert!(matches!(event, QueryEvent::ExternalUnify { .. })),
                Err(err) => {
                    assert!(matches!(err, error::PolarError {
                        kind: error::ErrorKind::Runtime(error::RuntimeError::QueryTimeout { .. }),
                        ..
                    }));

                    // End test.
                    break;
                }
            }
        }
    }

    #[test]
    fn test_prefiltering() {
        let bar_rule = GenericRule::new(
            sym!("bar"),
            vec![
                Arc::new(rule!("bar", [value!([1])])),
                Arc::new(rule!("bar", [value!([2])])),
            ],
        );

        let mut kb = KnowledgeBase::new();
        kb.add_generic_rule(bar_rule);

        let mut vm = PolarVirtualMachine::new_test(Arc::new(RwLock::new(kb)), false, vec![]);
        vm.bind(&sym!("x"), term!(1));
        let _ = vm.run();
        let _ = vm.next(Rc::new(query!(call!("bar", [value!([sym!("x")])]))));
        // After calling the query goal we should be left with the
        // prefiltered rules
        let next_goal = vm
            .goals
            .iter()
            .find(|g| matches!(g.as_ref(), Goal::FilterRules { .. }))
            .unwrap();
        let goal_debug = format!("{:#?}", next_goal);
        assert!(
            matches!(next_goal.as_ref(), Goal::FilterRules {
            ref applicable_rules, ref unfiltered_rules, ..
        } if unfiltered_rules.len() == 1 && applicable_rules.is_empty()),
            "Goal should contain just one prefiltered rule: {}",
            goal_debug
        );
    }
}<|MERGE_RESOLUTION|>--- conflicted
+++ resolved
@@ -1303,15 +1303,9 @@
     /// Select applicable rules for predicate.
     /// Sort applicable rules by specificity.
     /// Create a choice over the applicable rules.
-<<<<<<< HEAD
     fn query_for_predicate(&mut self, predicate: Call) -> PolarResult<()> {
-        match self.get_generic_rule(&predicate.name) {
-            None => self.push_goal(Goal::Backtrack)?,
-=======
-    fn query_for_predicate(&mut self, predicate: Predicate) -> PolarResult<()> {
         let goals = match self.kb.read().unwrap().rules.get(&predicate.name) {
             None => vec![Goal::Backtrack],
->>>>>>> 66174e02
             Some(generic_rule) => {
                 assert_eq!(generic_rule.name, predicate.name);
 
