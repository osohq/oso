--- conflicted
+++ resolved
@@ -2169,7 +2169,6 @@
     ///  - Failure => backtrack
     fn unify(&mut self, left: &Term, right: &Term) -> PolarResult<()> {
         match (left.value(), right.value()) {
-<<<<<<< HEAD
             (Value::Expression(op), other) | (other, Value::Expression(op)) => {
                 match op {
                     // this branch handles dot ops that were rewritten for inclusion
@@ -2191,7 +2190,7 @@
                     // otherwise this should never happen.
                     _ => {
                         return Err(self.type_error(
-                            &left,
+                            left,
                             format!(
                                 "cannot unify expressions directly `{}` = `{}`",
                                 left.to_polar(),
@@ -2200,17 +2199,6 @@
                         ))
                     }
                 }
-=======
-            (Value::Expression(_), _) | (_, Value::Expression(_)) => {
-                return Err(self.type_error(
-                    left,
-                    format!(
-                        "cannot unify expressions directly `{}` = `{}`",
-                        left.to_polar(),
-                        right.to_polar()
-                    ),
-                ));
->>>>>>> 4c11a5c5
             }
             (Value::Pattern(_), _) | (_, Value::Pattern(_)) => {
                 return Err(self.type_error(
