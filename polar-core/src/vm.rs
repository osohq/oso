--- conflicted
+++ resolved
@@ -319,30 +319,6 @@
             .get_registered_constants()
             .clone();
 
-<<<<<<< HEAD
-        // get all comma-delimited POLAR_LOG variables
-        // ignore `off` & `0` which represent the default None option.
-        let mut log_level = None;
-        let polar_log = std::env::var("POLAR_LOG");
-        let polar_log_vars: HashSet<&str> = polar_log.iter().flat_map(|pl| pl.split(',')).collect();
-
-        if polar_log_vars
-            .intersection(&HashSet::from(["off", "0"]))
-            .cloned()
-            .collect::<HashSet<&str>>()
-            .is_empty()
-        {
-            log_level = if polar_log_vars.contains(&"trace") {
-                Some(LogLevel::Trace)
-            } else if polar_log_vars.contains(&"debug") {
-                Some(LogLevel::Debug)
-            } else {
-                Some(LogLevel::Info)
-            }
-        }
-
-=======
->>>>>>> 87b13ab3
         let mut vm = Self {
             goals: GoalStack::new_reversed(goals),
             binding_manager: BindingManager::new(),
@@ -360,15 +336,9 @@
             kb,
             call_id_symbols: HashMap::new(),
             // `log` controls internal VM logging
-<<<<<<< HEAD
-            log_level,
-            // `polar_log_stderr` prints things immediately to stderr
-            polar_log_stderr: polar_log_vars.iter().any(|var| var == &"now"),
-=======
             log_level: None,
             // `polar_log_stderr` prints things immediately to stderr
             polar_log_stderr: false,
->>>>>>> 87b13ab3
             polar_trace_mute: false,
             query_contains_partial: false,
             inverting: false,
@@ -384,16 +354,6 @@
     }
 
     pub fn set_logging_options(&mut self, rust_log: Option<String>, polar_log: Option<String>) {
-<<<<<<< HEAD
-        let polar_log = polar_log.unwrap_or("".to_string());
-        let polar_log_vars = polar_log.split(",").collect::<Vec<&str>>();
-
-        self.polar_log_stderr = polar_log_vars.contains(&"now");
-
-        // TODO: @patrickod consolidate log level evaluation here & in VM create
-        self.log_level = if rust_log.is_some() {
-            Some(LogLevel::Info)
-=======
         let polar_log = polar_log.unwrap_or_else(|| "".to_string());
         let polar_log_vars: HashSet<&str> =
             polar_log.split(',').filter(|v| !v.is_empty()).collect();
@@ -403,24 +363,16 @@
         // TODO: @patrickod remove `RUST_LOG` from node lib & drop this option.
         self.log_level = if rust_log.is_some() {
             Some(LogLevel::Trace)
->>>>>>> 87b13ab3
         } else {
             None
         };
 
-<<<<<<< HEAD
-        if !polar_log_vars.is_empty() {
-            self.log_level = if polar_log_vars.contains(&"trace") {
-                Some(LogLevel::Trace)
-            } else if polar_log_vars.contains(&"debug") {
-=======
         // The values `off` and `0` mute all logging and take precedence over any other coexisting value.
         // If POLAR_LOG is specified we attempt to match the level requested, other default to INFO
         if !polar_log_vars.is_empty() && polar_log_vars.is_disjoint(&HashSet::from(["off", "0"])) {
             self.log_level = if polar_log_vars.contains(LogLevel::Trace.to_string().as_str()) {
                 Some(LogLevel::Trace)
             } else if polar_log_vars.contains(LogLevel::Debug.to_string().as_str()) {
->>>>>>> 87b13ab3
                 Some(LogLevel::Debug)
             } else {
                 Some(LogLevel::Info)
@@ -509,11 +461,7 @@
     /// Try to achieve one goal. Return `Some(QueryEvent)` if an external
     /// result is needed to achieve it, or `None` if it can run internally.
     fn next(&mut self, goal: Rc<Goal>) -> Result<QueryEvent> {
-<<<<<<< HEAD
-        self.log_with(LogLevel::Trace, || format!("{}", goal), &[]);
-=======
         self.log_with(LogLevel::Trace, || goal.to_string(), &[]);
->>>>>>> 87b13ab3
 
         self.check_timeout()?;
 
@@ -835,13 +783,6 @@
         }
     }
 
-<<<<<<< HEAD
-=======
-    fn log(&self, message: &str, terms: &[&Term]) {
-        self.log_with(LogLevel::Info, || message, terms)
-    }
-
->>>>>>> 87b13ab3
     fn log_with<F, R>(&self, level: LogLevel, message_fn: F, terms: &[&Term])
     where
         F: FnOnce() -> R,
@@ -861,12 +802,8 @@
                 let message = message_fn();
                 let lines = message.as_ref().split('\n').collect::<Vec<&str>>();
                 if let Some(line) = lines.first() {
-<<<<<<< HEAD
-                    let mut msg = format!("[oso][{}] {}{}", level, &indent, line);
-=======
                     let prefix = format!("[oso][{}] {}", level, &indent);
                     let mut msg = format!("{}{}", prefix, line);
->>>>>>> 87b13ab3
 
                     // print BINDINGS: { .. } only for TRACE logs
                     if !terms.is_empty() && configured_log_level == LogLevel::Trace {
@@ -882,11 +819,7 @@
                     }
                     self.print(msg);
                     for line in &lines[1..] {
-<<<<<<< HEAD
-                        self.print(format!("[oso][{}] {}{}", level, &indent, line));
-=======
                         self.print(format!("{}{}", prefix, line));
->>>>>>> 87b13ab3
                     }
                 }
             }
@@ -1530,25 +1463,6 @@
     /// consists of unifying the rule head with the arguments, then
     /// querying for each body clause.
     fn query(&mut self, term: &Term) -> Result<QueryEvent> {
-<<<<<<< HEAD
-        // print INFO event for the first call `query` with a rule
-        // (`Call(predicate)`) in the policy execution, ignoring subsequent
-        // calls nested in the execution.
-        //
-        // print TRACE (a superset of INFO) event for all the subsequent calls
-        // We filter out "single element AND" which many rule bodies
-        // take the form of to instead log only their inner operations for
-        // readibility|brevity reasons.
-        match &term.value() {
-            Value::Call(predicate) => {
-                if self.queries.is_empty() {
-                    self.log_with(
-                        LogLevel::Info,
-                        || format!("QUERY RULE: {}", predicate),
-                        &[term],
-                    );
-                }
-=======
         // - Print INFO event for queries for rules.
         // - Print TRACE (a superset of INFO) event for all other queries.
         // - We filter out single-element ANDs, which many rule bodies take the form of, to instead
@@ -1560,7 +1474,6 @@
                     || format!("QUERY RULE: {}", predicate),
                     &[term],
                 );
->>>>>>> 87b13ab3
             }
             Value::Expression(Operation {
                 operator: Operator::And,
@@ -1613,11 +1526,7 @@
                     term,
                     format!(
                         "{} isn't something that is true or false so can't be a condition",
-<<<<<<< HEAD
-                        term.value()
-=======
                         term
->>>>>>> 87b13ab3
                     ),
                 ));
             }
@@ -2714,13 +2623,8 @@
             // Make alternatives for calling them.
 
             self.polar_trace_mute = false;
-<<<<<<< HEAD
-            // as with the "QUERY RULE:" event print the first of these events
-            // to INFO and subsequent queries to TRACE (a superset of INFO)
-=======
             // print applicable rules for the top-level query to INFO and
             // applicable rules for subsequent queries to TRACE
->>>>>>> 87b13ab3
             let level = if self.queries.len() == 1 {
                 LogLevel::Info
             } else {
@@ -2731,11 +2635,7 @@
                 || {
                     let mut rule_strs = "APPLICABLE_RULES:".to_owned();
                     for rule in rules {
-<<<<<<< HEAD
-                        let context = self.kb.read().unwrap().get_rule_source(rule).map_or_else(
-=======
                         let context = self.kb().get_rule_source(rule).map_or_else(
->>>>>>> 87b13ab3
                             || "".to_string(),
                             |source| {
                                 let range = Range::from_span(&source.src, rule.span().unwrap());
@@ -3013,16 +2913,10 @@
             self.maybe_break(DebugEvent::Goal(goal.clone()))?;
         }
 
-<<<<<<< HEAD
-        self.log_with(LogLevel::Trace, || &"⇒ result", &[]);
-        for t in &self.trace {
-            self.log_with(LogLevel::Trace, || format!("trace\n{}", t.draw(self)), &[]);
-=======
         if self.tracing {
             for t in &self.trace {
                 self.log_with(LogLevel::Trace, || format!("trace\n{}", t.draw(self)), &[]);
             }
->>>>>>> 87b13ab3
         }
 
         let trace = if self.tracing {
@@ -4120,35 +4014,6 @@
 
     #[test]
     fn test_log_level_should_print_for_level() {
-<<<<<<< HEAD
-        let trace = LogLevel::Trace;
-        let info = LogLevel::Info;
-        let debug = LogLevel::Debug;
-
-        // TRACE
-        assert!(trace.should_print_on_level(trace), "trace prints trace");
-        assert!(trace.should_print_on_level(debug), "trace prints debug");
-        assert!(trace.should_print_on_level(info), "trace prints info");
-
-        // DEBUG
-        assert!(
-            !debug.should_print_on_level(trace),
-            "debug does not print trace"
-        );
-        assert!(debug.should_print_on_level(debug), "debug prints debug");
-        assert!(debug.should_print_on_level(info), "debug prints info");
-
-        // INFO
-        assert!(
-            !info.should_print_on_level(trace),
-            "info does not print trace"
-        );
-        assert!(
-            !info.should_print_on_level(debug),
-            "info does not print debug"
-        );
-        assert!(info.should_print_on_level(info), "info prints info");
-=======
         use LogLevel::*;
 
         // TRACE
@@ -4165,6 +4030,5 @@
         assert!(!Info.should_print_on_level(Trace));
         assert!(!Info.should_print_on_level(Debug));
         assert!(Info.should_print_on_level(Info));
->>>>>>> 87b13ab3
     }
 }