--- conflicted
+++ resolved
@@ -1,40 +1,33 @@
-use std::cell::RefCell;
-use std::collections::BTreeMap;
-use std::collections::{HashMap, HashSet};
-use std::fmt::Write;
-use std::rc::Rc;
-use std::string::ToString;
-use std::sync::{Arc, RwLock};
+use std::{
+    cell::RefCell,
+    collections::BTreeMap,
+    collections::{HashMap, HashSet},
+    fmt::Write,
+    rc::Rc,
+    string::ToString,
+    sync::{Arc, RwLock},
+};
+
+use crate::{
+    bindings::*,
+    counter::Counter,
+    debugger::{get_binding_for_var, DebugEvent, Debugger},
+    error::{self, ErrorKind, PolarError, PolarResult, RuntimeError},
+    events::*,
+    formatting::ToPolarString,
+    kb::*,
+    lexer::loc_to_pos,
+    messages::*,
+    numerics::*,
+    rules::*,
+    runnable::Runnable,
+    sources::*,
+    terms::*,
+    traces::*,
+};
 
 #[cfg(target_arch = "wasm32")]
 use wasm_bindgen::prelude::*;
-
-use super::visitor::{walk_term, Visitor};
-use crate::bindings::{
-    Binding, BindingManager, BindingStack, Bindings, Bsp, FollowerId, VariableState,
-};
-use crate::counter::Counter;
-use crate::data_filtering::partition_equivs;
-use crate::debugger::{get_binding_for_var, DebugEvent, Debugger};
-use crate::error::{self, ErrorKind, PolarError, PolarResult, RuntimeError};
-use crate::events::*;
-use crate::folder::Folder;
-use crate::formatting::ToPolarString;
-use crate::inverter::Inverter;
-use crate::kb::*;
-use crate::lexer::loc_to_pos;
-use crate::messages::*;
-use crate::numerics::*;
-<<<<<<< HEAD
-=======
-use crate::partial::{simplify_bindings_opt, simplify_partial, sub_this, IsaConstraintCheck};
->>>>>>> 88b65f34
-use crate::rewrites::Renamer;
-use crate::rules::*;
-use crate::runnable::Runnable;
-use crate::sources::*;
-use crate::terms::*;
-use crate::traces::*;
 
 pub const MAX_STACK_SIZE: usize = 10_000;
 pub const DEFAULT_TIMEOUT_MS: u64 = 30_000;
@@ -351,6 +344,7 @@
     }
 
     fn query_contains_partial(&mut self) {
+        use crate::visitor::{walk_term, Visitor};
         struct VarVisitor<'vm> {
             has_partial: bool,
             vm: &'vm PolarVirtualMachine,
@@ -732,6 +726,7 @@
 
     /// Generate a fresh set of variables for a rule.
     fn rename_rule_vars(&self, rule: &Rule) -> Rule {
+        use crate::{folder::Folder, rewrites::Renamer};
         let kb = &*self.kb.read().unwrap();
         let mut renamer = Renamer::new(kb);
         renamer.fold_rule(rule.clone())
@@ -1114,6 +1109,7 @@
     }
 
     fn get_names(&self, s: &Symbol) -> HashSet<Symbol> {
+        use crate::data_filtering::partition_equivs;
         let cycles = self
             .binding_manager
             .get_constraints(s)
@@ -1538,6 +1534,7 @@
     }
 
     fn query_for_operation(&mut self, term: &Term) -> PolarResult<QueryEvent> {
+        use crate::inverter::Inverter;
         let operation = term.value().as_expression().unwrap();
         let mut args = operation.args.clone();
         match operation.operator {
@@ -2700,7 +2697,7 @@
         if include_info {
             if let Some(source) = source {
                 let offset = term.offset();
-                let (row, column) = crate::lexer::loc_to_pos(&source.src, offset);
+                let (row, column) = loc_to_pos(&source.src, offset);
                 source_string.push_str(&format!(" at line {}, column {}", row + 1, column));
                 if let Some(filename) = source.filename {
                     source_string.push_str(&format!(" in file {}", filename));
@@ -2803,18 +2800,8 @@
 
         let mut bindings = self.bindings(true);
 
-        use crate::partial::{simplify_bindings, sub_this};
+        use crate::partial::{simplify_bindings_opt, sub_this};
         if !self.inverting {
-<<<<<<< HEAD
-            if let Some(bs) = simplify_bindings(bindings, false) {
-                bindings = bs
-                    .into_iter()
-                    .filter(|(var, _)| !var.is_temporary_var())
-                    .map(|(var, value)| (var.clone(), sub_this(var, value)))
-                    .collect();
-            } else {
-                return Ok(QueryEvent::None);
-=======
             match simplify_bindings_opt(bindings, false) {
                 Ok(Some(bs)) => {
                     // simplification succeeds
@@ -2845,8 +2832,14 @@
                     ));
                 }
                 Err(e) => unreachable!("unexpected error: {}", e.to_string()),
->>>>>>> 88b65f34
-            }
+            }
+            bindings = bindings
+                .clone()
+                .into_iter()
+                .filter_map(|(var, value)| {
+                    (!var.is_temporary_var()).then(|| (var.clone(), sub_this(var, value)))
+                })
+                .collect();
         }
 
         Ok(QueryEvent::Result { bindings, trace })
