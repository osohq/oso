use std::cell::RefCell;
use std::collections::BTreeMap;
use std::collections::{HashMap, HashSet};
use std::fmt::Write;
use std::rc::Rc;
use std::string::ToString;
use std::sync::{Arc, RwLock};

#[cfg(target_arch = "wasm32")]
use wasm_bindgen::prelude::*;

use super::visitor::{walk_term, Visitor};
use crate::bindings::{
    Binding, BindingManager, BindingStack, Bindings, Bsp, FollowerId, VariableState,
};
use crate::counter::Counter;
use crate::data_filtering::partition_equivs;
use crate::debugger::{get_binding_for_var, DebugEvent, Debugger};
use crate::error::{self, ErrorKind, PolarError, PolarResult, RuntimeError};
use crate::events::*;
use crate::folder::Folder;
use crate::formatting::ToPolarString;
use crate::inverter::Inverter;
use crate::kb::*;
use crate::lexer::loc_to_pos;
use crate::messages::*;
use crate::numerics::*;
use crate::partial::{simplify_bindings_opt, simplify_partial, sub_this, IsaConstraintCheck};
use crate::rewrites::Renamer;
use crate::rules::*;
use crate::runnable::Runnable;
use crate::sources::*;
use crate::terms::*;
use crate::traces::*;

pub const MAX_STACK_SIZE: usize = 10_000;
pub const DEFAULT_TIMEOUT_MS: u64 = 30_000;

#[derive(Debug, Clone)]
#[must_use = "ignored goals are never accomplished"]
#[allow(clippy::large_enum_variant)]
pub enum Goal {
    Backtrack,
    Cut {
        choice_index: usize, // cuts all choices in range [choice_index..]
    },
    Debug {
        message: String,
    },
    Error {
        error: PolarError,
    },
    Halt,
    Isa {
        left: Term,
        right: Term,
    },
    IsMoreSpecific {
        left: Arc<Rule>,
        right: Arc<Rule>,
        args: TermList,
    },
    IsSubspecializer {
        answer: Symbol,
        left: Term,
        right: Term,
        arg: Term,
    },
    Lookup {
        dict: Dictionary,
        field: Term,
        value: Term,
    },
    LookupExternal {
        call_id: u64,
        instance: Term,
        field: Term,
    },
    IsaExternal {
        instance: Term,
        literal: InstanceLiteral,
    },
    MakeExternal {
        constructor: Term,
        instance_id: u64,
    },
    NextExternal {
        call_id: u64,
        iterable: Term,
    },
    CheckError,
    Noop,
    Query {
        term: Term,
    },
    PopQuery {
        term: Term,
    },
    FilterRules {
        args: TermList,
        applicable_rules: Rules,
        unfiltered_rules: Rules,
    },
    SortRules {
        args: TermList,
        rules: Rules,
        outer: usize,
        inner: usize,
    },
    TraceRule {
        trace: Rc<Trace>,
    },
    TraceStackPush,
    TraceStackPop,
    Unify {
        left: Term,
        right: Term,
    },

    /// Run the `runnable`.
    Run {
        runnable: Box<dyn Runnable>,
    },

    /// Add a new constraint
    AddConstraint {
        term: Term,
    },

    /// TODO hack.
    /// Add a new constraint
    AddConstraintsBatch {
        add_constraints: Rc<RefCell<Bindings>>,
    },
}

#[derive(Clone, Debug)]
pub struct Choice {
    pub alternatives: Vec<GoalStack>,
    bsp: Bsp,              // binding stack pointer
    pub goals: GoalStack,  // goal stack snapshot
    queries: Queries,      // query stack snapshot
    trace: Vec<Rc<Trace>>, // trace snapshot
    trace_stack: TraceStack,
}

pub type Choices = Vec<Choice>;
/// Shortcut type alias for a list of goals
pub type Goals = Vec<Goal>;
pub type TraceStack = Vec<Rc<Vec<Rc<Trace>>>>;

#[derive(Clone, Debug, Default)]
pub struct GoalStack(Vec<Rc<Goal>>);

impl GoalStack {
    fn new_reversed(goals: Goals) -> Self {
        Self(goals.into_iter().rev().map(Rc::new).collect())
    }
}

impl std::ops::Deref for GoalStack {
    type Target = Vec<Rc<Goal>>;

    fn deref(&self) -> &Self::Target {
        &self.0
    }
}

impl std::ops::DerefMut for GoalStack {
    fn deref_mut(&mut self) -> &mut Self::Target {
        &mut self.0
    }
}

pub type Queries = TermList;

// TODO(ap): don't panic.
pub fn compare(op: Operator, left: &Term, right: &Term) -> PolarResult<bool> {
    // Coerce booleans to integers.
    fn to_int(x: bool) -> Numeric {
        Numeric::Integer(if x { 1 } else { 0 })
    }

    fn compare<T: PartialOrd>(op: Operator, left: T, right: T) -> bool {
        match op {
            Operator::Lt => left < right,
            Operator::Leq => left <= right,
            Operator::Gt => left > right,
            Operator::Geq => left >= right,
            Operator::Eq => left == right,
            Operator::Neq => left != right,
            _ => panic!("`{}` is not a comparison operator", op.to_polar()),
        }
    }

    match (left.value(), right.value()) {
        (Value::Boolean(l), Value::Boolean(r)) => Ok(compare(op, &to_int(*l), &to_int(*r))),
        (Value::Boolean(l), Value::Number(r)) => Ok(compare(op, &to_int(*l), r)),
        (Value::Number(l), Value::Boolean(r)) => Ok(compare(op, l, &to_int(*r))),
        (Value::Number(l), Value::Number(r)) => Ok(compare(op, l, r)),
        (Value::String(l), Value::String(r)) => Ok(compare(op, l, r)),
        _ => Err(error::RuntimeError::Unsupported {
            msg: format!("{} {} {}", left.to_polar(), op.to_polar(), right.to_polar()),
        }
        .into()),
    }
}

#[derive(Clone)]
pub struct PolarVirtualMachine {
    /// Stacks.
    pub goals: GoalStack,
    binding_manager: BindingManager,
    choices: Choices,
    pub queries: Queries,

    pub tracing: bool,
    pub trace_stack: TraceStack, // Stack of traces higher up the tree.
    pub trace: Vec<Rc<Trace>>,   // Traces for the current level of the trace tree.

    // Errors from outside the vm.
    pub external_error: Option<String>,

    #[cfg(not(target_arch = "wasm32"))]
    query_start_time: Option<std::time::Instant>,
    #[cfg(target_arch = "wasm32")]
    query_start_time: Option<f64>,
    query_timeout_ms: u64,

    /// Maximum size of goal stack
    stack_limit: usize,

    /// Binding stack constant below here.
    csp: Bsp,

    /// Interactive debugger.
    pub debugger: Debugger,

    /// Rules and types.
    pub kb: Arc<RwLock<KnowledgeBase>>,

    /// Call ID -> result variable name table.
    call_id_symbols: HashMap<u64, Symbol>,

    /// Logging flag.
    log: bool,
    polar_log: bool,
    polar_log_stderr: bool,
    polar_log_mute: bool,

    // Other flags.
    pub query_contains_partial: bool,
    pub inverting: bool,

    /// Output messages.
    pub messages: MessageQueue,
}

impl Default for PolarVirtualMachine {
    fn default() -> Self {
        PolarVirtualMachine::new(
            Arc::new(RwLock::new(KnowledgeBase::default())),
            false,
            vec![],
            // Messages will not be exposed, only use default() for testing.
            MessageQueue::new(),
        )
    }
}

#[cfg(target_arch = "wasm32")]
#[wasm_bindgen]
extern "C" {
    #[wasm_bindgen(js_namespace = console, js_name = error)]
    fn console_error(a: &str);
}

// Methods which aren't goals/instructions.
impl PolarVirtualMachine {
    /// Make a new virtual machine with an initial list of goals.
    /// Reverse the goal list for the sanity of callers.
    pub fn new(
        kb: Arc<RwLock<KnowledgeBase>>,
        tracing: bool,
        goals: Goals,
        messages: MessageQueue,
    ) -> Self {
        let query_timeout_ms = std::env::var("POLAR_TIMEOUT_MS")
            .ok()
            .and_then(|timeout_str| timeout_str.parse::<u64>().ok())
            .unwrap_or(DEFAULT_TIMEOUT_MS);
        let constants = kb
            .read()
            .expect("cannot acquire KB read lock")
            .constants
            .clone();
        // get all comma-delimited POLAR_LOG variables
        let polar_log = std::env::var("POLAR_LOG");
        let polar_log_vars = polar_log
            .iter()
            .flat_map(|pl| pl.split(','))
            .collect::<Vec<&str>>();
        let mut vm = Self {
            goals: GoalStack::new_reversed(goals),
            binding_manager: BindingManager::new(),
            query_start_time: None,
            query_timeout_ms,
            stack_limit: MAX_STACK_SIZE,
            csp: Bsp::default(),
            choices: vec![],
            queries: vec![],
            tracing,
            trace_stack: vec![],
            trace: vec![],
            external_error: None,
            debugger: Debugger::default(),
            kb,
            call_id_symbols: HashMap::new(),
            // `log` controls internal VM logging
            log: polar_log_vars.iter().any(|var| var == &"trace"),
            // `polar_log` for tracing policy evaluation
            polar_log: !polar_log_vars.is_empty()
                && !polar_log_vars.iter().any(|var| ["0", "off"].contains(var)),
            // `polar_log_stderr` prints things immediately to stderr
            polar_log_stderr: polar_log_vars.iter().any(|var| var == &"now"),
            polar_log_mute: false,
            query_contains_partial: false,
            inverting: false,
            messages,
        };
        vm.bind_constants(constants);
        vm.query_contains_partial();
        vm
    }

    #[cfg(target_arch = "wasm32")]
    pub fn set_logging_options(&mut self, rust_log: Option<String>, polar_log: Option<String>) {
        self.log = rust_log.is_some();
        if let Some(pl) = polar_log {
            if &pl == "now" {
                self.polar_log_stderr = true;
            }
            self.polar_log = match Some(pl).as_deref() {
                None | Some("0") | Some("off") => false,
                _ => true,
            }
        }
    }

    fn query_contains_partial(&mut self) {
        struct VarVisitor<'vm> {
            has_partial: bool,
            vm: &'vm PolarVirtualMachine,
        }

        impl<'vm> Visitor for VarVisitor<'vm> {
            fn visit_variable(&mut self, v: &Symbol) {
                if matches!(self.vm.variable_state(v), VariableState::Partial) {
                    self.has_partial = true;
                }
            }
        }

        let mut visitor = VarVisitor {
            has_partial: false,
            vm: self,
        };
        self.query_contains_partial = self.goals.iter().any(|goal| {
            if let Goal::Query { term } = goal.as_ref() {
                walk_term(&mut visitor, term);
                visitor.has_partial
            } else {
                false
            }
        });
    }

    #[cfg(test)]
    pub fn new_test(kb: Arc<RwLock<KnowledgeBase>>, tracing: bool, goals: Goals) -> Self {
        PolarVirtualMachine::new(kb, tracing, goals, MessageQueue::new())
    }

    /// Clone self, replacing the goal stack and retaining only the current bindings.
    pub fn clone_with_goals(&self, goals: Goals) -> Self {
        let mut vm = Self::new(self.kb.clone(), self.tracing, goals, self.messages.clone());
        vm.binding_manager.clone_from(&self.binding_manager);
        vm.query_contains_partial = self.query_contains_partial;
        vm.debugger = self.debugger.clone();
        vm
    }

    #[cfg(test)]
    fn set_stack_limit(&mut self, limit: usize) {
        self.stack_limit = limit;
    }

    pub fn new_id(&self) -> u64 {
        self.kb
            .read()
            .expect("cannot acquire KB read lock")
            .new_id()
    }

    pub fn id_counter(&self) -> Counter {
        self.kb
            .read()
            .expect("cannot acquire KB read lock")
            .id_counter()
    }

    fn new_call_id(&mut self, symbol: &Symbol) -> u64 {
        let call_id = self.new_id();
        self.call_id_symbols.insert(call_id, symbol.clone());
        call_id
    }

    fn new_call_var(&mut self, var_prefix: &str, initial_value: Value) -> (u64, Term) {
        let sym = self.kb.read().unwrap().gensym(var_prefix);
        self.bind(&sym, Term::from(initial_value)).unwrap();
        let call_id = self.new_call_id(&sym);
        (call_id, Term::from(sym))
    }

    fn get_call_sym(&self, call_id: u64) -> &Symbol {
        self.call_id_symbols
            .get(&call_id)
            .expect("unregistered external call ID")
    }

    /// Try to achieve one goal. Return `Some(QueryEvent)` if an external
    /// result is needed to achieve it, or `None` if it can run internally.
    fn next(&mut self, goal: Rc<Goal>) -> PolarResult<QueryEvent> {
        if self.log {
            self.print(&format!("{}", goal));
        }

        self.check_timeout()?;

        match goal.as_ref() {
            Goal::Backtrack => self.backtrack()?,
            Goal::Cut { choice_index } => self.cut(*choice_index),
            Goal::Debug { message } => return Ok(self.debug(message)),
            Goal::Halt => return Ok(self.halt()),
            Goal::Error { error } => return Err(error.clone()),
            Goal::Isa { left, right } => self.isa(left, right)?,
            Goal::IsMoreSpecific { left, right, args } => {
                self.is_more_specific(left, right, args)?
            }
            Goal::IsSubspecializer {
                answer,
                left,
                right,
                arg,
            } => return self.is_subspecializer(answer, left, right, arg),
            Goal::Lookup { dict, field, value } => self.lookup(dict, field, value)?,
            Goal::LookupExternal {
                call_id,
                instance,
                field,
            } => return self.lookup_external(*call_id, instance, field),
            Goal::IsaExternal { instance, literal } => return self.isa_external(instance, literal),
            Goal::MakeExternal {
                constructor,
                instance_id,
            } => return Ok(self.make_external(constructor, *instance_id)),
            Goal::NextExternal { call_id, iterable } => {
                return self.next_external(*call_id, iterable)
            }
            Goal::CheckError => return self.check_error(),
            Goal::Noop => {}
            Goal::Query { term } => {
                let result = self.query(term);
                self.maybe_break(DebugEvent::Query)?;
                return result;
            }
            Goal::PopQuery { .. } => self.pop_query(),
            Goal::FilterRules {
                applicable_rules,
                unfiltered_rules,
                args,
            } => self.filter_rules(applicable_rules, unfiltered_rules, args)?,
            Goal::SortRules {
                rules,
                outer,
                inner,
                args,
            } => self.sort_rules(rules, args, *outer, *inner)?,
            Goal::TraceStackPush => {
                self.trace_stack.push(Rc::new(self.trace.clone()));
                self.trace = vec![];
            }
            Goal::TraceStackPop => {
                let mut children = self.trace.clone();
                self.trace = self.trace_stack.pop().unwrap().as_ref().clone();
                let mut trace = self.trace.pop().unwrap();
                let trace = Rc::make_mut(&mut trace);
                trace.children.append(&mut children);
                self.trace.push(Rc::new(trace.clone()));
                self.maybe_break(DebugEvent::Pop)?;
            }
            Goal::TraceRule { trace } => {
                if let Node::Rule(rule) = &trace.node {
                    self.log_with(
                        || {
                            let source_str = self.rule_source(rule);
                            format!("RULE: {}", source_str)
                        },
                        &[],
                    );
                }
                self.trace.push(trace.clone());
                self.maybe_break(DebugEvent::Rule)?;
            }
            Goal::Unify { left, right } => self.unify(left, right)?,
            Goal::AddConstraint { term } => self.add_constraint(term)?,
            Goal::AddConstraintsBatch { add_constraints } => {
                add_constraints.borrow_mut().drain().try_for_each(
                    |(_, constraint)| -> PolarResult<()> { self.add_constraint(&constraint) },
                )?
            }
            Goal::Run { runnable } => return self.run_runnable(runnable.clone_runnable()),
        }
        Ok(QueryEvent::None)
    }

    /// Return true if there is nothing left to do.
    pub fn is_halted(&self) -> bool {
        self.goals.is_empty() && self.choices.is_empty()
    }

    /// Push a goal onto the goal stack.
    pub fn push_goal(&mut self, goal: Goal) -> PolarResult<()> {
        if self.goals.len() >= self.stack_limit {
            return Err(error::RuntimeError::StackOverflow {
                limit: self.stack_limit,
            }
            .into());
        }
        match goal {
            Goal::LookupExternal { call_id, .. } | Goal::NextExternal { call_id, .. } => {
                assert!(matches!(
                    self.variable_state(self.get_call_sym(call_id)),
                    VariableState::Unbound
                ), "The call_id result variables for LookupExternal and NextExternal goals must be unbound.");
            }
            _ => (),
        }

        self.goals.push(Rc::new(goal));
        Ok(())
    }

    /// Push a non-trivial choice onto the choice stack.
    ///
    /// Params:
    ///
    /// - `alternatives`: an ordered list of alternatives to try in the choice.
    ///   The first element is the first alternative to try.
    ///
    /// Do not modify the goals stack.  This function defers execution of the
    /// choice until a backtrack occurs.  To immediately execute the choice on
    /// top of the current stack, use `choose`.
    fn push_choice<I>(&mut self, alternatives: I)
    where
        I: IntoIterator<Item = Goals>,
        I::IntoIter: std::iter::DoubleEndedIterator,
    {
        // Make sure that alternatives are executed in order of first to last.
        let alternatives = alternatives
            .into_iter()
            .rev()
            .map(GoalStack::new_reversed)
            .collect();
        assert!(self.choices.len() < self.stack_limit, "too many choices");
        self.choices.push(Choice {
            alternatives,
            bsp: self.bsp(),
            goals: self.goals.clone(),
            queries: self.queries.clone(),
            trace: self.trace.clone(),
            trace_stack: self.trace_stack.clone(),
        });
    }

    /// Push a choice onto the choice stack, and execute immediately by
    /// pushing the first alternative onto the goals stack
    ///
    /// Params:
    ///
    /// - `alternatives`: an ordered list of alternatives to try in the choice.
    ///   The first element is the first alternative to try.
    fn choose<I>(&mut self, alternatives: I) -> PolarResult<()>
    where
        I: IntoIterator<Item = Goals>,
        I::IntoIter: std::iter::DoubleEndedIterator,
    {
        let mut alternatives_iter = alternatives.into_iter();
        if let Some(alternative) = alternatives_iter.next() {
            self.push_choice(alternatives_iter);
            self.append_goals(alternative)?;
            Ok(())
        } else {
            self.backtrack()
        }
    }

    /// If each goal of `conditional` succeeds, execute `consequent`;
    /// otherwise, execute `alternative`. The branches are entered only
    /// by backtracking so that bindings established during the execution
    /// of `conditional` are always unwound.
    fn choose_conditional(
        &mut self,
        mut conditional: Goals,
        consequent: Goals,
        mut alternative: Goals,
    ) -> PolarResult<()> {
        // If the conditional fails, cut the consequent.
        let cut_consequent = Goal::Cut {
            choice_index: self.choices.len(),
        };
        alternative.insert(0, cut_consequent);

        // If the conditional succeeds, cut the alternative and backtrack to this choice point.
        self.push_choice(vec![consequent]);
        let cut_alternative = Goal::Cut {
            choice_index: self.choices.len(),
        };
        conditional.push(cut_alternative);
        conditional.push(Goal::Backtrack);

        self.choose(vec![conditional, alternative])?;
        Ok(())
    }

    /// Push multiple goals onto the stack in reverse order.
    fn append_goals<I>(&mut self, goals: I) -> PolarResult<()>
    where
        I: IntoIterator<Item = Goal>,
        I::IntoIter: std::iter::DoubleEndedIterator,
    {
        goals.into_iter().rev().try_for_each(|g| self.push_goal(g))
    }

    /// Rebind an external answer variable.
    ///
    /// DO NOT USE THIS TO REBIND ANOTHER VARIABLE (see unsafe_rebind doc string).
    fn rebind_external_answer(&mut self, var: &Symbol, val: Term) {
        self.binding_manager.unsafe_rebind(var, val);
    }

    /// Push a binding onto the binding stack.
    pub fn bind(&mut self, var: &Symbol, val: Term) -> PolarResult<()> {
        if self.log {
            self.print(&format!("⇒ bind: {} ← {}", var.to_polar(), val.to_polar()));
        }
        if let Some(goal) = self.binding_manager.bind(var, val)? {
            self.push_goal(goal)?;
        }
        Ok(())
    }

    pub fn add_binding_follower(&mut self) -> FollowerId {
        self.binding_manager.add_follower(BindingManager::new())
    }

    pub fn remove_binding_follower(&mut self, follower_id: &FollowerId) -> Option<BindingManager> {
        self.binding_manager.remove_follower(follower_id)
    }

    /// Add a single constraint operation to the variables referenced in it.
    /// Precondition: Operation is either binary or ternary (binary + result var),
    /// and at least one of the first two arguments is an unbound variable.
    fn add_constraint(&mut self, term: &Term) -> PolarResult<()> {
        if self.log {
            self.print(&format!("⇒ add_constraint: {}", term.to_polar()));
        }
        self.binding_manager.add_constraint(term)
    }

    /// Augment the bindings stack with constants from a hash map.
    /// There must be no temporaries bound yet.
    pub fn bind_constants(&mut self, bindings: Bindings) {
        assert_eq!(self.bsp(), self.csp);
        for (var, value) in bindings.iter() {
            self.bind(var, value.clone()).unwrap();
        }
        self.csp = self.bsp();
    }

    /// Retrieve the current non-constant bindings as a hash map.
    pub fn bindings(&self, include_temps: bool) -> Bindings {
        self.binding_manager
            .bindings_after(include_temps, &self.csp)
    }

    /// Retrive internal binding stack for debugger.
    pub fn bindings_debug(&self) -> &BindingStack {
        self.binding_manager.bindings_debug()
    }

    /// Returns bindings for all vars used by terms in terms.
    pub fn relevant_bindings(&self, terms: &[&Term]) -> Bindings {
        let mut variables = HashSet::new();
        for t in terms {
            t.variables(&mut variables);
        }
        self.binding_manager.variable_bindings(&variables)
    }

    /// Return the current binding stack pointer.
    fn bsp(&self) -> Bsp {
        self.binding_manager.bsp()
    }

    /// Investigate the state of a variable at some point and return a variable state variant.
    pub fn variable_state_at_point(&self, variable: &Symbol, bsp: &Bsp) -> VariableState {
        self.binding_manager.variable_state_at_point(variable, bsp)
    }

    /// Investigate the current state of a variable and return a variable state variant.
    pub fn variable_state(&self, variable: &Symbol) -> VariableState {
        self.binding_manager.variable_state(variable)
    }

    /// Recursively dereference variables in a term, including subterms, except operations.
    fn deep_deref(&self, term: &Term) -> Term {
        self.binding_manager.deep_deref(term)
    }

    /// Generate a fresh set of variables for a rule.
    fn rename_rule_vars(&self, rule: &Rule) -> Rule {
        let kb = &*self.kb.read().unwrap();
        let mut renamer = Renamer::new(kb);
        renamer.fold_rule(rule.clone())
    }

    /// Push or print a message to the output stream.
    #[cfg(not(target_arch = "wasm32"))]
    fn print<S: Into<String>>(&self, message: S) {
        let message = message.into();
        if self.polar_log_stderr {
            eprintln!("{}", message);
        } else {
            self.messages.push(MessageKind::Print, message);
        }
    }

    /// Push or print a message to the WASM output stream.
    #[cfg(target_arch = "wasm32")]
    fn print<S: Into<String>>(&self, message: S) {
        let message = message.into();
        if self.polar_log_stderr {
            console_error(&message);
        } else {
            self.messages.push(MessageKind::Print, message);
        }
    }

    fn log(&self, message: &str, terms: &[&Term]) {
        self.log_with(|| message, terms)
    }

    fn log_with<F, R>(&self, message_fn: F, terms: &[&Term])
    where
        F: FnOnce() -> R,
        R: AsRef<str>,
    {
        if self.polar_log && !self.polar_log_mute {
            let mut indent = String::new();
            for _ in 0..=self.queries.len() {
                indent.push_str("  ");
            }
            let message = message_fn();
            let lines = message.as_ref().split('\n').collect::<Vec<&str>>();
            if let Some(line) = lines.first() {
                let mut msg = format!("[debug] {}{}", &indent, line);
                if !terms.is_empty() {
                    let relevant_bindings = self.relevant_bindings(terms);
                    msg.push_str(&format!(
                        ", BINDINGS: {{{}}}",
                        relevant_bindings
                            .iter()
                            .map(|(var, val)| format!("{} = {}", var.0, val.to_polar()))
                            .collect::<Vec<String>>()
                            .join(", ")
                    ));
                }
                self.print(msg);
                for line in &lines[1..] {
                    self.print(format!("[debug] {}{}", &indent, line));
                }
            }
        }
    }

    pub fn source(&self, term: &Term) -> Option<Source> {
        term.get_source_id()
            .and_then(|id| self.kb.read().unwrap().sources.get_source(id))
    }

    /// Get the query stack as a string for printing in error messages.
    pub fn stack_trace(&self) -> String {
        let mut trace_stack = self.trace_stack.clone();
        let mut trace = self.trace.clone();

        // Build linear stack from trace tree. Not just using query stack because it doesn't
        // know about rules, query stack should really use this too.
        let mut stack = vec![];
        while let Some(t) = trace.last() {
            stack.push(t.clone());
            trace = trace_stack
                .pop()
                .map(|ts| ts.as_ref().clone())
                .unwrap_or_else(Vec::new);
        }

        stack.reverse();

        let mut st = String::new();
        let _ = write!(st, "trace (most recent evaluation last):");

        let mut rule = None;
        for t in stack {
            match &t.node {
                Node::Rule(r) => {
                    rule = Some(r.clone());
                }
                Node::Term(t) => {
                    if matches!(t.value(), Value::Expression(Operation { operator: Operator::And, args}) if args.len() == 1)
                    {
                        continue;
                    }
                    let _ = write!(st, "\n  ");

                    if let Some(source) = self.source(t) {
                        if let Some(rule) = &rule {
                            let _ = write!(st, "in rule {} ", rule.name.to_polar());
                        } else {
                            let _ = write!(st, "in query ");
                        }
                        let (row, column) = loc_to_pos(&source.src, t.offset());
                        let _ = write!(st, "at line {}, column {}", row + 1, column + 1);
                        if let Some(filename) = source.filename {
                            let _ = write!(st, " in file {}", filename);
                        }
                        let _ = writeln!(st);
                    };
                    let _ = write!(st, "    {}", self.term_source(t, false));
                }
            }
        }
        st
    }

    #[cfg(not(target_arch = "wasm32"))]
    fn query_duration(&self) -> u64 {
        let now = std::time::Instant::now();
        let start = self.query_start_time.expect("Query start not recorded");
        (now - start).as_millis() as u64
    }

    #[cfg(target_arch = "wasm32")]
    fn query_duration(&self) -> u64 {
        let now: f64 = js_sys::Date::now();
        let start = self.query_start_time.expect("Query start not recorded");
        (now - start) as u64
    }

    fn is_query_timeout_disabled(&self) -> bool {
        self.query_timeout_ms == 0
    }

    fn check_timeout(&self) -> PolarResult<()> {
        if self.is_query_timeout_disabled() {
            // Useful for debugging
            return Ok(());
        }

        let elapsed = self.query_duration();
        if elapsed > self.query_timeout_ms {
            return Err(error::RuntimeError::QueryTimeout {
                msg: format!(
                    "Query running for {}ms, which exceeds the timeout of {}ms. To disable timeouts, set the POLAR_TIMEOUT_MS environment variable to 0.",
                    elapsed, self.query_timeout_ms
                ),
            }
            .into());
        }
        Ok(())
    }
}

/// Implementations of instructions.
impl PolarVirtualMachine {
    /// Remove all bindings after the last choice point, and try the
    /// next available alternative. If no choice is possible, halt.
    fn backtrack(&mut self) -> PolarResult<()> {
        if self.log {
            self.print("⇒ backtrack");
        }
        self.log("BACKTRACK", &[]);

        loop {
            match self.choices.pop() {
                None => return self.push_goal(Goal::Halt),
                Some(Choice {
                    mut alternatives,
                    bsp,
                    goals,
                    queries,
                    trace,
                    trace_stack,
                }) => {
                    self.binding_manager.backtrack(&bsp);
                    if let Some(mut alternative) = alternatives.pop() {
                        if alternatives.is_empty() {
                            self.goals = goals;
                            self.queries = queries;
                            self.trace = trace;
                            self.trace_stack = trace_stack;
                        } else {
                            self.goals.clone_from(&goals);
                            self.queries.clone_from(&queries);
                            self.trace.clone_from(&trace);
                            self.trace_stack.clone_from(&trace_stack);
                            self.choices.push(Choice {
                                alternatives,
                                bsp,
                                goals,
                                queries,
                                trace,
                                trace_stack,
                            })
                        }
                        self.goals.append(&mut alternative);
                        break;
                    }
                }
            }
        }
        Ok(())
    }

    /// Commit to the current choice.
    fn cut(&mut self, index: usize) {
        self.choices.truncate(index);
    }

    /// Clean up the query stack after completing a query.
    fn pop_query(&mut self) {
        self.queries.pop();
    }

    /// Interact with the debugger.
    fn debug(&mut self, message: &str) -> QueryEvent {
        // Query start time is reset when a debug event occurs.
        self.query_start_time.take();

        QueryEvent::Debug {
            message: message.to_string(),
        }
    }

    /// Halt the VM by clearing all goals and choices.
    fn halt(&mut self) -> QueryEvent {
        self.log("HALT", &[]);
        self.goals.clear();
        self.choices.clear();
        assert!(self.is_halted());
        QueryEvent::Done { result: true }
    }

    /// Comparison operator that essentially performs partial unification.
    #[allow(clippy::many_single_char_names)]
    pub fn isa(&mut self, left: &Term, right: &Term) -> PolarResult<()> {
        self.log_with(
            || format!("MATCHES: {} matches {}", left.to_polar(), right.to_polar()),
            &[left, right],
        );

        match (left.value(), right.value()) {
            (_, Value::Dictionary(_)) => todo!("make this case unreachable"),
            (Value::Expression(_), _) | (_, Value::Expression(_)) => {
                unreachable!("encountered bare expression")
            }

            _ if self.kb.read().unwrap().is_union(left) => {
                // A union (currently) only matches itself.
                //
                // TODO(gj): when we have unions beyond `Actor` and `Resource`, we'll need to be
                // smarter about this check since UnionA is more specific than UnionB if UnionA is
                // a member of UnionB.
                let unions_match = (left.is_actor_union() && right.is_actor_union())
                    || (left.is_resource_union() && right.is_resource_union());
                if !unions_match {
                    return self.push_goal(Goal::Backtrack);
                }
            }
            _ if self.kb.read().unwrap().is_union(right) => self.isa_union(left, right)?,

            // TODO(gj): (Var, Rest) + (Rest, Var) cases might be unreachable.
            (Value::Variable(l), Value::Variable(r))
            | (Value::Variable(l), Value::RestVariable(r))
            | (Value::RestVariable(l), Value::Variable(r))
            | (Value::RestVariable(l), Value::RestVariable(r)) => {
                // Two variables.
                match (self.variable_state(l), self.variable_state(r)) {
                    (VariableState::Bound(x), _) => self.push_goal(Goal::Isa {
                        left: x,
                        right: right.clone(),
                    })?,
                    (_, VariableState::Bound(y)) => self.push_goal(Goal::Isa {
                        left: left.clone(),
                        right: y,
                    })?,
                    (_, _) => self.add_constraint(&term!(op!(Isa, left.clone(), right.clone())))?,
                }
            }
            (Value::Variable(l), _) | (Value::RestVariable(l), _) => match self.variable_state(l) {
                VariableState::Bound(x) => self.push_goal(Goal::Isa {
                    left: x,
                    right: right.clone(),
                })?,
                _ => self.isa_expr(left, right)?,
            },
            (_, Value::Variable(r)) | (_, Value::RestVariable(r)) => match self.variable_state(r) {
                VariableState::Bound(y) => self.push_goal(Goal::Isa {
                    left: left.clone(),
                    right: y,
                })?,
                _ => self.push_goal(Goal::Unify {
                    left: left.clone(),
                    right: right.clone(),
                })?,
            },

            (Value::List(left), Value::List(right)) => {
                self.unify_lists(left, right, |(left, right)| Goal::Isa {
                    left: left.clone(),
                    right: right.clone(),
                })?;
            }

            (Value::Dictionary(left), Value::Pattern(Pattern::Dictionary(right))) => {
                // Check that the left is more specific than the right.
                let left_fields: HashSet<&Symbol> = left.fields.keys().collect();
                let right_fields: HashSet<&Symbol> = right.fields.keys().collect();
                if !right_fields.is_subset(&left_fields) {
                    return self.push_goal(Goal::Backtrack);
                }

                // For each field on the right, isa its value against the corresponding value on
                // the left.
                for (k, v) in right.fields.iter() {
                    let left = left
                        .fields
                        .get(k)
                        .expect("left fields should be a superset of right fields")
                        .clone();
                    self.push_goal(Goal::Isa {
                        left,
                        right: v.clone(),
                    })?;
                }
            }

            (_, Value::Pattern(Pattern::Dictionary(right))) => {
                // For each field in the dict, look up the corresponding field on the instance and
                // then isa them.
                for (field, right_value) in right.fields.iter() {
                    // Generate symbol for the lookup result and leave the variable unbound, so that unification with the result does not fail.
                    // Unification with the lookup result happens in `fn external_call_result()`.
                    let answer = self.kb.read().unwrap().gensym("isa_value");
                    let call_id = self.new_call_id(&answer);

                    let lookup = Goal::LookupExternal {
                        instance: left.clone(),
                        call_id,
                        field: right_value.clone_with_value(Value::String(field.0.clone())),
                    };
                    let isa = Goal::Isa {
                        left: Term::from(answer),
                        right: right_value.clone(),
                    };
                    self.append_goals(vec![lookup, isa])?;
                }
            }

            (_, Value::Pattern(Pattern::Instance(right_literal))) => {
                // Check fields
                self.push_goal(Goal::Isa {
                    left: left.clone(),
                    right: right.clone_with_value(Value::Pattern(Pattern::Dictionary(
                        right_literal.fields.clone(),
                    ))),
                })?;
                // Check class
                self.push_goal(Goal::IsaExternal {
                    instance: left.clone(),
                    literal: right_literal.clone(),
                })?;
            }

            // Default case: x isa y if x = y.
            _ => self.push_goal(Goal::Unify {
                left: left.clone(),
                right: right.clone(),
            })?,
        }
        Ok(())
    }

    fn get_names(&self, s: &Symbol) -> HashSet<Symbol> {
        let cycles = self
            .binding_manager
            .get_constraints(s)
            .constraints()
            .into_iter()
            .filter_map(|con| match con.operator {
                Operator::Unify | Operator::Eq => {
                    if let (Ok(l), Ok(r)) = (
                        con.args[0].value().as_symbol(),
                        con.args[1].value().as_symbol(),
                    ) {
                        Some((l.clone(), r.clone()))
                    } else {
                        None
                    }
                }
                _ => None,
            });

        partition_equivs(cycles)
            .into_iter()
            .find(|c| c.contains(s))
            .unwrap_or_else(|| {
                let mut hs = HashSet::with_capacity(1);
                hs.insert(s.clone());
                hs
            })
    }

    fn isa_expr(&mut self, left: &Term, right: &Term) -> PolarResult<()> {
        match right.value() {
            Value::Pattern(Pattern::Dictionary(fields)) => {
                // Produce a constraint like left.field = value
                let to_unify = |(field, value): (&Symbol, &Term)| -> Term {
                    let value = self.deep_deref(value);
                    let field = right.clone_with_value(value!(field.0.as_ref()));
                    let left = left.clone_with_value(value!(op!(Dot, left.clone(), field)));
                    term!(op!(Unify, left, value))
                };

                let constraints = fields.fields.iter().rev().map(to_unify).collect::<Vec<_>>();
                for op in constraints {
                    self.add_constraint(&op)?;
                }
            }
            Value::Pattern(Pattern::Instance(InstanceLiteral { fields, tag })) => {
                // TODO(gj): assert that a simplified expression contains at most 1 unification
                // involving a particular variable.
                // TODO(gj): Ensure `op!(And) matches X{}` doesn't die after these changes.
                let var = left.value().as_symbol()?;

                // Get the existing partial on the LHS variable.
                let partial = self.binding_manager.get_constraints(var);

                let names = self.get_names(var);
                let output = names.clone();

                let partial = partial.into();
                let (simplified, _) = simplify_partial(var, partial, output, false);

                let simplified = simplified.value().as_expression()?;

                // TODO (dhatch): what if there is more than one var = dot_op constraint?
                // What if the one there is is in a not, or an or, or something
                let lhs_of_matches = simplified
                    .constraints()
                    .into_iter()
                    .find_map(|c| {
                        // If the simplified partial includes a `var = dot_op` constraint where the
                        // receiver of the dot operation is either `var` or an alias thereof, use
                        // the dot op as the LHS of the matches.
                        if c.operator != Operator::Unify {
                            None
                        } else if matches!(c.args[0].value().as_symbol(), Ok(s) if names.contains(s)) &&
                            matches!(c.args[1].value().as_expression(), Ok(o) if o.operator == Operator::Dot) {
                            Some(c.args[1].clone())
                        } else if matches!(c.args[1].value().as_symbol(), Ok(s) if names.contains(s)) &&
                            matches!(c.args[0].value().as_expression(), Ok(o) if o.operator == Operator::Dot) {
                            Some(c.args[0].clone())
                        } else {
                            None
                        }
                    })
                    .unwrap_or_else(|| left.clone());

                // Construct field-less matches operation.
                let tag_pattern = right.clone_with_value(value!(pattern!(instance!(tag.clone()))));
                let type_constraint = op!(Isa, left.clone(), tag_pattern);

                let new_matches = op!(Isa, lhs_of_matches, right.clone());

                let runnable = Box::new(IsaConstraintCheck::new(
                    simplified.constraints(),
                    new_matches,
                    names,
                ));

                // Construct field constraints.
                let field_constraints = fields.fields.iter().rev().map(|(f, v)| {
                    let v = self.deep_deref(v);
                    let field = right.clone_with_value(value!(f.0.as_ref()));
                    let left = left.clone_with_value(value!(op!(Dot, left.clone(), field)));
                    op!(Unify, left, v)
                });

                let mut add_constraints = vec![type_constraint];
                add_constraints.extend(field_constraints.into_iter());

                // Run compatibility check.
                self.choose_conditional(
                    vec![Goal::Run { runnable }],
                    add_constraints
                        .into_iter()
                        .map(|op| Goal::AddConstraint { term: op.into() })
                        .collect(),
                    vec![Goal::CheckError, Goal::Backtrack],
                )?;
            }
            // if the RHS isn't a pattern or a dictionary, we'll fall back to unifying
            // this is not the _best_ behaviour, but it's what we've been doing
            // previously
            _ => self.push_goal(Goal::Unify {
                left: left.clone(),
                right: right.clone(),
            })?,
        }
        Ok(())
    }

    /// To evaluate `left matches Union`, look up `Union`'s member classes and create a choicepoint
    /// to check if `left` matches any of them.
    fn isa_union(&mut self, left: &Term, union: &Term) -> PolarResult<()> {
        let member_isas = {
            let kb = self.kb.read().unwrap();
            let members = kb.get_union_members(union).iter();
            members
                .map(|member| {
                    let tag = member.value().as_symbol().unwrap().0.as_str();
                    member.clone_with_value(value!(pattern!(instance!(tag))))
                })
                .map(|pattern| {
                    vec![Goal::Isa {
                        left: left.clone(),
                        right: pattern,
                    }]
                })
                .collect::<Vec<Goals>>()
        };
        self.choose(member_isas)
    }

    pub fn lookup(&mut self, dict: &Dictionary, field: &Term, value: &Term) -> PolarResult<()> {
        let field = self.deep_deref(field);
        match field.value() {
            Value::Variable(_) => {
                let mut alternatives = vec![];
                for (k, v) in &dict.fields {
                    let mut goals: Goals = vec![];
                    // attempt to unify dict key with field
                    // if `field` is bound, unification will only succeed for the matching key
                    // if `field` is unbound, unification will succeed for all keys
                    goals.push(Goal::Unify {
                        left: field.clone_with_value(Value::String(k.clone().0)),
                        right: field.clone(),
                    });
                    // attempt to unify dict value with result
                    goals.push(Goal::Unify {
                        left: v.clone(),
                        right: value.clone(),
                    });
                    alternatives.push(goals);
                }
                self.choose(alternatives)?;
            }
            Value::String(field) => {
                if let Some(retrieved) = dict.fields.get(&Symbol(field.clone())) {
                    self.push_goal(Goal::Unify {
                        left: retrieved.clone(),
                        right: value.clone(),
                    })?;
                } else {
                    self.push_goal(Goal::Backtrack)?;
                }
            }
            v => {
                return Err(self.type_error(
                    &field,
                    format!("cannot look up field {:?} on a dictionary", v),
                ))
            }
        };
        Ok(())
    }

    /// Return an external call event to look up a field's value
    /// in an external instance. Push a `Goal::LookupExternal` as
    /// an alternative on the last choice point to poll for results.
    pub fn lookup_external(
        &mut self,
        call_id: u64,
        instance: &Term,
        field: &Term,
    ) -> PolarResult<QueryEvent> {
        let (field_name, args, kwargs): (
            Symbol,
            Option<Vec<Term>>,
            Option<BTreeMap<Symbol, Term>>,
        ) = match self.deep_deref(field).value() {
            Value::Call(Call { name, args, kwargs }) => (
                name.clone(),
                Some(args.iter().map(|arg| self.deep_deref(arg)).collect()),
                kwargs.as_ref().map(|unwrapped| {
                    unwrapped
                        .iter()
                        .map(|(k, v)| (k.to_owned(), self.deep_deref(v)))
                        .collect()
                }),
            ),
            Value::String(field) => (Symbol(field.clone()), None, None),
            v => {
                return Err(self.type_error(
                    field,
                    format!("cannot look up field {:?} on an external instance", v),
                ))
            }
        };

        // add an empty choice point; lookups return only one value
        // but we'll want to cut if we get back nothing
        self.push_choice(vec![]);

        self.log_with(
            || {
                let mut msg = format!("LOOKUP: {}.{}", instance.to_string(), field_name);
                msg.push('(');
                let args = args
                    .clone()
                    .unwrap_or_else(Vec::new)
                    .into_iter()
                    .map(|a| a.to_polar());
                let kwargs = kwargs
                    .clone()
                    .unwrap_or_else(BTreeMap::new)
                    .into_iter()
                    .map(|(k, v)| format!("{}: {}", k, v.to_polar()));
                msg.push_str(&args.chain(kwargs).collect::<Vec<String>>().join(", "));
                msg.push(')');
                msg
            },
            &[],
        );

        Ok(QueryEvent::ExternalCall {
            call_id,
            instance: self.deep_deref(instance),
            attribute: field_name,
            args,
            kwargs,
        })
    }

    pub fn isa_external(
        &mut self,
        instance: &Term,
        literal: &InstanceLiteral,
    ) -> PolarResult<QueryEvent> {
        let (call_id, answer) = self.new_call_var("isa", false.into());
        self.push_goal(Goal::Unify {
            left: answer,
            right: Term::from(true),
        })?;

        Ok(QueryEvent::ExternalIsa {
            call_id,
            instance: self.deep_deref(instance),
            class_tag: literal.tag.clone(),
        })
    }

    pub fn next_external(&mut self, call_id: u64, iterable: &Term) -> PolarResult<QueryEvent> {
        // add another choice point for the next result
        self.push_choice(vec![vec![Goal::NextExternal {
            call_id,
            iterable: iterable.clone(),
        }]]);

        Ok(QueryEvent::NextExternal {
            call_id,
            iterable: iterable.clone(),
        })
    }

    pub fn make_external(&self, constructor: &Term, instance_id: u64) -> QueryEvent {
        QueryEvent::MakeExternal {
            instance_id,
            constructor: self.deep_deref(constructor),
        }
    }

    pub fn check_error(&self) -> PolarResult<QueryEvent> {
        if let Some(error) = &self.external_error {
            let term = match self.trace.last().map(|t| t.node.clone()) {
                Some(Node::Term(t)) => Some(t),
                _ => None,
            };
            let stack_trace = self.stack_trace();
            let error = error::RuntimeError::Application {
                msg: error.clone(),
                stack_trace: Some(stack_trace),
            };
            if let Some(term) = term {
                Err(self.set_error_context(&term, error))
            } else {
                Err(error.into())
            }
        } else {
            Ok(QueryEvent::None)
        }
    }

    /// Query for the provided term.
    ///
    /// Uses the knowledge base to get an ordered list of rules.
    /// Creates a choice point over each rule, where each alternative
    /// consists of unifying the rule head with the arguments, then
    /// querying for each body clause.
    fn query(&mut self, term: &Term) -> PolarResult<QueryEvent> {
        // Don't log if it's just a single element AND like lots of rule bodies tend to be.
        match &term.value() {
            Value::Expression(Operation {
                operator: Operator::And,
                args,
            }) if args.len() < 2 => (),
            _ => {
                self.log_with(|| format!("QUERY: {}", term.to_polar()), &[term]);
            }
        };

        self.queries.push(term.clone());
        self.push_goal(Goal::PopQuery { term: term.clone() })?;
        self.trace.push(Rc::new(Trace {
            node: Node::Term(term.clone()),
            children: vec![],
        }));

        match &term.value() {
            Value::Call(predicate) => {
                self.query_for_predicate(predicate.clone())?;
            }
            Value::Expression(_) => {
                return self.query_for_operation(term);
            }
            Value::Variable(sym) => {
                self.push_goal(
                    if let VariableState::Bound(val) = self.variable_state(sym) {
                        Goal::Query { term: val }
                    } else {
                        // variable was unbound
                        // apply a constraint to variable that it must be truthy
                        Goal::Unify {
                            left: term.clone(),
                            right: term!(true),
                        }
                    },
                )?
            }
            Value::Boolean(value) => {
                if !value {
                    // Backtrack if the boolean is false.
                    self.push_goal(Goal::Backtrack)?;
                }

                return Ok(QueryEvent::None);
            }
            _ => {
                // everything else dies horribly and in pain
                return Err(self.type_error(
                    term,
                    format!(
                        "{} isn't something that is true or false so can't be a condition",
                        term.value().to_polar()
                    ),
                ));
            }
        }
        Ok(QueryEvent::None)
    }

    /// Select applicable rules for predicate.
    /// Sort applicable rules by specificity.
    /// Create a choice over the applicable rules.
    fn query_for_predicate(&mut self, predicate: Call) -> PolarResult<()> {
        assert!(predicate.kwargs.is_none());
        let goals = match self.kb.read().unwrap().get_generic_rule(&predicate.name) {
            None => vec![Goal::Backtrack],
            Some(generic_rule) => {
                assert_eq!(generic_rule.name, predicate.name);

                // Pre-filter rules.
                let args = predicate.args.iter().map(|t| self.deep_deref(t)).collect();
                let pre_filter = generic_rule.get_applicable_rules(&args);

                self.polar_log_mute = true;

                // Filter rules by applicability.
                vec![
                    Goal::TraceStackPush,
                    Goal::FilterRules {
                        applicable_rules: vec![],
                        unfiltered_rules: pre_filter,
                        args: predicate.args,
                    },
                    Goal::TraceStackPop,
                ]
            }
        };
        self.append_goals(goals)
    }

    fn query_for_operation(&mut self, term: &Term) -> PolarResult<QueryEvent> {
        let operation = term.value().as_expression().unwrap();
        let mut args = operation.args.clone();
        match operation.operator {
            Operator::And => {
                // Query for each conjunct.
                self.push_goal(Goal::TraceStackPop)?;
                self.append_goals(args.into_iter().map(|term| Goal::Query { term }))?;
                self.push_goal(Goal::TraceStackPush)?;
            }
            Operator::Or => {
                // Make an alternative Query for each disjunct.
                self.choose(args.into_iter().map(|term| vec![Goal::Query { term }]))?;
            }
            Operator::Not => {
                // Query in a sub-VM and invert the results.
                assert_eq!(args.len(), 1);
                let term = args.pop().unwrap();
                let add_constraints = Rc::new(RefCell::new(Bindings::new()));
                let inverter = Box::new(Inverter::new(
                    self,
                    vec![Goal::Query { term }],
                    add_constraints.clone(),
                    self.bsp(),
                ));
                self.choose_conditional(
                    vec![Goal::Run { runnable: inverter }],
                    vec![Goal::AddConstraintsBatch { add_constraints }],
                    vec![Goal::Backtrack],
                )?;
            }
            Operator::Assign => {
                assert_eq!(args.len(), 2);
                let right = args.pop().unwrap();
                let left = args.pop().unwrap();
                match (left.value(), right.value()) {
                    (Value::Variable(var), _) => match self.variable_state(var) {
                        VariableState::Unbound => {
                            self.push_goal(Goal::Unify { left, right })?;
                        }
                        _ => {
                            return Err(self.type_error(
                                &left,
                                format!(
                                    "Can only assign to unbound variables, {} is not unbound.",
                                    var.to_polar()
                                ),
                            ));
                        }
                    },
                    _ => {
                        return Err(self.type_error(
                            &left,
                            format!("Cannot assign to type {}.", left.to_polar()),
                        ))
                    }
                }
            }

            Operator::Unify => {
                // Push a `Unify` goal
                assert_eq!(args.len(), 2);
                let right = args.pop().unwrap();
                let left = args.pop().unwrap();
                self.push_goal(Goal::Unify { left, right })?
            }
            Operator::Dot => {
                return self.query_op_helper(term, Self::dot_op_helper, false, false);
            }

            Operator::Lt
            | Operator::Gt
            | Operator::Leq
            | Operator::Geq
            | Operator::Eq
            | Operator::Neq => {
                return self.query_op_helper(term, Self::comparison_op_helper, true, true);
            }

            Operator::Add
            | Operator::Sub
            | Operator::Mul
            | Operator::Div
            | Operator::Mod
            | Operator::Rem => {
                return self.query_op_helper(term, Self::arithmetic_op_helper, true, true);
            }

            Operator::In => {
                return self.query_op_helper(term, Self::in_op_helper, false, true);
            }

            Operator::Debug => {
                let message = self.debugger.break_msg(self).unwrap_or_else(|| {
                    format!(
                        "debug({})",
                        args.iter()
                            .map(|arg| self.deep_deref(arg).to_polar())
                            .collect::<Vec<String>>()
                            .join(", ")
                    )
                });
                self.push_goal(Goal::Debug { message })?;
            }
            Operator::Print => {
                self.print(
                    &args
                        .iter()
                        .map(|arg| self.deep_deref(arg).to_polar())
                        .collect::<Vec<String>>()
                        .join(", "),
                );
            }
            Operator::New => {
                assert_eq!(args.len(), 2);
                let result = args.pop().unwrap();
                assert!(
                    matches!(result.value(), Value::Variable(_)),
                    "Must have result variable as second arg."
                );
                let constructor = args.pop().unwrap();

                let instance_id = self.new_id();
                let instance =
                    constructor.clone_with_value(Value::ExternalInstance(ExternalInstance {
                        instance_id,
                        constructor: Some(constructor.clone()),
                        repr: Some(constructor.to_polar()),
                    }));

                // A goal is used here in case the result is already bound to some external
                // instance.
                self.append_goals(vec![
                    Goal::Unify {
                        left: result,
                        right: instance,
                    },
                    Goal::MakeExternal {
                        instance_id,
                        constructor,
                    },
                ])?;
            }
            Operator::Cut => {
                if self.query_contains_partial {
                    return Err(self.set_error_context(
                        term,
                        error::RuntimeError::Unsupported {
                            msg: "cannot use cut with partial evaluation".to_string(),
                        },
                    ));
                }

                // Remove all choices created before this cut that are in the
                // current rule body.
                let mut choice_index = self.choices.len();
                for choice in self.choices.iter().rev() {
                    // Comparison excludes the rule body & cut operator (the last two elements of self.queries)
                    let prefix = &self.queries[..(self.queries.len() - 2)];
                    if choice.queries.starts_with(prefix) {
                        // If the choice has the same query stack as the current
                        // query stack, remove it.
                        choice_index -= 1;
                    } else {
                        break;
                    }
                }

                self.push_goal(Goal::Cut { choice_index })?;
            }
            Operator::Isa => {
                // TODO (dhatch): Use query op helper.
                assert_eq!(args.len(), 2);
                let right = args.pop().unwrap();
                let left = args.pop().unwrap();
                self.push_goal(Goal::Isa { left, right })?
            }
            Operator::ForAll => {
                assert_eq!(args.len(), 2);
                let action = args.pop().unwrap();
                let condition = args.pop().unwrap();
                // For all is implemented as !(condition, !action).
                let op = Operation {
                    operator: Operator::Not,
                    args: vec![term.clone_with_value(Value::Expression(Operation {
                        operator: Operator::And,
                        args: vec![
                            condition,
                            term.clone_with_value(Value::Expression(Operation {
                                operator: Operator::Not,
                                args: vec![action],
                            })),
                        ],
                    }))],
                };
                let double_negation = term.clone_with_value(Value::Expression(op));
                self.push_goal(Goal::Query {
                    term: double_negation,
                })?;
            }
        }
        Ok(QueryEvent::None)
    }

    /// Handle variables & constraints as arguments to various operations.
    /// Calls the `eval` method to handle ground terms.
    ///
    /// Arguments:
    ///
    /// - handle_unbound_left_var: If set to `false`, allow `eval` to handle
    ///   operations with an unbound left variable, instead of adding a constraint.
    ///   Some operations, like `In`, emit new goals or choice points when the left
    ///   operand is a variable.
    /// - handle_unbound_right_var: Same as above but for the RHS. `Dot` uses this.
    #[allow(clippy::many_single_char_names)]
    fn query_op_helper<F>(
        &mut self,
        term: &Term,
        eval: F,
        handle_unbound_left_var: bool,
        handle_unbound_right_var: bool,
    ) -> PolarResult<QueryEvent>
    where
        F: Fn(&mut Self, &Term) -> PolarResult<QueryEvent>,
    {
        let Operation { operator: op, args } = term.value().as_expression().unwrap();

        let mut args = args.clone();
        assert!(args.len() >= 2);
        let left = &args[0];
        let right = &args[1];

        match (left.value(), right.value()) {
            (Value::Expression(_), _)
            | (_, Value::Expression(_))
            | (Value::RestVariable(_), _)
            | (_, Value::RestVariable(_)) => {
                panic!("invalid query");
            }
            _ => {}
        };

        if let Value::Variable(r) = right.value() {
            if let VariableState::Bound(x) = self.variable_state(r) {
                args[1] = x;
                self.push_goal(Goal::Query {
                    term: term.clone_with_value(Value::Expression(Operation {
                        operator: *op,
                        args,
                    })),
                })?;
                return Ok(QueryEvent::None);
            } else if !handle_unbound_right_var && left.value().as_symbol().is_err() {
                return eval(self, term);
            }
        }

        if let Value::Variable(l) = left.value() {
            if let VariableState::Bound(x) = self.variable_state(l) {
                args[0] = x;
                self.push_goal(Goal::Query {
                    term: term.clone_with_value(Value::Expression(Operation {
                        operator: *op,
                        args,
                    })),
                })?;
                return Ok(QueryEvent::None);
            } else if !handle_unbound_left_var && right.value().as_symbol().is_err() {
                return eval(self, term);
            }
        }

        if left.value().as_symbol().is_ok() || right.value().as_symbol().is_ok() {
            self.add_constraint(term)?;
            return Ok(QueryEvent::None);
        }

        eval(self, term)
    }

    /// Evaluate comparison operations.
    fn comparison_op_helper(&mut self, term: &Term) -> PolarResult<QueryEvent> {
        let Operation { operator: op, args } = term.value().as_expression().unwrap();

        assert_eq!(args.len(), 2);
        let left = &args[0];
        let right = &args[1];

        match (left.value(), right.value()) {
            (Value::ExternalInstance(_), _) | (_, Value::ExternalInstance(_)) => {
                // Generate a symbol for the external result and bind to `false` (default).
                let (call_id, answer) = self.new_call_var("external_op_result", false.into());

                // Check that the external result is `true` when we return.
                self.push_goal(Goal::Unify {
                    left: answer,
                    right: Term::from(true),
                })?;

                // Emit an event for the external operation.
                Ok(QueryEvent::ExternalOp {
                    call_id,
                    operator: *op,
                    args: vec![left.clone(), right.clone()],
                })
            }
            _ => {
                if !compare(*op, left, right)? {
                    self.push_goal(Goal::Backtrack)?;
                }
                Ok(QueryEvent::None)
            }
        }
    }

    // TODO(ap, dhatch): Rewrite 3-arg arithmetic ops as 2-arg + unify,
    // like we do for dots; e.g., `+(a, b, c)` → `c = +(a, b)`.
    /// Evaluate arithmetic operations.
    fn arithmetic_op_helper(&mut self, term: &Term) -> PolarResult<QueryEvent> {
        let Operation { operator: op, args } = term.value().as_expression().unwrap();

        assert_eq!(args.len(), 3);
        let left = &args[0];
        let right = &args[1];
        let result = &args[2];
        assert!(matches!(result.value(), Value::Variable(_)));

        match (left.value(), right.value()) {
            (Value::Number(left), Value::Number(right)) => {
                if let Some(answer) = match op {
                    Operator::Add => *left + *right,
                    Operator::Sub => *left - *right,
                    Operator::Mul => *left * *right,
                    Operator::Div => *left / *right,
                    Operator::Mod => (*left).modulo(*right),
                    Operator::Rem => *left % *right,
                    _ => {
                        return Err(self.set_error_context(
                            term,
                            error::RuntimeError::Unsupported {
                                msg: format!("numeric operation {}", op.to_polar()),
                            },
                        ));
                    }
                } {
                    self.push_goal(Goal::Unify {
                        left: term.clone_with_value(Value::Number(answer)),
                        right: result.clone(),
                    })?;
                    Ok(QueryEvent::None)
                } else {
                    Err(self.set_error_context(
                        term,
                        error::RuntimeError::ArithmeticError {
                            msg: term.to_polar(),
                        },
                    ))
                }
            }
            (_, _) => Err(self.set_error_context(
                term,
                error::RuntimeError::Unsupported {
                    msg: format!("unsupported arithmetic operands: {}", term.to_polar()),
                },
            )),
        }
    }

    /// Push appropriate goals for lookups on dictionaries and instances.
    fn dot_op_helper(&mut self, term: &Term) -> PolarResult<QueryEvent> {
        let Operation { operator: op, args } = term.value().as_expression().unwrap();
        assert_eq!(*op, Operator::Dot, "expected a dot operation");

        let mut args = args.clone();
        assert_eq!(args.len(), 3);
        let object = &args[0];
        let field = &args[1];
        let value = &args[2];

        match object.value() {
            // Push a `Lookup` goal for simple field lookups on dictionaries.
            Value::Dictionary(dict)
                if matches!(field.value(), Value::String(_) | Value::Variable(_)) =>
            {
                self.push_goal(Goal::Lookup {
                    dict: dict.clone(),
                    field: field.clone(),
                    value: args.remove(2),
                })?
            }
            // Push an `ExternalLookup` goal for external instances and built-ins.
            Value::Dictionary(_)
            | Value::ExternalInstance(_)
            | Value::List(_)
            | Value::Number(_)
            | Value::String(_) => {
                let answer = self.kb.read().unwrap().gensym("lookup_value");
                let call_id = self.new_call_id(&answer);
                self.append_goals(vec![
                    Goal::LookupExternal {
                        call_id,
                        field: field.clone(),
                        instance: object.clone(),
                    },
                    Goal::CheckError,
                    Goal::Unify {
                        left: value.clone(),
                        right: Term::from(answer),
                    },
                ])?;
            }
            Value::Variable(v) => {
                if matches!(field.value(), Value::Call(_)) {
                    return Err(self.set_error_context(
                        object,
                        error::RuntimeError::Unsupported {
                            msg: format!("cannot call method on unbound variable {}", v),
                        },
                    ));
                }

                // Translate `.(object, field, value)` → `value = .(object, field)`.
                let dot2 = op!(Dot, object.clone(), field.clone());
                let value = self.deep_deref(value);
                let term = Term::from(op!(Unify, value, dot2.into()));
                self.add_constraint(&term)?;
            }
            _ => {
                return Err(self.type_error(
                    object,
                    format!(
                        "can only perform lookups on dicts and instances, this is {}",
                        object.to_polar()
                    ),
                ))
            }
        }
        Ok(QueryEvent::None)
    }

    fn in_op_helper(&mut self, term: &Term) -> PolarResult<QueryEvent> {
        let Operation { args, .. } = term.value().as_expression().unwrap();

        assert_eq!(args.len(), 2);
        let item = &args[0];
        let iterable = &args[1];
        let item_is_ground = item.is_ground();

        match iterable.value() {
            // Unify item with each element of the list, skipping non-matching ground terms.
            Value::List(terms) => self.choose(
                terms
                    .iter()
                    .filter(|term| {
                        !item_is_ground || !term.is_ground() || term.value() == item.value()
                    })
                    .map(|term| match term.value() {
                        Value::RestVariable(v) => {
                            let term = op!(In, item.clone(), Term::from(v.clone())).into();
                            vec![Goal::Query { term }]
                        }
                        _ => vec![Goal::Unify {
                            left: item.clone(),
                            right: term.clone(),
                        }],
                    })
                    .collect::<Vec<Goals>>(),
            )?,
            // Unify item with each (k, v) pair of the dict, skipping non-matching ground terms.
            Value::Dictionary(dict) => self.choose(
                dict.fields
                    .iter()
                    .map(|(k, v)| {
                        iterable.clone_with_value(Value::List(vec![
                            v.clone_with_value(Value::String(k.0.clone())),
                            v.clone(),
                        ]))
                    })
                    .filter(|term| {
                        !item_is_ground || !term.is_ground() || term.value() == item.value()
                    })
                    .map(|term| {
                        vec![Goal::Unify {
                            left: item.clone(),
                            right: term,
                        }]
                    })
                    .collect::<Vec<Goals>>(),
            )?,
            // Unify item with each element of the string
            // FIXME (gw): this seems strange, wouldn't a substring search make more sense?
            Value::String(s) => self.choose(
                s.chars()
                    .map(|c| c.to_string())
                    .map(Value::String)
                    .filter(|c| !item_is_ground || c == item.value())
                    .map(|c| {
                        vec![Goal::Unify {
                            left: item.clone(),
                            right: iterable.clone_with_value(c),
                        }]
                    })
                    .collect::<Vec<Goals>>(),
            )?,
            // Push an `ExternalLookup` goal for external instances
            Value::ExternalInstance(_) => {
                // Generate symbol for next result and leave the variable unbound, so that unification with the result does not fail
                // Unification of the `next_sym` variable with the result of `NextExternal` happens in `fn external_call_result()`
                // `external_call_result` is the handler for results from both `LookupExternal` and `NextExternal`, so neither can bind the
                // call ID variable to `false`.
                let next_sym = self.kb.read().unwrap().gensym("next_value");
                let call_id = self.new_call_id(&next_sym);

                // append unify goal to be evaluated after
                // next result is fetched
                self.append_goals(vec![
                    Goal::NextExternal {
                        call_id,
                        iterable: self.deep_deref(iterable),
                    },
                    Goal::Unify {
                        left: item.clone(),
                        right: Term::from(next_sym),
                    },
                ])?;
            }
            _ => {
                return Err(self.type_error(
                    iterable,
                    format!(
                        "can only use `in` on an iterable value, this is {:?}",
                        iterable.value()
                    ),
                ));
            }
        }
        Ok(QueryEvent::None)
    }

    /// Unify `left` and `right` terms.
    ///
    /// Outcomes of a unification are:
    ///  - Successful unification => bind zero or more variables to values
    ///  - Recursive unification => more `Unify` goals are pushed onto the stack
    ///  - Failure => backtrack
    fn unify(&mut self, left: &Term, right: &Term) -> PolarResult<()> {
        match (left.value(), right.value()) {
            (Value::Expression(op), other) | (other, Value::Expression(op)) => {
                match op {
                    // this branch handles dot ops that were rewritten for inclusion
                    // in a partial by Vm::dot_op_helper(), but then queried again after
                    // the partial was bound by Vm::bind().
                    Operation {
                        operator: Operator::Dot,
                        args,
                    } if args.len() == 2 => {
                        let term = Term::from(op!(
                            Dot,
                            args[0].clone(),
                            args[1].clone(),
                            Term::from(other.clone())
                        ));
                        self.push_goal(Goal::Query { term })?
                    }
                    // otherwise this should never happen.
                    _ => {
                        return Err(self.type_error(
                            left,
                            format!(
                                "cannot unify expressions directly `{}` = `{}`",
                                left.to_polar(),
                                right.to_polar()
                            ),
                        ))
                    }
                }
            }
            (Value::Pattern(_), _) | (_, Value::Pattern(_)) => {
                return Err(self.type_error(
                    left,
                    format!(
                        "cannot unify patterns directly `{}` = `{}`",
                        left.to_polar(),
                        right.to_polar()
                    ),
                ));
            }

            // Unify two variables.
            // TODO(gj): (Var, Rest) + (Rest, Var) cases might be unreachable.
            (Value::Variable(l), Value::Variable(r))
            | (Value::Variable(l), Value::RestVariable(r))
            | (Value::RestVariable(l), Value::Variable(r))
            | (Value::RestVariable(l), Value::RestVariable(r)) => {
                // FIXME(gw):
                // if the variables are the same the unification succeeds, so
                // we don't need to do anything. but this causes an inconsistency
                // with NaN where `nan = nan` is false but `x = nan and x = x` is
                // true. if we really want to keep the NaN equality semantics
                // maybe we can have `nan = nan` but not `nan == nan`?
                if l != r {
                    match (self.variable_state(l), self.variable_state(r)) {
                        (VariableState::Bound(x), VariableState::Bound(y)) => {
                            // Both variables are bound. Unify their values.
                            self.push_goal(Goal::Unify { left: x, right: y })?;
                        }
                        _ => {
                            // At least one variable is unbound. Bind it.
                            if self.bind(l, right.clone()).is_err() {
                                self.push_goal(Goal::Backtrack)?;
                            }
                        }
                    }
                }
            }

            // FIXME(gw): i think we might actually want this, see the comment
            // above about unifying variables.
            // (Value::Number(Numeric::Float(a)),
            //  Value::Number(Numeric::Float(b)))
            //     if a.is_nan() && b.is_nan() => (),

            // Unify/bind a variable on the left with/to the term on the right.
            (Value::Variable(var), _) | (Value::RestVariable(var), _) => {
                let right = right.clone();
                match self.variable_state(var) {
                    VariableState::Bound(value) => {
                        self.push_goal(Goal::Unify { left: value, right })?;
                    }
                    _ => {
                        if self.bind(var, right).is_err() {
                            self.push_goal(Goal::Backtrack)?;
                        }
                    }
                }
            }

            // Unify/bind a variable on the right with/to the term on the left.
            (_, Value::Variable(var)) | (_, Value::RestVariable(var)) => {
                let left = left.clone();
                match self.variable_state(var) {
                    VariableState::Bound(value) => {
                        self.push_goal(Goal::Unify { left, right: value })?;
                    }
                    _ => {
                        if self.bind(var, left).is_err() {
                            self.push_goal(Goal::Backtrack)?;
                        }
                    }
                }
            }

            // Unify predicates like unifying heads
            (Value::Call(left), Value::Call(right)) => {
                // Handled in the parser.
                assert!(left.kwargs.is_none());
                assert!(right.kwargs.is_none());
                if left.name == right.name && left.args.len() == right.args.len() {
                    self.append_goals(left.args.iter().zip(right.args.iter()).map(
                        |(left, right)| Goal::Unify {
                            left: left.clone(),
                            right: right.clone(),
                        },
                    ))?;
                } else {
                    self.push_goal(Goal::Backtrack)?
                }
            }

            // Unify lists by recursively unifying their elements.
            (Value::List(l), Value::List(r)) => self.unify_lists(l, r, |(l, r)| Goal::Unify {
                left: l.clone(),
                right: r.clone(),
            })?,

            (Value::Dictionary(left), Value::Dictionary(right)) => {
                // Check that the set of keys are the same.
                let left_fields: HashSet<&Symbol> = left.fields.keys().collect();
                let right_fields: HashSet<&Symbol> = right.fields.keys().collect();
                if left_fields != right_fields {
                    self.push_goal(Goal::Backtrack)?;
                    return Ok(());
                }

                // For each value, push a unify goal.
                for (k, v) in left.fields.iter() {
                    let right = right.fields.get(k).expect("fields should be equal").clone();
                    self.push_goal(Goal::Unify {
                        left: v.clone(),
                        right,
                    })?
                }
            }

            // Unify integers by value.
            (Value::Number(left), Value::Number(right)) => {
                if left != right {
                    self.push_goal(Goal::Backtrack)?;
                }
            }

            (Value::String(left), Value::String(right)) => {
                if left != right {
                    self.push_goal(Goal::Backtrack)?;
                }
            }

            // Unify bools by value.
            (Value::Boolean(left), Value::Boolean(right)) => {
                if left != right {
                    self.push_goal(Goal::Backtrack)?;
                }
            }

            (
                Value::ExternalInstance(ExternalInstance {
                    instance_id: left, ..
                }),
                Value::ExternalInstance(ExternalInstance {
                    instance_id: right, ..
                }),
            ) if left == right => (),

            // If either operand is an external instance, let the host
            // compare them for equality. This handles unification between
            // "equivalent" host and native types transparently.
            (Value::ExternalInstance(_), _) | (_, Value::ExternalInstance(_)) => {
                self.push_goal(Goal::Query {
                    term: Term::from(Operation {
                        operator: Operator::Eq,
                        args: vec![left.clone(), right.clone()],
                    }),
                })?
            }

            // Anything else fails.
            (_, _) => self.push_goal(Goal::Backtrack)?,
        }

        Ok(())
    }

    /// "Unify" two lists element-wise, respecting rest-variables.
    /// Used by both `unify` and `isa`; hence the third argument,
    /// a closure that builds sub-goals.
    #[allow(clippy::ptr_arg)]
    fn unify_lists<F>(&mut self, left: &TermList, right: &TermList, unify: F) -> PolarResult<()>
    where
        F: FnMut((&Term, &Term)) -> Goal,
    {
        if has_rest_var(left) && has_rest_var(right) {
            self.unify_two_lists_with_rest(left, right, unify)
        } else if has_rest_var(left) {
            self.unify_rest_list_with_list(left, right, unify)
        } else if has_rest_var(right) {
            self.unify_rest_list_with_list(right, left, unify)
        } else if left.len() == right.len() {
            // No rest-variables; unify element-wise.
            self.append_goals(left.iter().zip(right).map(unify))
        } else {
            self.push_goal(Goal::Backtrack)
        }
    }

    /// Unify two list that end with a rest-variable with eachother.
    /// A helper method for `unify_lists`.
    #[allow(clippy::ptr_arg)]
    fn unify_two_lists_with_rest<F>(
        &mut self,
        rest_list_a: &TermList,
        rest_list_b: &TermList,
        mut unify: F,
    ) -> PolarResult<()>
    where
        F: FnMut((&Term, &Term)) -> Goal,
    {
        if rest_list_a.len() == rest_list_b.len() {
            let n = rest_list_b.len() - 1;
            let rest = unify((&rest_list_b[n].clone(), &rest_list_a[n].clone()));
            self.append_goals(
                rest_list_b
                    .iter()
                    .take(n)
                    .zip(rest_list_a)
                    .map(unify)
                    .chain(vec![rest]),
            )
        } else {
            let (shorter, longer) = {
                if rest_list_a.len() < rest_list_b.len() {
                    (rest_list_a, rest_list_b)
                } else {
                    (rest_list_b, rest_list_a)
                }
            };
            let n = shorter.len() - 1;
            let rest = unify((&shorter[n].clone(), &Term::from(longer[n..].to_vec())));
            self.append_goals(
                shorter
                    .iter()
                    .take(n)
                    .zip(longer)
                    .map(unify)
                    .chain(vec![rest]),
            )
        }
    }

    /// Unify a list that ends with a rest-variable with another that doesn't.
    /// A helper method for `unify_lists`.
    #[allow(clippy::ptr_arg)]
    fn unify_rest_list_with_list<F>(
        &mut self,
        rest_list: &TermList,
        list: &TermList,
        mut unify: F,
    ) -> PolarResult<()>
    where
        F: FnMut((&Term, &Term)) -> Goal,
    {
        let n = rest_list.len() - 1;
        if list.len() >= n {
            let rest = unify((&rest_list[n].clone(), &Term::from(list[n..].to_vec())));
            self.append_goals(
                rest_list
                    .iter()
                    .take(n)
                    .zip(list)
                    .map(unify)
                    .chain(vec![rest]),
            )
        } else {
            self.push_goal(Goal::Backtrack)
        }
    }

    /// Filter rules to just those applicable to a list of arguments,
    /// then sort them by specificity.
    #[allow(clippy::ptr_arg)]
    fn filter_rules(
        &mut self,
        applicable_rules: &Rules,
        unfiltered_rules: &Rules,
        args: &TermList,
    ) -> PolarResult<()> {
        if unfiltered_rules.is_empty() {
            // The rules have been filtered. Sort them.

            self.push_goal(Goal::SortRules {
                rules: applicable_rules.iter().rev().cloned().collect(),
                args: args.clone(),
                outer: 1,
                inner: 1,
            })
        } else {
            // Check one rule for applicability.
            let mut unfiltered_rules = unfiltered_rules.clone();
            let rule = unfiltered_rules.pop().unwrap();

            let inapplicable = Goal::FilterRules {
                args: args.clone(),
                applicable_rules: applicable_rules.clone(),
                unfiltered_rules: unfiltered_rules.clone(),
            };
            if rule.params.len() != args.len() {
                return self.push_goal(inapplicable); // wrong arity
            }

            let mut applicable_rules = applicable_rules.clone();
            applicable_rules.push(rule.clone());
            let applicable = Goal::FilterRules {
                args: args.clone(),
                applicable_rules,
                unfiltered_rules,
            };

            // The prefilter already checks applicability for ground rules.
            if rule.is_ground() {
                return self.push_goal(applicable);
            }

            // Rename the variables in the rule (but not the args).
            // This avoids clashes between arg vars and rule vars.
            let Rule { params, .. } = self.rename_rule_vars(&rule);
            let mut check_applicability = vec![];
            for (arg, param) in args.iter().zip(params.iter()) {
                check_applicability.push(Goal::Unify {
                    left: arg.clone(),
                    right: param.parameter.clone(),
                });
                if let Some(specializer) = &param.specializer {
                    check_applicability.push(Goal::Isa {
                        left: arg.clone(),
                        right: specializer.clone(),
                    });
                }
            }
            self.choose_conditional(check_applicability, vec![applicable], vec![inapplicable])?;
            Ok(())
        }
    }

    /// Sort a list of rules with respect to a list of arguments
    /// using an explicit-state insertion sort.
    ///
    /// We maintain two indices for the sort, `outer` and `inner`. The `outer` index tracks our
    /// sorting progress. Every rule at or below `outer` is sorted; every rule above it is
    /// unsorted. The `inner` index tracks our search through the sorted sublist for the correct
    /// position of the candidate rule (the rule at the head of the unsorted portion of the
    /// list).
    #[allow(clippy::ptr_arg)]
    fn sort_rules(
        &mut self,
        rules: &Rules,
        args: &TermList,
        outer: usize,
        inner: usize,
    ) -> PolarResult<()> {
        if rules.is_empty() {
            return self.push_goal(Goal::Backtrack);
        }

        assert!(outer <= rules.len(), "bad outer index");
        assert!(inner <= rules.len(), "bad inner index");
        assert!(inner <= outer, "bad insertion sort state");

        let next_outer = Goal::SortRules {
            rules: rules.clone(),
            args: args.clone(),
            outer: outer + 1,
            inner: outer + 1,
        };
        // Because `outer` starts as `1`, if there is only one rule in the `Rules`, this check
        // fails and we jump down to the evaluation of that lone rule.
        if outer < rules.len() {
            if inner > 0 {
                let compare = Goal::IsMoreSpecific {
                    left: rules[inner].clone(),
                    right: rules[inner - 1].clone(),
                    args: args.clone(),
                };

                let mut rules = rules.clone();
                rules.swap(inner - 1, inner);
                let next_inner = Goal::SortRules {
                    rules,
                    outer,
                    inner: inner - 1,
                    args: args.clone(),
                };

                // If the comparison fails, break out of the inner loop.
                // If the comparison succeeds, continue the inner loop with the swapped rules.
                self.choose_conditional(vec![compare], vec![next_inner], vec![next_outer])?;
            } else {
                assert_eq!(inner, 0);
                self.push_goal(next_outer)?;
            }
        } else {
            // We're done; the rules are sorted.
            // Make alternatives for calling them.

            self.polar_log_mute = false;
            self.log_with(
                || {
                    let mut rule_strs = "APPLICABLE_RULES:".to_owned();
                    for rule in rules {
                        rule_strs.push_str(&format!("\n  {}", self.rule_source(rule)));
                    }
                    rule_strs
                },
                &[],
            );

            let mut alternatives = Vec::with_capacity(rules.len());
            for rule in rules.iter() {
                let mut goals = Vec::with_capacity(2 * args.len() + 4);
                goals.push(Goal::TraceRule {
                    trace: Rc::new(Trace {
                        node: Node::Rule(rule.clone()),
                        children: vec![],
                    }),
                });
                goals.push(Goal::TraceStackPush);
                let Rule { body, params, .. } = self.rename_rule_vars(rule);

                // Unify the arguments with the formal parameters.
                for (arg, param) in args.iter().zip(params.iter()) {
                    goals.push(Goal::Unify {
                        left: arg.clone(),
                        right: param.parameter.clone(),
                    });
                    if let Some(specializer) = &param.specializer {
                        goals.push(Goal::Isa {
                            left: param.parameter.clone(),
                            right: specializer.clone(),
                        });
                    }
                }

                // Query for the body clauses.
                goals.push(Goal::Query { term: body.clone() });
                goals.push(Goal::TraceStackPop);

                alternatives.push(goals)
            }

            // Choose the first alternative, and push a choice for the rest.
            self.choose(alternatives)?;
        }
        Ok(())
    }

    /// Succeed if `left` is more specific than `right` with respect to `args`.
    #[allow(clippy::ptr_arg)]
    fn is_more_specific(&mut self, left: &Rule, right: &Rule, args: &TermList) -> PolarResult<()> {
        let zipped = left.params.iter().zip(right.params.iter()).zip(args.iter());
        for ((left_param, right_param), arg) in zipped {
            match (&left_param.specializer, &right_param.specializer) {
                // If both specs are unions, they have the same specificity regardless of whether
                // they're the same or different unions.
                //
                // TODO(gj): when we have unions beyond `Actor` and `Resource`, we'll need to be
                // smarter about this check since UnionA is more specific than UnionB if UnionA is
                // a member of UnionB.
                (Some(left_spec), Some(right_spec))
                    if self.kb.read().unwrap().is_union(left_spec)
                        && self.kb.read().unwrap().is_union(right_spec) => {}
                // If left is a union and right is not, left cannot be more specific, so we
                // backtrack.
                (Some(left_spec), Some(_)) if self.kb.read().unwrap().is_union(left_spec) => {
                    return self.push_goal(Goal::Backtrack)
                }
                // If right is a union and left is not, left IS more specific, so we return.
                (Some(_), Some(right_spec)) if self.kb.read().unwrap().is_union(right_spec) => {
                    return Ok(())
                }

                (Some(left_spec), Some(right_spec)) => {
                    // If you find two non-equal specializers, that comparison determines the relative
                    // specificity of the two rules completely. As soon as you have two specializers
                    // that aren't the same and you can compare them and ask which one is more specific
                    // to the relevant argument, you're done.
                    if left_spec != right_spec {
                        let answer = self.kb.read().unwrap().gensym("is_subspecializer");
                        // Bind answer to false as a starting point in case is subspecializer doesn't
                        // bind any result.
                        // This is done here for safety to avoid a bug where `answer` is unbound by
                        // `IsSubspecializer` and the `Unify` Goal just assigns it to `true` instead
                        // of checking that is is equal to `true`.
                        self.bind(&answer, Term::from(false)).unwrap();

                        return self.append_goals(vec![
                            Goal::IsSubspecializer {
                                answer: answer.clone(),
                                left: left_spec.clone(),
                                right: right_spec.clone(),
                                arg: arg.clone(),
                            },
                            Goal::Unify {
                                left: Term::from(answer),
                                right: Term::from(true),
                            },
                        ]);
                    }
                }
                // If the left rule has no specializer and the right does, it is NOT more specific,
                // so we Backtrack (fail)
                (None, Some(_)) => return self.push_goal(Goal::Backtrack),
                // If the left rule has a specializer and the right does not, the left IS more specific,
                // so we return
                (Some(_), None) => return Ok(()),
                // If neither has a specializer, neither is more specific, so we continue to the next argument.
                (None, None) => (),
            }
        }
        // Fail on any of the above branches that do not return
        self.push_goal(Goal::Backtrack)
    }

    /// Determine if `left` is a more specific specializer ("subspecializer") than `right`
    fn is_subspecializer(
        &mut self,
        answer: &Symbol,
        left: &Term,
        right: &Term,
        arg: &Term,
    ) -> PolarResult<QueryEvent> {
        let arg = self.deep_deref(arg);
        match (arg.value(), left.value(), right.value()) {
            (
                Value::ExternalInstance(instance),
                Value::Pattern(Pattern::Instance(left_lit)),
                Value::Pattern(Pattern::Instance(right_lit)),
            ) => {
                let call_id = self.new_call_id(answer);
                let instance_id = instance.instance_id;
                if left_lit.tag == right_lit.tag
                    && !(left_lit.fields.fields.is_empty() && right_lit.fields.fields.is_empty())
                {
                    self.push_goal(Goal::IsSubspecializer {
                        answer: answer.clone(),
                        left: left.clone_with_value(Value::Pattern(Pattern::Dictionary(
                            left_lit.fields.clone(),
                        ))),
                        right: right.clone_with_value(Value::Pattern(Pattern::Dictionary(
                            right_lit.fields.clone(),
                        ))),
                        arg,
                    })?;
                }
                // check ordering based on the classes
                Ok(QueryEvent::ExternalIsSubSpecializer {
                    call_id,
                    instance_id,
                    left_class_tag: left_lit.tag.clone(),
                    right_class_tag: right_lit.tag.clone(),
                })
            }
            (
                _,
                Value::Pattern(Pattern::Dictionary(left)),
                Value::Pattern(Pattern::Dictionary(right)),
            ) => {
                let left_fields: HashSet<&Symbol> = left.fields.keys().collect();
                let right_fields: HashSet<&Symbol> = right.fields.keys().collect();

                // The dictionary with more fields is taken as more specific.
                // The assumption here is that rules have already been filtered
                // for applicability.
                if left_fields.len() != right_fields.len() {
                    self.rebind_external_answer(
                        answer,
                        Term::from(right_fields.len() < left.fields.len()),
                    );
                }
                Ok(QueryEvent::None)
            }
            (_, Value::Pattern(Pattern::Instance(_)), Value::Pattern(Pattern::Dictionary(_))) => {
                self.rebind_external_answer(answer, Term::from(true));
                Ok(QueryEvent::None)
            }
            _ => {
                self.rebind_external_answer(answer, Term::from(false));
                Ok(QueryEvent::None)
            }
        }
    }

    pub fn term_source(&self, term: &Term, include_info: bool) -> String {
        let source = self.source(term);
        let span = term.span();

        let mut source_string = match (&source, &span) {
            (Some(source), Some((left, right))) => {
                source.src.chars().take(*right).skip(*left).collect()
            }
            _ => term.to_polar(),
        };

        if include_info {
            if let Some(source) = source {
                let offset = term.offset();
                let (row, column) = crate::lexer::loc_to_pos(&source.src, offset);
                source_string.push_str(&format!(" at line {}, column {}", row + 1, column));
                if let Some(filename) = source.filename {
                    source_string.push_str(&format!(" in file {}", filename));
                }
            }
        }

        source_string
    }

    pub fn rule_source(&self, rule: &Rule) -> String {
        rule.to_polar()
    }

    fn set_error_context(
        &self,
        term: &Term,
        error: impl Into<error::PolarError>,
    ) -> error::PolarError {
        self.kb.read().unwrap().set_error_context(term, error)
    }

    fn type_error(&self, term: &Term, msg: String) -> error::PolarError {
        let stack_trace = self.stack_trace();
        let error = error::RuntimeError::TypeError {
            msg,
            stack_trace: Some(stack_trace),
        };
        self.set_error_context(term, error)
    }

    fn run_runnable(&mut self, runnable: Box<dyn Runnable>) -> PolarResult<QueryEvent> {
        let (call_id, answer) = self.new_call_var("runnable_result", Value::Boolean(false));
        self.push_goal(Goal::Unify {
            left: answer,
            right: Term::from(true),
        })?;

        Ok(QueryEvent::Run { runnable, call_id })
    }

    /// Handle an error coming from outside the vm.
    pub fn external_error(&mut self, message: String) -> PolarResult<()> {
        self.external_error = Some(message);
        Ok(())
    }
}

impl Runnable for PolarVirtualMachine {
    /// Run the virtual machine. While there are goals on the stack,
    /// pop them off and execute them one at a time until we have a
    /// `QueryEvent` to return. May be called multiple times to restart
    /// the machine.
    fn run(&mut self, _: Option<&mut Counter>) -> PolarResult<QueryEvent> {
        if self.query_start_time.is_none() {
            #[cfg(not(target_arch = "wasm32"))]
            let query_start_time = Some(std::time::Instant::now());
            #[cfg(target_arch = "wasm32")]
            let query_start_time = Some(js_sys::Date::now());
            self.query_start_time = query_start_time;
        }

        if self.goals.is_empty() {
            if self.choices.is_empty() {
                return Ok(QueryEvent::Done { result: true });
            } else {
                self.backtrack()?;
            }
        }

        while let Some(goal) = self.goals.pop() {
            match self.next(goal.clone())? {
                QueryEvent::None => (),
                event => {
                    self.external_error = None;
                    return Ok(event);
                }
            }
            self.maybe_break(DebugEvent::Goal(goal.clone()))?;
        }

        if self.log {
            self.print("⇒ result");
            if self.tracing {
                for t in &self.trace {
                    self.print(&format!("trace\n{}", t.draw(self)));
                }
            }
        }

        let trace = if self.tracing {
            let trace = self.trace.first().cloned();
            trace.map(|trace| TraceResult {
                formatted: trace.draw(self),
                trace,
            })
        } else {
            None
        };

        let mut bindings = self.bindings(true);
        if !self.inverting {
            match simplify_bindings_opt(bindings, false) {
                Ok(Some(bs)) => {
                    // simplification succeeds
                    bindings = bs;
                }
                Ok(None) => {
                    // incompatible bindings; simplification fails
                    // do not return result
                    return Ok(QueryEvent::None);
                }

                Err(PolarError {
                    kind: ErrorKind::Runtime(RuntimeError::UnhandledPartial { ref term, ref var }),
                    ..
                }) => {
                    // use the debugger to get the nicest possible version of this binding
                    let Binding(original_var_name, simplified) = get_binding_for_var(&var.0, self);

                    // there was an unhandled partial in the bindings
                    // grab the context from the variable that was defined and
                    // set the context before returning
                    return Err(self.set_error_context(
                        term,
                        RuntimeError::UnhandledPartial {
                            term: simplified,
                            var: original_var_name,
                        },
                    ));
                }
                Err(e) => unreachable!("unexpected error: {}", e.to_string()),
            }

            bindings = bindings
                .clone()
                .into_iter()
                .filter(|(var, _)| !var.is_temporary_var())
                .map(|(var, value)| (var.clone(), sub_this(var, value)))
                .collect();
        }

        Ok(QueryEvent::Result { bindings, trace })
    }

    fn handle_error(&mut self, error: PolarError) -> PolarResult<QueryEvent> {
        // if we pushed a debug goal, push an error goal underneath it.
        if self.maybe_break(DebugEvent::Error(error.clone()))? {
            let g = self.goals.pop().unwrap();
            self.push_goal(Goal::Error { error })?;
            self.goals.push(g);
            Ok(QueryEvent::None)
        } else {
            Err(error)
        }
    }

    /// Handle response to a predicate posed to the application, e.g., `ExternalIsa`.
    fn external_question_result(&mut self, call_id: u64, answer: bool) -> PolarResult<()> {
        let var = self.call_id_symbols.remove(&call_id).expect("bad call id");
        self.rebind_external_answer(&var, Term::from(answer));
        Ok(())
    }

    /// Handle an external result provided by the application.
    ///
    /// If the value is `Some(_)` then we have a result, and unify the
    /// symbol associated with the call ID to the result value. If the
    /// value is `None` then the external has no (more) results, so we
    /// backtrack to the choice point left by `Goal::LookupExternal`.
    fn external_call_result(&mut self, call_id: u64, term: Option<Term>) -> PolarResult<()> {
        // TODO: Open question if we need to pass errors back down to rust.
        // For example what happens if the call asked for a field that doesn't exist?

        if let Some(value) = term {
            self.log_with(|| format!("=> {}", value.to_string()), &[]);

            // Fetch variable to unify with call result.
            let sym = self.get_call_sym(call_id).to_owned();

            self.push_goal(Goal::Unify {
                left: Term::from(sym),
                right: value,
            })?;
        } else {
            self.log("=> No more results.", &[]);

            // No more results. Clean up, cut out the retry alternative,
            // and backtrack.
            self.call_id_symbols.remove(&call_id).expect("bad call ID");

            let check_error = if let Some(goal) = self.goals.last() {
                matches!(*(*goal), Goal::CheckError)
            } else {
                false
            };

            self.push_goal(Goal::Backtrack)?;
            self.push_goal(Goal::Cut {
                choice_index: self.choices.len() - 1,
            })?;

            if check_error {
                self.push_goal(Goal::CheckError)?;
            }
        }
        Ok(())
    }

    /// Drive debugger.
    fn debug_command(&mut self, command: &str) -> PolarResult<()> {
        let mut debugger = self.debugger.clone();
        let maybe_goal = debugger.debug_command(command, self);
        if let Some(goal) = maybe_goal {
            self.push_goal(goal)?;
        }
        self.debugger = debugger;
        Ok(())
    }

    fn clone_runnable(&self) -> Box<dyn Runnable> {
        Box::new(self.clone())
    }
}

#[cfg(test)]
mod tests {
    use permute::permute;

    use super::*;
    use crate::rewrites::unwrap_and;

    /// Shorthand for constructing Goal::Query.
    ///
    /// A one argument invocation assumes the 1st argument is the same
    /// parameters that can be passed to the term! macro.  In this invocation,
    /// typically the form `query!(op!(And, term!(TERM)))` will be used. The
    /// one argument form allows for queries with a top level operator other
    /// than AND.
    ///
    /// Multiple arguments `query!(f1, f2, f3)` result in a query with a root
    /// AND operator term.
    macro_rules! query {
        ($term:expr) => {
            Goal::Query {
                term: term!($term)
            }
        };
        ($($term:expr),+) => {
            Goal::Query {
                term: term!(op!(And, $($term),+))
            }
        };
    }

    /// Macro takes two arguments, the vm and a list-like structure of
    /// QueryEvents to expect.  It will call run() for each event in the second
    /// argument and pattern match to check that the event matches what is
    /// expected.  Then `vm.is_halted()` is checked.
    ///
    /// The QueryEvent list elements can either be:
    ///   - QueryEvent::Result{EXPR} where EXPR is a HashMap<Symbol, Term>.
    ///     This is shorthand for QueryEvent::Result{bindings} if bindings == EXPR.
    ///     Use btreemap! for EXPR from the maplit package to write inline hashmaps
    ///     to assert on.
    ///   - A pattern with optional guard accepted by matches!. (QueryEvent::Result
    ///     cannot be matched on due to the above rule.)
    macro_rules! assert_query_events {
        ($vm:ident, []) => {
            assert!($vm.is_halted());
        };
        ($vm:ident, [QueryEvent::Result{$result:expr}]) => {
            assert!(matches!($vm.run(None).unwrap(), QueryEvent::Result{bindings, ..} if bindings == $result));
            assert_query_events!($vm, []);
        };
        ($vm:ident, [QueryEvent::Result{$result:expr}, $($tail:tt)*]) => {
            assert!(matches!($vm.run(None).unwrap(), QueryEvent::Result{bindings, ..} if bindings == $result));
            assert_query_events!($vm, [$($tail)*]);
        };
        ($vm:ident, [$( $pattern:pat_param )|+ $( if $guard: expr )?]) => {
            assert!(matches!($vm.run(None).unwrap(), $($pattern)|+ $(if $guard)?));
            assert_query_events!($vm, []);
        };
        ($vm:ident, [$( $pattern:pat_param )|+ $( if $guard: expr )?, $($tail:tt)*]) => {
            assert!(matches!($vm.run(None).unwrap(), $($pattern)|+ $(if $guard)?));
            assert_query_events!($vm, [$($tail)*]);
        };
        // TODO (dhatch) Be able to use btreemap! to match on specific bindings.
    }

    #[test]
    #[allow(clippy::cognitive_complexity)]
    fn and_expression() {
        let f1 = rule!("f", [1]);
        let f2 = rule!("f", [2]);

        let rule = GenericRule::new(sym!("f"), vec![Arc::new(f1), Arc::new(f2)]);

        let mut kb = KnowledgeBase::new();
        kb.add_generic_rule(rule);

        let goal = query!(op!(And));

        let mut vm = PolarVirtualMachine::new_test(Arc::new(RwLock::new(kb)), false, vec![goal]);
        assert_query_events!(vm, [
            QueryEvent::Result{hashmap!()},
            QueryEvent::Done { result: true }
        ]);

        assert!(vm.is_halted());

        let f1 = term!(call!("f", [1]));
        let f2 = term!(call!("f", [2]));
        let f3 = term!(call!("f", [3]));

        // Querying for f(1)
        vm.push_goal(query!(op!(And, f1.clone()))).unwrap();

        assert_query_events!(vm, [
            QueryEvent::Result{hashmap!{}},
            QueryEvent::Done { result: true }
        ]);

        // Querying for f(1), f(2)
        vm.push_goal(query!(f1.clone(), f2.clone())).unwrap();
        assert_query_events!(vm, [
            QueryEvent::Result{hashmap!{}},
            QueryEvent::Done { result: true }
        ]);

        // Querying for f(3)
        vm.push_goal(query!(op!(And, f3.clone()))).unwrap();
        assert_query_events!(vm, [QueryEvent::Done { result: true }]);

        // Querying for f(1), f(2), f(3)
        let parts = vec![f1, f2, f3];
        for permutation in permute(parts) {
            vm.push_goal(Goal::Query {
                term: Term::new_from_test(Value::Expression(Operation {
                    operator: Operator::And,
                    args: permutation,
                })),
            })
            .unwrap();
            assert_query_events!(vm, [QueryEvent::Done { result: true }]);
        }
    }

    #[test]
    fn unify_expression() {
        let mut vm = PolarVirtualMachine::default();
        vm.push_goal(query!(op!(Unify, term!(1), term!(1))))
            .unwrap();

        assert_query_events!(vm, [
            QueryEvent::Result{hashmap!{}},
            QueryEvent::Done { result: true }
        ]);

        let q = op!(Unify, term!(1), term!(2));
        vm.push_goal(query!(q)).unwrap();

        assert_query_events!(vm, [QueryEvent::Done { result: true }]);
    }

    #[test]
    #[allow(clippy::cognitive_complexity)]
    fn isa_on_lists() {
        let mut vm = PolarVirtualMachine::default();
        let one = term!(1);
        let one_list = term!([1]);
        let one_two_list = term!([1, 2]);
        let two_one_list = term!([2, 1]);
        let empty_list = term!([]);

        // [] isa []
        vm.push_goal(Goal::Isa {
            left: empty_list.clone(),
            right: empty_list.clone(),
        })
        .unwrap();
        assert!(
            matches!(vm.run(None).unwrap(), QueryEvent::Result{bindings, ..} if bindings.is_empty())
        );
        assert!(matches!(
            vm.run(None).unwrap(),
            QueryEvent::Done { result: true }
        ));
        assert!(vm.is_halted());

        // [1,2] isa [1,2]
        vm.push_goal(Goal::Isa {
            left: one_two_list.clone(),
            right: one_two_list.clone(),
        })
        .unwrap();
        assert!(
            matches!(vm.run(None).unwrap(), QueryEvent::Result{bindings, ..} if bindings.is_empty())
        );
        assert!(matches!(
            vm.run(None).unwrap(),
            QueryEvent::Done { result: true }
        ));
        assert!(vm.is_halted());

        // [1,2] isNOTa [2,1]
        vm.push_goal(Goal::Isa {
            left: one_two_list.clone(),
            right: two_one_list,
        })
        .unwrap();
        assert!(matches!(
            vm.run(None).unwrap(),
            QueryEvent::Done { result: true }
        ));
        assert!(vm.is_halted());

        // [1] isNOTa [1,2]
        vm.push_goal(Goal::Isa {
            left: one_list.clone(),
            right: one_two_list.clone(),
        })
        .unwrap();
        assert!(matches!(
            vm.run(None).unwrap(),
            QueryEvent::Done { result: true }
        ));
        assert!(vm.is_halted());

        // [1,2] isNOTa [1]
        vm.push_goal(Goal::Isa {
            left: one_two_list.clone(),
            right: one_list.clone(),
        })
        .unwrap();
        assert!(matches!(
            vm.run(None).unwrap(),
            QueryEvent::Done { result: true }
        ));
        assert!(vm.is_halted());

        // [1] isNOTa []
        vm.push_goal(Goal::Isa {
            left: one_list.clone(),
            right: empty_list.clone(),
        })
        .unwrap();
        assert!(matches!(
            vm.run(None).unwrap(),
            QueryEvent::Done { result: true }
        ));
        assert!(vm.is_halted());

        // [] isNOTa [1]
        vm.push_goal(Goal::Isa {
            left: empty_list,
            right: one_list.clone(),
        })
        .unwrap();
        assert!(matches!(
            vm.run(None).unwrap(),
            QueryEvent::Done { result: true }
        ));
        assert!(vm.is_halted());

        // [1] isNOTa 1
        vm.push_goal(Goal::Isa {
            left: one_list.clone(),
            right: one.clone(),
        })
        .unwrap();
        assert!(matches!(
            vm.run(None).unwrap(),
            QueryEvent::Done { result: true }
        ));
        assert!(vm.is_halted());

        // 1 isNOTa [1]
        vm.push_goal(Goal::Isa {
            left: one,
            right: one_list,
        })
        .unwrap();
        assert!(matches!(
            vm.run(None).unwrap(),
            QueryEvent::Done { result: true }
        ));
        assert!(vm.is_halted());

        // [1,2] isa [1, *rest]
        vm.push_goal(Goal::Isa {
            left: one_two_list,
            right: term!([1, Value::RestVariable(sym!("rest"))]),
        })
        .unwrap();
        assert_query_events!(vm, [
            QueryEvent::Result{hashmap!{sym!("rest") => term!([2])}},
            QueryEvent::Done { result: true }
        ]);
    }

    #[test]
    #[allow(clippy::cognitive_complexity)]
    fn isa_on_dicts() {
        let mut vm = PolarVirtualMachine::default();
        let dict = term!(btreemap! {
            sym!("x") => term!(1),
            sym!("y") => term!(2),
        });
        let dict_pattern = term!(pattern!(btreemap! {
            sym!("x") => term!(1),
            sym!("y") => term!(2),
        }));
        vm.push_goal(Goal::Isa {
            left: dict.clone(),
            right: dict_pattern.clone(),
        })
        .unwrap();
        assert_query_events!(vm, [QueryEvent::Result { hashmap!() }, QueryEvent::Done { result: true }]);

        // Dicts with identical keys and different values DO NOT isa.
        let different_dict_pattern = term!(pattern!(btreemap! {
            sym!("x") => term!(2),
            sym!("y") => term!(1),
        }));
        vm.push_goal(Goal::Isa {
            left: dict.clone(),
            right: different_dict_pattern,
        })
        .unwrap();
        assert_query_events!(vm, [QueryEvent::Done { result: true }]);

        let empty_dict = term!(btreemap! {});
        let empty_dict_pattern = term!(pattern!(btreemap! {}));
        // {} isa {}.
        vm.push_goal(Goal::Isa {
            left: empty_dict.clone(),
            right: empty_dict_pattern.clone(),
        })
        .unwrap();
        assert_query_events!(vm, [QueryEvent::Result { hashmap!() }, QueryEvent::Done { result: true }]);

        // Non-empty dicts should isa against an empty dict.
        vm.push_goal(Goal::Isa {
            left: dict.clone(),
            right: empty_dict_pattern,
        })
        .unwrap();
        assert_query_events!(vm, [QueryEvent::Result { hashmap!() }, QueryEvent::Done { result: true }]);

        // Empty dicts should NOT isa against a non-empty dict.
        vm.push_goal(Goal::Isa {
            left: empty_dict,
            right: dict_pattern.clone(),
        })
        .unwrap();
        assert_query_events!(vm, [QueryEvent::Done { result: true }]);

        let subset_dict_pattern = term!(pattern!(btreemap! {sym!("x") => term!(1)}));
        // Superset dict isa subset dict.
        vm.push_goal(Goal::Isa {
            left: dict,
            right: subset_dict_pattern,
        })
        .unwrap();
        assert_query_events!(vm, [QueryEvent::Result { hashmap!() }, QueryEvent::Done { result: true }]);

        // Subset dict isNOTa superset dict.
        let subset_dict = term!(btreemap! {sym!("x") => term!(1)});
        vm.push_goal(Goal::Isa {
            left: subset_dict,
            right: dict_pattern,
        })
        .unwrap();
        assert_query_events!(vm, [QueryEvent::Done { result: true }]);
    }

    #[test]
    fn unify_dicts() {
        let mut vm = PolarVirtualMachine::default();
        // Dicts with identical keys and values unify.
        let left = term!(btreemap! {
            sym!("x") => term!(1),
            sym!("y") => term!(2),
        });
        let right = term!(btreemap! {
            sym!("x") => term!(1),
            sym!("y") => term!(2),
        });
        vm.push_goal(Goal::Unify {
            left: left.clone(),
            right,
        })
        .unwrap();
        assert_query_events!(vm, [QueryEvent::Result { hashmap!() }, QueryEvent::Done { result: true }]);

        // Dicts with identical keys and different values DO NOT unify.
        let right = term!(btreemap! {
            sym!("x") => term!(2),
            sym!("y") => term!(1),
        });
        vm.push_goal(Goal::Unify {
            left: left.clone(),
            right,
        })
        .unwrap();
        assert_query_events!(vm, [QueryEvent::Done { result: true }]);

        // Empty dicts unify.
        vm.push_goal(Goal::Unify {
            left: term!(btreemap! {}),
            right: term!(btreemap! {}),
        })
        .unwrap();
        assert_query_events!(vm, [QueryEvent::Result { hashmap!() }, QueryEvent::Done { result: true }]);

        // Empty dict should not unify against a non-empty dict.
        vm.push_goal(Goal::Unify {
            left: left.clone(),
            right: term!(btreemap! {}),
        })
        .unwrap();
        assert_query_events!(vm, [QueryEvent::Done { result: true }]);

        // Subset match should fail.
        let right = term!(btreemap! {
            sym!("x") => term!(1),
        });
        vm.push_goal(Goal::Unify { left, right }).unwrap();
        assert_query_events!(vm, [QueryEvent::Done { result: true }]);
    }

    #[test]
    fn unify_nested_dicts() {
        let mut vm = PolarVirtualMachine::default();

        let left = term!(btreemap! {
            sym!("x") => term!(btreemap!{
                sym!("y") => term!(1)
            })
        });
        let right = term!(btreemap! {
            sym!("x") => term!(btreemap!{
                sym!("y") => term!(sym!("result"))
            })
        });
        vm.push_goal(Goal::Unify { left, right }).unwrap();
        assert_query_events!(vm, [QueryEvent::Result { hashmap!{sym!("result") => term!(1)} }, QueryEvent::Done { result: true }]);
    }

    #[test]
    fn lookup() {
        let mut vm = PolarVirtualMachine::default();

        let fields = btreemap! {
            sym!("x") => term!(1),
        };
        let dict = Dictionary { fields };
        vm.push_goal(Goal::Lookup {
            dict: dict.clone(),
            field: term!(string!("x")),
            value: term!(1),
        })
        .unwrap();

        assert_query_events!(vm, [
            QueryEvent::Result{hashmap!{}}
        ]);

        // Lookup with incorrect value
        vm.push_goal(Goal::Lookup {
            dict: dict.clone(),
            field: term!(string!("x")),
            value: term!(2),
        })
        .unwrap();

        assert_query_events!(vm, [QueryEvent::Done { result: true }]);

        // Lookup with unbound value
        vm.push_goal(Goal::Lookup {
            dict,
            field: term!(string!("x")),
            value: term!(sym!("y")),
        })
        .unwrap();
        assert_query_events!(vm, [
            QueryEvent::Result{hashmap!{sym!("y") => term!(1)}}
        ]);
    }

    #[test]
    fn debug() {
        let mut vm = PolarVirtualMachine::new_test(
            Arc::new(RwLock::new(KnowledgeBase::new())),
            false,
            vec![Goal::Debug {
                message: "Hello".to_string(),
            }],
        );
        assert!(matches!(
            vm.run(None).unwrap(),
            QueryEvent::Debug { message } if &message[..] == "Hello"
        ));
    }

    #[test]
    fn halt() {
        let mut vm = PolarVirtualMachine::new_test(
            Arc::new(RwLock::new(KnowledgeBase::new())),
            false,
            vec![Goal::Halt],
        );
        let _ = vm.run(None).unwrap();
        assert_eq!(vm.goals.len(), 0);
        assert_eq!(vm.bindings(true).len(), 0);
    }

    #[test]
    fn unify() {
        let x = sym!("x");
        let y = sym!("y");
        let vars = term!([x.clone(), y.clone()]);
        let zero = value!(0);
        let one = value!(1);
        let vals = term!([zero.clone(), one.clone()]);
        let mut vm = PolarVirtualMachine::new_test(
            Arc::new(RwLock::new(KnowledgeBase::new())),
            false,
            vec![Goal::Unify {
                left: vars,
                right: vals,
            }],
        );
        let _ = vm.run(None).unwrap();
        assert_eq!(vm.variable_state(&x), VariableState::Bound(term!(zero)));
        assert_eq!(vm.variable_state(&y), VariableState::Bound(term!(one)));
    }

    #[test]
    fn unify_var() {
        let x = sym!("x");
        let y = sym!("y");
        let z = sym!("z");
        let one = term!(1);
        let two = term!(2);

        let mut vm = PolarVirtualMachine::default();

        // Left variable bound to bound right variable.
        vm.bind(&y, one.clone()).unwrap();
        vm.append_goals(vec![Goal::Unify {
            left: term!(x.clone()),
            right: term!(y),
        }])
        .unwrap();
        let _ = vm.run(None).unwrap();
        assert_eq!(vm.deep_deref(&term!(x)), one);
        vm.backtrack().unwrap();

        // Left variable bound to value.
        vm.bind(&z, one.clone()).unwrap();
        vm.append_goals(vec![Goal::Unify {
            left: term!(z.clone()),
            right: one.clone(),
        }])
        .unwrap();
        let _ = vm.run(None).unwrap();
        assert_eq!(vm.deep_deref(&term!(z.clone())), one);

        // Left variable bound to value, unify with something else, backtrack.
        vm.append_goals(vec![Goal::Unify {
            left: term!(z.clone()),
            right: two,
        }])
        .unwrap();
        let _ = vm.run(None).unwrap();
        assert_eq!(vm.deep_deref(&term!(z)), one);
    }

    #[test]
    fn test_gen_var() {
        let vm = PolarVirtualMachine::default();

        let rule = Rule::new_from_test(
            Symbol::new("foo"),
            vec![],
            Term::new_from_test(Value::Expression(Operation {
                operator: Operator::And,
                args: vec![
                    term!(1),
                    Term::new_from_test(Value::Variable(Symbol("x".to_string()))),
                    Term::new_from_test(Value::Variable(Symbol("x".to_string()))),
                    Term::new_from_test(Value::List(vec![Term::new_from_test(Value::Variable(
                        Symbol("y".to_string()),
                    ))])),
                ],
            })),
<<<<<<< HEAD
            source_info: SourceInfo::Test,
            required: false,
        };
=======
        );
>>>>>>> 4824b947

        let renamed_rule = vm.rename_rule_vars(&rule);
        let renamed_terms = unwrap_and(&renamed_rule.body);
        assert_eq!(renamed_terms[1].value(), renamed_terms[2].value());
        let x_value = match &renamed_terms[1].value() {
            Value::Variable(sym) => Some(sym.0.clone()),
            _ => None,
        };
        assert_eq!(x_value.unwrap(), "_x_1");

        let y_value = match &renamed_terms[3].value() {
            Value::List(terms) => match &terms[0].value() {
                Value::Variable(sym) => Some(sym.0.clone()),
                _ => None,
            },
            _ => None,
        };
        assert_eq!(y_value.unwrap(), "_y_2");
    }

    #[test]
    fn test_filter_rules() {
        let rule_a = Arc::new(rule!("bar", ["_"; instance!("a")]));
        let rule_b = Arc::new(rule!("bar", ["_"; instance!("b")]));
        let rule_1a = Arc::new(rule!("bar", [value!(1)]));
        let rule_1b = Arc::new(rule!("bar", ["_"; value!(1)]));

        let gen_rule = GenericRule::new(sym!("bar"), vec![rule_a, rule_b, rule_1a, rule_1b]);
        let mut kb = KnowledgeBase::new();
        kb.add_generic_rule(gen_rule);

        let kb = Arc::new(RwLock::new(kb));

        let external_instance = Value::ExternalInstance(ExternalInstance {
            instance_id: 1,
            constructor: None,
            repr: None,
        });
        let query = query!(call!("bar", [sym!("x")]));
        let mut vm = PolarVirtualMachine::new_test(kb.clone(), false, vec![query]);
        vm.bind(&sym!("x"), Term::new_from_test(external_instance))
            .unwrap();

        let mut external_isas = vec![];

        loop {
            match vm.run(None).unwrap() {
                QueryEvent::Done { .. } => break,
                QueryEvent::ExternalIsa {
                    call_id, class_tag, ..
                } => {
                    external_isas.push(class_tag.clone());
                    // Return `true` if the specified `class_tag` is `"a"`.
                    vm.external_question_result(call_id, class_tag.0 == "a")
                        .unwrap()
                }
                QueryEvent::ExternalOp { .. }
                | QueryEvent::ExternalIsSubSpecializer { .. }
                | QueryEvent::Result { .. } => (),
                e => panic!("Unexpected event: {:?}", e),
            }
        }

        let expected = vec![sym!("b"), sym!("a"), sym!("a")];
        assert_eq!(external_isas, expected);

        let query = query!(call!("bar", [sym!("x")]));
        let mut vm = PolarVirtualMachine::new_test(kb, false, vec![query]);
        vm.bind(&sym!("x"), Term::new_from_test(value!(1))).unwrap();

        let mut results = vec![];
        loop {
            match vm.run(None).unwrap() {
                QueryEvent::Done { .. } => break,
                QueryEvent::ExternalIsa { .. } => (),
                QueryEvent::Result { bindings, .. } => results.push(bindings),
                _ => panic!("Unexpected event"),
            }
        }

        assert_eq!(results.len(), 2);
        assert_eq!(
            results,
            vec![
                hashmap! {sym!("x") => term!(1)},
                hashmap! {sym!("x") => term!(1)},
            ]
        );
    }

    #[test]
    fn test_sort_rules() {
        // Test sort rule by mocking ExternalIsSubSpecializer and ExternalIsa.
        let bar_rule = GenericRule::new(
            sym!("bar"),
            vec![
                Arc::new(rule!("bar", ["_"; instance!("b"), "_"; instance!("a"), value!(3)])),
                Arc::new(rule!("bar", ["_"; instance!("a"), "_"; instance!("a"), value!(1)])),
                Arc::new(rule!("bar", ["_"; instance!("a"), "_"; instance!("b"), value!(2)])),
                Arc::new(rule!("bar", ["_"; instance!("b"), "_"; instance!("b"), value!(4)])),
            ],
        );

        let mut kb = KnowledgeBase::new();
        kb.add_generic_rule(bar_rule);

        let external_instance = Value::ExternalInstance(ExternalInstance {
            instance_id: 1,
            constructor: None,
            repr: None,
        });

        let mut vm = PolarVirtualMachine::new_test(
            Arc::new(RwLock::new(kb)),
            false,
            vec![query!(call!(
                "bar",
                [external_instance.clone(), external_instance, sym!("z")]
            ))],
        );

        let mut results = Vec::new();
        loop {
            match vm.run(None).unwrap() {
                QueryEvent::Done { .. } => break,
                QueryEvent::Result { bindings, .. } => results.push(bindings),
                QueryEvent::ExternalIsSubSpecializer {
                    call_id,
                    left_class_tag,
                    right_class_tag,
                    ..
                } => {
                    // For this test we sort classes lexically.
                    vm.external_question_result(call_id, left_class_tag < right_class_tag)
                        .unwrap()
                }
                QueryEvent::MakeExternal { .. } => (),

                QueryEvent::ExternalOp {
                    operator: Operator::Eq,
                    call_id,
                    ..
                } => vm.external_question_result(call_id, true).unwrap(),

                QueryEvent::ExternalIsa { call_id, .. } => {
                    // For this test, anything is anything.
                    vm.external_question_result(call_id, true).unwrap()
                }
                _ => panic!("Unexpected event"),
            }
        }

        assert_eq!(results.len(), 4);
        assert_eq!(
            results,
            vec![
                hashmap! {sym!("z") => term!(1)},
                hashmap! {sym!("z") => term!(2)},
                hashmap! {sym!("z") => term!(3)},
                hashmap! {sym!("z") => term!(4)},
            ]
        );
    }

    #[test]
    fn test_is_subspecializer() {
        let mut vm = PolarVirtualMachine::default();

        // Test `is_subspecializer` case where:
        // - arg: `ExternalInstance`
        // - left: `InstanceLiteral`
        // - right: `Dictionary`
        let arg = term!(Value::ExternalInstance(ExternalInstance {
            instance_id: 1,
            constructor: None,
            repr: None,
        }));
        let left = term!(value!(Pattern::Instance(InstanceLiteral {
            tag: sym!("Any"),
            fields: Dictionary {
                fields: btreemap! {}
            }
        })));
        let right = term!(Value::Pattern(Pattern::Dictionary(Dictionary {
            fields: btreemap! {sym!("a") => term!("a")},
        })));

        let answer = vm.kb.read().unwrap().gensym("is_subspecializer");

        match vm.is_subspecializer(&answer, &left, &right, &arg).unwrap() {
            QueryEvent::None => (),
            event => panic!("Expected None, got {:?}", event),
        }

        assert_eq!(
            vm.deep_deref(&term!(Value::Variable(answer))),
            term!(value!(true))
        );
    }

    #[test]
    fn test_timeout() {
        let vm = PolarVirtualMachine::default();
        assert!(vm.query_timeout_ms == DEFAULT_TIMEOUT_MS);

        std::env::set_var("POLAR_TIMEOUT_MS", "0");
        let vm = PolarVirtualMachine::default();
        std::env::remove_var("POLAR_TIMEOUT_MS");
        assert!(vm.is_query_timeout_disabled());

        std::env::set_var("POLAR_TIMEOUT_MS", "500");
        let mut vm = PolarVirtualMachine::default();
        std::env::remove_var("POLAR_TIMEOUT_MS");
        // Turn this off so we don't hit it.
        vm.set_stack_limit(std::usize::MAX);

        loop {
            vm.push_goal(Goal::Noop).unwrap();
            vm.push_goal(Goal::MakeExternal {
                constructor: Term::from(true),
                instance_id: 1,
            })
            .unwrap();
            let result = vm.run(None);
            match result {
                Ok(event) => assert!(matches!(event, QueryEvent::MakeExternal { .. })),
                Err(err) => {
                    assert!(matches!(
                        err,
                        error::PolarError {
                            kind: error::ErrorKind::Runtime(
                                error::RuntimeError::QueryTimeout { .. }
                            ),
                            ..
                        }
                    ));

                    // End test.
                    break;
                }
            }
        }
    }

    #[test]
    fn test_prefiltering() {
        let bar_rule = GenericRule::new(
            sym!("bar"),
            vec![
                Arc::new(rule!("bar", [value!([1])])),
                Arc::new(rule!("bar", [value!([2])])),
            ],
        );

        let mut kb = KnowledgeBase::new();
        kb.add_generic_rule(bar_rule);

        let mut vm = PolarVirtualMachine::new_test(Arc::new(RwLock::new(kb)), false, vec![]);
        vm.bind(&sym!("x"), term!(1)).unwrap();
        let _ = vm.run(None);
        let _ = vm.next(Rc::new(query!(call!("bar", [value!([sym!("x")])]))));
        // After calling the query goal we should be left with the
        // prefiltered rules
        let next_goal = vm
            .goals
            .iter()
            .find(|g| matches!(g.as_ref(), Goal::FilterRules { .. }))
            .unwrap();
        let goal_debug = format!("{:#?}", next_goal);
        assert!(
            matches!(next_goal.as_ref(), Goal::FilterRules {
            ref applicable_rules, ref unfiltered_rules, ..
        } if unfiltered_rules.len() == 1 && applicable_rules.is_empty()),
            "Goal should contain just one prefiltered rule: {}",
            goal_debug
        );
    }

    #[test]
    fn choose_conditional() {
        let mut vm = PolarVirtualMachine::new_test(
            Arc::new(RwLock::new(KnowledgeBase::new())),
            false,
            vec![],
        );
        let consequent = Goal::Debug {
            message: "consequent".to_string(),
        };
        let alternative = Goal::Debug {
            message: "alternative".to_string(),
        };

        // Check consequent path when conditional succeeds.
        vm.choose_conditional(
            vec![Goal::Noop],
            vec![consequent.clone()],
            vec![alternative.clone()],
        )
        .unwrap();
        assert_query_events!(vm, [
            QueryEvent::Debug { message } if &message[..] == "consequent" && vm.is_halted(),
            QueryEvent::Done { result: true }
        ]);

        // Check alternative path when conditional fails.
        vm.choose_conditional(
            vec![Goal::Backtrack],
            vec![consequent.clone()],
            vec![alternative.clone()],
        )
        .unwrap();
        assert_query_events!(vm, [
            QueryEvent::Debug { message } if &message[..] == "alternative" && vm.is_halted(),
            QueryEvent::Done { result: true }
        ]);

        // Ensure bindings are cleaned up after conditional.
        vm.choose_conditional(
            vec![
                Goal::Unify {
                    left: term!(sym!("x")),
                    right: term!(true),
                },
                query!(sym!("x")),
            ],
            vec![consequent],
            vec![alternative],
        )
        .unwrap();
        assert_query_events!(vm, [
            QueryEvent::Debug { message } if &message[..] == "consequent" && vm.bindings(true).is_empty() && vm.is_halted(),
            QueryEvent::Done { result: true }
        ]);
    }
}<|MERGE_RESOLUTION|>--- conflicted
+++ resolved
@@ -3492,13 +3492,7 @@
                     ))])),
                 ],
             })),
-<<<<<<< HEAD
-            source_info: SourceInfo::Test,
-            required: false,
-        };
-=======
         );
->>>>>>> 4824b947
 
         let renamed_rule = vm.rename_rule_vars(&rule);
         let renamed_terms = unwrap_and(&renamed_rule.body);
