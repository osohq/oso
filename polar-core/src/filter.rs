use std::{
    collections::{HashMap, HashSet},
    hash::Hash,
};

use crate::{
    data_filtering::{unregistered_field_error, unsupported_op_error, PartialResults, Type, Types},
    error::{invalid_state_error, PolarResult, RuntimeError},
    events::ResultEvent,
    terms::*,
};

use serde::Serialize;

type TypeName = String;
type FieldName = String;
type Map<A, B> = HashMap<A, B>;
type Set<A> = HashSet<A>;

#[derive(Clone, Eq, Debug, Serialize, PartialEq)]
pub struct Filter {
    root: TypeName,                  // the host already has this, so we could leave it off
    conditions: Vec<Set<Condition>>, // disjunctive normal form
    relations: Set<Relation>,
}

#[derive(PartialEq, Eq, Debug, Serialize, Clone, Hash)]
pub struct Relation(TypeName, FieldName, TypeName);

#[derive(PartialEq, Eq, Debug, Serialize, Clone, Hash)]
pub struct Condition(Datum, Compare, Datum);

#[derive(PartialEq, Eq, Debug, Serialize, Clone, Hash)]
pub enum Datum {
    Field(Proj),
    Imm(Value),
}

impl Datum {
    pub fn explain(&self) {
        match self {
            Datum::Field(proj) => {
                proj.explain();
            }
            Datum::Imm(value) => {
                eprint!("{:?}", value);
            }
        }
    }
}

#[derive(PartialEq, Eq, Debug, Serialize, Clone, Hash)]
pub struct Proj(TypeName, Option<FieldName>);

impl Proj {
    pub fn explain(&self) {
        let Proj(typename, field) = self;
        eprint!("{}", typename);
        if let Some(field) = field {
            eprint!(".{}", field);
        }
    }
}

#[derive(PartialEq, Debug, Serialize, Copy, Clone, Eq, Hash)]
pub enum Compare {
    Eq,
    Neq,
    In,
}

#[derive(Clone, PartialEq, Eq, Hash)]
struct PathVar {
    var: String,
    path: Vec<String>,
}

impl From<String> for PathVar {
    fn from(var: String) -> Self {
        Self { var, path: vec![] }
    }
}

impl PathVar {
    fn from_term(t: &Term) -> PolarResult<Self> {
        use Value::*;
        match t.value() {
            Expression(Operation {
                operator: Operator::Dot,
                args,
            }) => {
                let dot = args[1].value().as_string()?.to_string();
                let mut pv = Self::from_term(&args[0])?;
                pv.path.push(dot);
                Ok(pv)
            }
            Variable(Symbol(var)) => Ok(var.clone().into()),
            _ => invalid_state_error(format!("PathVar::from_term({})", t.to_polar())),
        }
    }
}

impl Operation {
    /// turn an isa from the partial results into a pathvar -> type pair
    fn into_entity(self) -> Option<PolarResult<(PathVar, TypeName)>> {
        match self.args[1].value() {
            Value::Pattern(Pattern::Instance(InstanceLiteral { tag, fields }))
                if fields.is_empty() =>
            {
                // FIXME(gw) this is to work around a complicated simplifier
                // bug that causes external instances to sometimes be embedded
                // in partials. term2pathvar will fail if the base of the path
                // is an external instance and not a var. we can't check if the
                // isa is true from in here, so just drop it for now. the host
                // should check for these before building the filter.
                match PathVar::from_term(&self.args[0]) {
                    Err(_) => None,
                    Ok(p) => Some(Ok((p, tag.0.clone()))),
                }
            }
            _ => Some(unsupported_op_error(self)),
        }
    }
}

impl Filter {
    pub fn build(
        types: Types,
        disjuncts: PartialResults,
        var: &str,
        class: &str,
    ) -> PolarResult<Self> {
        let explain = std::env::var("POLAR_EXPLAIN").is_ok();

        if explain {
            eprintln!("\n===Data Filtering Query===");
            eprintln!("\n==Bindings==")
        }

        let var = Symbol(var.to_string());
        disjuncts
            .into_iter()
            .map(|disjunct| Self::from_result_event(&types, disjunct, &var, class))
            .reduce(|l, r| Ok(l?.union(r?)))
            .unwrap_or_else(|| Ok(Self::empty(class)))
            .map(|filter| {
                if explain {
                    eprintln!("\n==Filter==");
                    filter.explain();
                }
                filter
            })
    }

    fn from_result_event(
        types: &Types,
        part: ResultEvent,
        var: &Symbol,
        class: &str,
    ) -> PolarResult<Self> {
<<<<<<< HEAD
        part.bindings
            .get(var)
            .map(|part| Self::from_partial(types, part, class))
            .unwrap_or_else(|| input_error(format!("unbound variable: {}", var.0)))
=======
        let explain = std::env::var("POLAR_EXPLAIN").is_ok();

        use RuntimeError::IncompatibleBindings;
        part.bindings
            .get(var)
            .ok_or_else(|| IncompatibleBindings { msg: var.0.clone() }.into())
            .map(|t| {
                if explain {
                    eprintln!("{}", t.to_polar());
                }
                t
            })
            .and_then(|part| Self::from_partial(types, part, class))
>>>>>>> b3a5b585
    }

    fn from_partial(types: &Types, term: &Term, class: &str) -> PolarResult<Self> {
        use {Datum::*, Operator::*, Value::*};
        match term.value() {
            // most of the time we're dealing with expressions from the
            // simplifier.
            Expression(Operation {
                operator: And,
                args,
            }) => args
                .iter()
                .map(|arg| Ok(arg.value().as_expression()?.clone()))
                .collect::<PolarResult<Vec<_>>>()
                .and_then(|conjuncts| QueryInfo::build_filter(types.clone(), conjuncts, class)),

            // sometimes we get an instance back. that means the variable
            // is exactly this instance, so return a filter that matches it.
            i @ ExternalInstance(_) => Ok(Filter {
                root: class.to_string(),
                relations: HashSet::new(),
                conditions: vec![singleton(Condition(
                    Field(Proj(class.to_string(), None)),
                    Compare::Eq,
                    Imm(i.clone()),
                ))],
            }),

            // oops, we don't know how to handle this!
            _ => input_error(term.to_polar()),
        }
    }

    fn empty(class: &str) -> Self {
        use {Datum::Imm, Value::Boolean};
        Self {
            root: class.to_string(),
            relations: Default::default(),
            conditions: vec![singleton(Condition(
                Imm(Boolean(true)),
                Compare::Eq,
                Imm(Boolean(false)),
            ))],
        }
    }

    fn union(self, mut other: Self) -> Self {
        other.conditions.extend(self.conditions);
        other.relations.extend(self.relations);
        other
    }

    fn explain(&self) {
        eprintln!("query {}", self.root);
        eprintln!("join");
        for Relation(_, f, ot) in &self.relations {
            eprintln!(" {} using {}", ot, f);
        }
        eprintln!("where");
        for (i, s) in self.conditions.iter().enumerate() {
            if i != 0 {
                eprintln!("\n  OR");
            }
            for (i, Condition(l, op, r)) in s.iter().enumerate() {
                if i != 0 {
                    eprintln!(" AND");
                }
                eprint!("    ");
                l.explain();
                eprint!(" {:?} ", op);
                r.explain();
            }
        }
    }
}

#[derive(Default)]
struct QueryInfo {
    types: Types,
    entities: Map<PathVar, TypeName>,
    conditions: Set<Condition>,
    relations: Set<Relation>,
}

impl QueryInfo {
    /// try to match a type and a field name with a relation
    fn get_relation(&mut self, typ: &str, dot: &str) -> Option<Relation> {
        if let Some(Type::Relation {
            other_class_tag, ..
        }) = self.types.get(typ).and_then(|map| map.get(dot))
        {
            Some(Relation(
                typ.to_string(),
                dot.to_string(),
                other_class_tag.to_string(),
            ))
        } else {
            None
        }
    }

    /// turn a pathvar into a projection and a set of addl relations
    fn pathvar2proj(&mut self, pv: PathVar) -> PolarResult<Proj> {
        let PathVar { mut path, var } = pv;
        let pv = PathVar::from(var); // new var with empty path
                                     // what type is the base variable?
        let mut typ = match self.entities.get(&pv) {
            Some(c) => c.to_string(),
            _ => return invalid_state_error(format!("unknown type for `{}`", pv.var)),
        };

        // the last part of the path is always allowed not to be a relation.
        // pop it off for now & deal with it in a minute.
        let field = path.pop();

        // all the middle parts have to be relations, so if we can't find one
        // then we fail here.
        for dot in path {
            match self.get_relation(&typ, &dot) {
                None => return unregistered_field_error(&typ, &dot),
                Some(rel) => {
                    typ = rel.2.clone();
                    self.relations.insert(rel);
                }
            }
        }

        // if the last path component names a relation from typ to typ'
        // then typ' is the new type and field is None. otherwise,
        // typ & field stay the same.
        let (typ, field) = match field.as_ref().and_then(|dot| self.get_relation(&typ, dot)) {
            None => (typ, field),
            Some(rel) => {
                let tag = rel.2.clone();
                self.relations.insert(rel);
                (tag, None)
            }
        };

        Ok(Proj(typ, field))
    }

    fn term2datum(&mut self, x: &Term) -> PolarResult<Datum> {
        use {Datum::*, Value::*};
        PathVar::from_term(x)
            .and_then(|pv| self.pathvar2proj(pv))
            .map(Field)
            .or_else(|_| match x.value() {
                v @ String(_) | v @ Number(_) | v @ Boolean(_) | v @ ExternalInstance(_) => {
                    Ok(Imm(v.clone()))
                }
                _ => invalid_state_error(format!("invalid immediate value: {}", x.to_polar())),
            })
    }

    fn add_condition(&mut self, l: Datum, op: Compare, r: Datum) -> PolarResult<()> {
        self.conditions.insert(Condition(l, op, r));
        Ok(())
    }

    /// digest a conjunct from the partial results & add a new constraint.
    fn add_constraint(&mut self, op: Operation) -> PolarResult<()> {
        use Datum::*;
        let (left, right) = (self.term2datum(&op.args[0])?, self.term2datum(&op.args[1])?);
        match op.operator {
            Operator::Unify => self.add_condition(left, Compare::Eq, right),
            Operator::Neq => self.add_condition(left, Compare::Neq, right),
            Operator::In => match (&left, &right) {
                (Imm(_), Field(Proj(_, None))) | (Field(Proj(_, None)), Field(Proj(_, None))) => {
                    self.add_condition(left, Compare::Eq, right)
                }
                _ => self.add_condition(left, Compare::In, right),
            },
            _ => unsupported_op_error(op),
        }
    }

    fn build_filter(types: Types, parts: Vec<Operation>, class: &str) -> PolarResult<Filter> {
        // we use isa constraints to initialize the entities map
        let (isas, othas): (Set<_>, Set<_>) = parts
            .into_iter()
            .partition(|op| op.operator == Operator::Isa);

        // entities maps variable paths to types
        let entities = isas
            .into_iter()
            .filter_map(|op| op.into_entity())
            .collect::<PolarResult<_>>()?;

        // start with types & entities
        let mut this = Self {
            types,
            entities,
            ..Default::default()
        };

        // each partial adds a constraint and may add relations
        for op in othas {
            this.add_constraint(op)?;
        }

        let Self {
            conditions,
            relations,
            ..
        } = this;

        Ok(Filter {
            relations,
            conditions: vec![conditions],
            root: class.to_string(),
        })
    }
}

fn input_error<A>(msg: String) -> PolarResult<A> {
    Err(RuntimeError::Unsupported { msg }.into())
}

pub fn singleton<X>(x: X) -> Set<X>
where
    X: Hash + Eq,
{
    std::iter::once(x).collect()
}<|MERGE_RESOLUTION|>--- conflicted
+++ resolved
@@ -158,26 +158,16 @@
         var: &Symbol,
         class: &str,
     ) -> PolarResult<Self> {
-<<<<<<< HEAD
+        let explain = std::env::var("POLAR_EXPLAIN").is_ok();
         part.bindings
             .get(var)
-            .map(|part| Self::from_partial(types, part, class))
+            .map(|part| {
+                if explain {
+                    eprintln!("{}", part.to_polar());
+                }
+                Self::from_partial(types, part, class)
+            })
             .unwrap_or_else(|| input_error(format!("unbound variable: {}", var.0)))
-=======
-        let explain = std::env::var("POLAR_EXPLAIN").is_ok();
-
-        use RuntimeError::IncompatibleBindings;
-        part.bindings
-            .get(var)
-            .ok_or_else(|| IncompatibleBindings { msg: var.0.clone() }.into())
-            .map(|t| {
-                if explain {
-                    eprintln!("{}", t.to_polar());
-                }
-                t
-            })
-            .and_then(|part| Self::from_partial(types, part, class))
->>>>>>> b3a5b585
     }
 
     fn from_partial(types: &Types, term: &Term, class: &str) -> PolarResult<Self> {
