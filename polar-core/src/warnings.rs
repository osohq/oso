use super::error::*;
use super::formatting::source_lines;
use super::kb::*;
use super::rules::*;
use super::sources::Source;
use super::terms::*;
use super::visitor::{walk_call, walk_rule, walk_term, Visitor};

use std::collections::HashSet;
use std::collections::{hash_map::Entry, HashMap};

fn common_misspellings(t: &str) -> Option<String> {
    let misspelled_type = match t {
        "integer" => "Integer",
        "int" => "Integer",
        "i32" => "Integer",
        "i64" => "Integer",
        "u32" => "Integer",
        "u64" => "Integer",
        "usize" => "Integer",
        "size_t" => "Integer",
        "float" => "Float",
        "f32" => "Float",
        "f64" => "Float",
        "double" => "Float",
        "char" => "String",
        "str" => "String",
        "string" => "String",
        "list" => "List",
        "array" => "List",
        "Array" => "List",
        "dict" => "Dictionary",
        "Dict" => "Dictionary",
        "dictionary" => "Dictionary",
        "hash" => "Dictionary",
        "Hash" => "Dictionary",
        "map" => "Dictionary",
        "Map" => "Dictionary",
        "HashMap" => "Dictionary",
        "hashmap" => "Dictionary",
        "hash_map" => "Dictionary",
        _ => return None,
    };
    Some(misspelled_type.to_owned())
}

/// Record singleton variables and unknown specializers in a rule.
struct SingletonVisitor<'kb> {
    kb: &'kb KnowledgeBase,
    singletons: HashMap<Symbol, Option<Term>>,
}

fn warn_str(sym: &Symbol, term: &Term, source: &Option<Source>) -> PolarResult<String> {
    if let Value::Pattern(..) = term.value() {
        let mut msg = format!("Unknown specializer {}", sym);
        if let Some(t) = common_misspellings(&sym.0) {
            msg.push_str(&format!(", did you mean {}?", t));
        }
        Ok(msg)
    } else {
        let perr = error::ParseError::SingletonVariable {
            loc: term.offset(),
            name: sym.0.clone(),
        };
        let err = error::PolarError {
            kind: error::ErrorKind::Parse(perr),
            context: None,
        };

        let src = if let Some(ref s) = source {
            Some(s)
        } else {
            None
        };
        Err(err.set_context(src, Some(term)))
    }
}

impl<'kb> SingletonVisitor<'kb> {
    fn new(kb: &'kb KnowledgeBase) -> Self {
        Self {
            kb,
            singletons: HashMap::new(),
        }
    }

    fn warnings(&mut self) -> PolarResult<Vec<String>> {
        let mut singletons = self
            .singletons
            .drain()
            .filter_map(|(sym, singleton)| singleton.map(|term| (sym.clone(), term)))
            .collect::<Vec<(Symbol, Term)>>();
        singletons.sort_by_key(|(_sym, term)| term.offset());
        singletons
            .iter()
            .map(|(sym, term)| {
                let src = term
                    .get_source_id()
                    .and_then(|id| self.kb.sources.get_source(id));
                let mut msg = warn_str(sym, term, &src)?;
                if let Some(ref source) = src {
                    msg.push('\n');
                    msg.push_str(&source_lines(source, term.offset(), 0));
                }
                Ok(msg)
            })
            .collect::<PolarResult<Vec<String>>>()
    }
}

impl<'kb> Visitor for SingletonVisitor<'kb> {
    fn visit_term(&mut self, t: &Term) {
        match t.value() {
            Value::Variable(v)
            | Value::RestVariable(v)
            | Value::Pattern(Pattern::Instance(InstanceLiteral { tag: v, .. }))
                if !v.is_temporary_var()
                    && !v.is_namespaced_var()
                    && !self.kb.is_constant(v)
                    && !self.kb.is_union(t) =>
            {
                match self.singletons.entry(v.clone()) {
                    Entry::Occupied(mut o) => {
                        o.insert(None);
                    }
                    Entry::Vacant(v) => {
                        v.insert(Some(t.clone()));
                    }
                }
            }
            _ => (),
        }
        walk_term(self, t);
    }
}

pub fn check_singletons(rule: &Rule, kb: &KnowledgeBase) -> PolarResult<Vec<String>> {
    let mut visitor = SingletonVisitor::new(kb);
    walk_rule(&mut visitor, rule);
    visitor.warnings()
}

struct AndOrPrecendenceCheck<'kb> {
    kb: &'kb KnowledgeBase,
    unparenthesized_expr: Vec<(Source, Term)>,
}

impl<'kb> AndOrPrecendenceCheck<'kb> {
    fn new(kb: &'kb KnowledgeBase) -> Self {
        Self {
            kb,
            unparenthesized_expr: Default::default(),
        }
    }

    fn warnings(&mut self) -> Vec<String> {
        self.unparenthesized_expr
            .iter()
            .map(|(source, or_term)| {
                let mut msg = "Expression without parentheses could be ambiguous. \n\
                    Prior to 0.20, `x and y or z` would parse as `x and (y or z)`. \n\
                    As of 0.20, it parses as `(x and y) or z`, matching other languages. \n\
                \n\n"
                    .to_string();
                msg.push_str(&source_lines(source, or_term.offset(), 0));
                msg
            })
            .collect()
    }
}

impl<'kb> Visitor for AndOrPrecendenceCheck<'kb> {
    fn visit_operation(&mut self, o: &Operation) {
        if (o.operator == Operator::And || o.operator == Operator::Or) && o.args.len() > 1 {
            for term in o.args.iter().filter(|t| {
                // find all inner expressions that are AND/OR terms where the outer
                // term is OR/AND respectively
                matches!(t.value(),
                    Value::Expression(op) if
                        (op.operator == Operator::Or || op.operator == Operator::And)
                        && op.operator != o.operator
                )
            }) {
                let span = term.span().unwrap();
                let source = term
                    .get_source_id()
                    .and_then(|src_id| self.kb.sources.get_source(src_id))
                    .unwrap();

                // check if source _before_ the term contains an opening
                // parenthesis
                if !source.src[..span.0].trim().ends_with('(') {
                    self.unparenthesized_expr.push((source, term.clone()));
                }
            }
        }
        crate::visitor::walk_operation(self, o)
    }
}

pub fn check_ambiguous_precedence(rule: &Rule, kb: &KnowledgeBase) -> Vec<String> {
    let mut visitor = AndOrPrecendenceCheck::new(kb);
    walk_rule(&mut visitor, rule);
    visitor.warnings()
}

pub fn check_no_allow_rule(kb: &KnowledgeBase) -> Vec<String> {
    let has_allow = kb.get_rules().contains_key(&sym!("allow"));
    let has_allow_field = kb.get_rules().contains_key(&sym!("allow_field"));
    let has_allow_request = kb.get_rules().contains_key(&sym!("allow_request"));
    if has_allow || has_allow_field || has_allow_request {
        vec![]
    } else {
        vec![
            "Your policy does not contain an allow rule, which usually means \
that no actions are allowed. Did you mean to add an allow rule to \
the top of your policy?

  allow(actor, action, resource) if ...

You can also suppress this warning by adding an allow_field or allow_request \
rule. For more information about allow rules, see:

  https://docs.osohq.com/reference/polar/builtin_rule_types.html#allow"
                .to_string(),
        ]
    }
}

struct ResourceBlocksMissingHasPermissionVisitor {
    calls_has_permission: bool,
}

impl Visitor for ResourceBlocksMissingHasPermissionVisitor {
    fn visit_call(&mut self, call: &Call) {
        if call.name.0 == "has_permission" {
            self.calls_has_permission = true;
        }
        walk_call(self, call)
    }
}

impl ResourceBlocksMissingHasPermissionVisitor {
    fn new() -> Self {
        Self {
            calls_has_permission: false,
        }
    }

    fn warnings(&mut self) -> Vec<String> {
        if !self.calls_has_permission {
            return vec!["Warning: your policy uses resource blocks but does not call the \
has_permission rule. This means that permissions you define in a \
resource block will not have any effect. Did you mean to include a \
call to has_permission in a top-level allow rule?

  allow(actor, action, resource) if
      has_permission(actor, action, resource);

For more information about resource blocks, see https://docs.osohq.com/any/reference/polar/polar-syntax.html#actor-and-resource-blocks".to_string(),

            ];
        }
        vec![]
    }
}

<<<<<<< HEAD
pub fn check_resource_blocks_missing_has_permission(
    kb: &KnowledgeBase,
) -> PolarResult<Vec<String>> {
=======
pub fn check_resource_missing_has_permission(kb: &KnowledgeBase) -> Vec<String> {
>>>>>>> 82bd57dc
    if kb.resource_blocks.resources.is_empty() {
        return vec![];
    }

    let mut visitor = ResourceBlocksMissingHasPermissionVisitor::new();
    for rule in kb.get_rules().values() {
        visitor.visit_generic_rule(rule);
    }
    visitor.warnings()
}

struct UndefinedRuleVisitor<'kb> {
    kb: &'kb KnowledgeBase,
    call_terms: Vec<Term>,
    defined_rules: HashSet<Symbol>,
}

impl<'kb> UndefinedRuleVisitor<'kb> {
    fn new(kb: &'kb KnowledgeBase) -> Self {
        Self {
            kb,
            call_terms: Vec::new(),
            defined_rules: HashSet::new(),
        }
    }

    fn warnings(&mut self) -> PolarResult<Vec<PolarError>> {
        let mut warnings = vec![];
        for term in &self.call_terms {
            let call = term.value().as_call().unwrap();
            if !self.defined_rules.contains(&call.name) {
                warnings.push(self.kb.set_error_context(
                    term,
                    error::ValidationError::UndefinedRule {
                        rule_name: call.name.0.clone(),
                    },
                ));
            }
        }
        Ok(warnings)
    }
}

impl<'kb> Visitor for UndefinedRuleVisitor<'kb> {
    fn visit_term(&mut self, term: &Term) {
        match term.value() {
            Value::Call(_) => self.call_terms.push(term.clone()),
            _ => (),
        }
        walk_term(self, term)
    }

    fn visit_rule(&mut self, rule: &Rule) {
        self.defined_rules.insert(rule.name.clone());
        walk_rule(self, rule)
    }
}

pub fn check_undefined_rule_calls(kb: &KnowledgeBase) -> PolarResult<Vec<PolarError>> {
    let mut visitor = UndefinedRuleVisitor::new(kb);
    for rule in kb.get_rules().values() {
        visitor.visit_generic_rule(rule);
    }

    visitor.warnings()
}

#[cfg(test)]
mod tests {
    use crate::kb::KnowledgeBase;
    use crate::rules::*;
    use crate::terms::*;
    use crate::warnings::{
        check_no_allow_rule, check_resource_blocks_missing_has_permission,
        check_undefined_rule_calls,
    };

    #[test]
    fn test_check_no_allow_rule_no_allow() {
        let mut kb = KnowledgeBase::new();
        kb.add_rule(rule!("f", [sym!("x")]));
        kb.add_rule(rule!("g", [sym!("x")]));
        assert_eq!(check_no_allow_rule(&kb).len(), 1);
    }

    #[test]
    fn test_check_no_allow_rule_with_allow() {
        let mut kb = KnowledgeBase::new();
        kb.add_rule(rule!("f", [sym!("x")]));
        kb.add_rule(rule!(
            "allow",
            [sym!("actor"), sym!("action"), sym!("resource")]
        ));
        kb.add_rule(rule!("g", [sym!("x")]));
        assert_eq!(check_no_allow_rule(&kb).len(), 0);
    }

    #[test]
    fn test_check_no_allow_rule_with_allow_field() {
        let mut kb = KnowledgeBase::new();
        kb.add_rule(rule!("f", [sym!("x")]));
        kb.add_rule(rule!(
            "allow_field",
            [
                sym!("actor"),
                sym!("action"),
                sym!("resource"),
                sym!("field")
            ]
        ));
        kb.add_rule(rule!("g", [sym!("x")]));
        assert_eq!(check_no_allow_rule(&kb).len(), 0);
    }

    #[test]
    fn test_check_no_allow_rule_with_allow_request() {
        let mut kb = KnowledgeBase::new();
        kb.add_rule(rule!("f", [sym!("x")]));
        kb.add_rule(rule!("allow_request", [sym!("actor"), sym!("request")]));
        kb.add_rule(rule!("g", [sym!("x")]));
        assert_eq!(check_no_allow_rule(&kb).len(), 0);
    }

    #[test]
    fn test_resource_missing_has_permission_warning() {
        let mut kb = KnowledgeBase::new();
        kb.resource_blocks
            .resources
            .insert(term!(sym!("Organization")));
<<<<<<< HEAD

        let warnings =
            check_resource_blocks_missing_has_permission(&kb).expect("failed to execute visitor");

        assert_eq!(warnings.len(), 1);
=======
        assert_eq!(check_resource_missing_has_permission(&kb).len(), 1);
>>>>>>> 82bd57dc
    }

    #[test]
    fn test_resource_missing_has_permission_clean() {
        let mut kb = KnowledgeBase::new();
        kb.resource_blocks
            .resources
            .insert(term!(sym!("Organization")));
        kb.add_rule(rule!("f", [sym!("x")] => call!("has_permission", [sym!("y")])));
<<<<<<< HEAD
        let warnings =
            check_resource_blocks_missing_has_permission(&kb).expect("failed to execute visitor");

        assert_eq!(warnings.len(), 0);
    }

    #[test]
    fn test_undefined_rule_warning() {
        let mut kb = KnowledgeBase::new();
        kb.add_rule(rule!("f", [sym!("x")] => call!("no_such_rule", [sym!("y")])));
        let warnings = check_undefined_rule_calls(&kb).expect("failed to execute visitor");
        assert_eq!(warnings.len(), 1);

        println!("{}", warnings.first().unwrap());
        assert!(format!("{}", warnings.first().unwrap())
            .contains(r#"Call to undefined rule "no_such_rule""#));
    }

    #[test]
    fn test_undefined_rule_warning_clean() {
        let mut kb = KnowledgeBase::new();
        kb.add_rule(rule!("f", [sym!("x")] => call!("defined_rule", [sym!("y")])));
        kb.add_rule(rule!("defined_rule", [sym!("x")]));
        let warnings = check_undefined_rule_calls(&kb).expect("failed to execute visitor");
        assert_eq!(warnings.len(), 0);
=======
        assert_eq!(check_resource_missing_has_permission(&kb).len(), 0);
>>>>>>> 82bd57dc
    }
}<|MERGE_RESOLUTION|>--- conflicted
+++ resolved
@@ -265,13 +265,7 @@
     }
 }
 
-<<<<<<< HEAD
-pub fn check_resource_blocks_missing_has_permission(
-    kb: &KnowledgeBase,
-) -> PolarResult<Vec<String>> {
-=======
-pub fn check_resource_missing_has_permission(kb: &KnowledgeBase) -> Vec<String> {
->>>>>>> 82bd57dc
+pub fn check_resource_blocks_missing_has_permission(kb: &KnowledgeBase) -> Vec<String> {
     if kb.resource_blocks.resources.is_empty() {
         return vec![];
     }
@@ -298,7 +292,7 @@
         }
     }
 
-    fn warnings(&mut self) -> PolarResult<Vec<PolarError>> {
+    fn warnings(&mut self) -> Vec<PolarError> {
         let mut warnings = vec![];
         for term in &self.call_terms {
             let call = term.value().as_call().unwrap();
@@ -311,7 +305,7 @@
                 ));
             }
         }
-        Ok(warnings)
+        warnings
     }
 }
 
@@ -330,7 +324,7 @@
     }
 }
 
-pub fn check_undefined_rule_calls(kb: &KnowledgeBase) -> PolarResult<Vec<PolarError>> {
+pub fn check_undefined_rule_calls(kb: &KnowledgeBase) -> Vec<PolarError> {
     let mut visitor = UndefinedRuleVisitor::new(kb);
     for rule in kb.get_rules().values() {
         visitor.visit_generic_rule(rule);
@@ -401,15 +395,7 @@
         kb.resource_blocks
             .resources
             .insert(term!(sym!("Organization")));
-<<<<<<< HEAD
-
-        let warnings =
-            check_resource_blocks_missing_has_permission(&kb).expect("failed to execute visitor");
-
-        assert_eq!(warnings.len(), 1);
-=======
-        assert_eq!(check_resource_missing_has_permission(&kb).len(), 1);
->>>>>>> 82bd57dc
+        assert_eq!(check_resource_blocks_missing_has_permission(&kb).len(), 1);
     }
 
     #[test]
@@ -419,9 +405,7 @@
             .resources
             .insert(term!(sym!("Organization")));
         kb.add_rule(rule!("f", [sym!("x")] => call!("has_permission", [sym!("y")])));
-<<<<<<< HEAD
-        let warnings =
-            check_resource_blocks_missing_has_permission(&kb).expect("failed to execute visitor");
+        let warnings = check_resource_blocks_missing_has_permission(&kb);
 
         assert_eq!(warnings.len(), 0);
     }
@@ -430,10 +414,9 @@
     fn test_undefined_rule_warning() {
         let mut kb = KnowledgeBase::new();
         kb.add_rule(rule!("f", [sym!("x")] => call!("no_such_rule", [sym!("y")])));
-        let warnings = check_undefined_rule_calls(&kb).expect("failed to execute visitor");
+        let warnings = check_undefined_rule_calls(&kb);
         assert_eq!(warnings.len(), 1);
 
-        println!("{}", warnings.first().unwrap());
         assert!(format!("{}", warnings.first().unwrap())
             .contains(r#"Call to undefined rule "no_such_rule""#));
     }
@@ -443,10 +426,8 @@
         let mut kb = KnowledgeBase::new();
         kb.add_rule(rule!("f", [sym!("x")] => call!("defined_rule", [sym!("y")])));
         kb.add_rule(rule!("defined_rule", [sym!("x")]));
-        let warnings = check_undefined_rule_calls(&kb).expect("failed to execute visitor");
+        let warnings = check_undefined_rule_calls(&kb);
         assert_eq!(warnings.len(), 0);
-=======
-        assert_eq!(check_resource_missing_has_permission(&kb).len(), 0);
->>>>>>> 82bd57dc
+        assert_eq!(check_resource_blocks_missing_has_permission(&kb).len(), 0);
     }
 }