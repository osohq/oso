--- conflicted
+++ resolved
@@ -8,7 +8,8 @@
     kb::KnowledgeBase,
     rules::Rule,
     sources::Source,
-    terms::{Symbol, Term},
+    terms::{Symbol, Term, Operation},
+    formatting::to_polar::ToPolarString,
 };
 
 #[derive(Debug, Clone, Deserialize, Serialize)]
@@ -236,13 +237,10 @@
         var_type: String,
         field: String,
     },
-<<<<<<< HEAD
     DataFilteringUnsupportedOp {
         operation: Operation,
     },
-=======
     // TODO(gj): consider moving to ValidationError.
->>>>>>> 4421bf85
     InvalidRegistration {
         sym: Symbol,
         msg: String,
@@ -276,6 +274,7 @@
             | FileLoading { .. }
             | IncompatibleBindings { .. }
             | DataFilteringFieldMissing { .. }
+            | DataFilteringUnsupportedOp { .. }
             | InvalidRegistration { .. }
             | InvalidState { .. } => None,
         };
@@ -302,8 +301,8 @@
         }
     }
 
-    pub fn unsupported<A>(msg: String) -> PolarResult<A> {
-        Err(Self::Unsupported { msg }.into())
+    pub fn unsupported<A>(msg: String, term: Term) -> PolarResult<A> {
+        Err(Self::Unsupported { msg, term }.into())
     }
 }
 
@@ -412,6 +411,15 @@
     }
 }
 
+impl From<RuntimeError> for PolarError {
+    fn from(err: RuntimeError) -> Self {
+        Self {
+            kind: ErrorKind::Runtime(err),
+            context: None,
+        }
+    }
+}
+
 impl fmt::Display for OperationalError {
     fn fmt(&self, f: &mut fmt::Formatter) -> fmt::Result {
         match self {
@@ -533,5 +541,5 @@
 }
 
 pub fn invalid_state_error<A>(msg: String) -> PolarResult<A> {
-    Err(OperationalError::InvalidState { msg }.into())
+    Err(RuntimeError::InvalidState { msg  }.into())
 }