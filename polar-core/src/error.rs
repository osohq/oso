--- conflicted
+++ resolved
@@ -5,12 +5,6 @@
 use strum_macros::AsRefStr;
 
 use super::{
-<<<<<<< HEAD
-    formatting::to_polar::ToPolarString,
-=======
-    diagnostic::{Context, Range},
-    kb::KnowledgeBase,
->>>>>>> df414b94
     resource_block::Declaration,
     rules::Rule,
     sources::{Context, Source},
