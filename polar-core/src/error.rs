use serde::{Deserialize, Serialize};

use std::fmt;

use crate::rules::Rule;
use crate::sources::*;
use crate::terms::*;

#[derive(Debug, Clone, Deserialize, Serialize)]
#[serde(into = "FormattedPolarError")]
pub struct PolarError {
    pub kind: ErrorKind,
    pub context: Option<ErrorContext>,
}

#[derive(Clone, Deserialize, Serialize)]
pub struct FormattedPolarError {
    pub kind: ErrorKind,
    pub formatted: String,
}

impl From<PolarError> for FormattedPolarError {
    fn from(other: PolarError) -> Self {
        Self {
            formatted: other.to_string(),
            kind: other.kind,
        }
    }
}

#[derive(Debug, Clone, Serialize, Deserialize)]
pub enum ErrorKind {
    Parse(ParseError),
    Runtime(RuntimeError),
    Operational(OperationalError),
    Validation(ValidationError),
}

#[derive(Debug, Clone, Serialize, Deserialize)]
pub struct ErrorContext {
    pub source: Source,
    pub row: usize,
    pub column: usize,
    pub include_location: bool,
}

impl PolarError {
    pub fn set_context(mut self, source: Option<&Source>, term: Option<&Term>) -> Self {
        match (&self.kind, source, term) {
            (ErrorKind::Parse(e), Some(source), _) => match e {
                ParseError::IntegerOverflow { loc, .. }
                | ParseError::InvalidTokenCharacter { loc, .. }
                | ParseError::InvalidToken { loc, .. }
                | ParseError::UnrecognizedEOF { loc }
                | ParseError::UnrecognizedToken { loc, .. }
                | ParseError::ExtraToken { loc, .. }
                | ParseError::WrongValueType { loc, .. }
                | ParseError::ReservedWord { loc, .. }
                | ParseError::DuplicateKey { loc, .. }
                | ParseError::SingletonVariable { loc, .. } => {
                    let (row, column) = crate::lexer::loc_to_pos(&source.src, *loc);
                    self.context.replace(ErrorContext {
                        source: source.clone(),
                        row,
                        column,
                        include_location: false,
                    });
                }
                _ => {}
            },
            (e, Some(source), Some(term)) => {
                let (row, column) = crate::lexer::loc_to_pos(&source.src, term.offset());
                self.context.replace(ErrorContext {
                    source: source.clone(),
                    row,
                    column,
                    // @TODO(Sam): find a better way to include this info
                    // TODO(gj|sam): this bool can probably be removed -- we should include
                    // location unconditionally for errors that have the available context.
                    include_location: matches!(
                        e,
                        ErrorKind::Runtime(RuntimeError::UnhandledPartial { .. })
                    ),
                });
            }
            _ => {}
        }
        self
    }
}

impl From<ParseError> for PolarError {
    fn from(err: ParseError) -> Self {
        Self {
            kind: ErrorKind::Parse(err),
            context: None,
        }
    }
}

impl From<RuntimeError> for PolarError {
    fn from(err: RuntimeError) -> Self {
        Self {
            kind: ErrorKind::Runtime(err),
            context: None,
        }
    }
}

impl From<OperationalError> for PolarError {
    fn from(err: OperationalError) -> Self {
        Self {
            kind: ErrorKind::Operational(err),
            context: None,
        }
    }
}

impl From<ValidationError> for PolarError {
    fn from(err: ValidationError) -> Self {
        Self {
            kind: ErrorKind::Validation(err),
            context: None,
        }
    }
}

pub type PolarResult<T> = std::result::Result<T, PolarError>;

impl std::error::Error for PolarError {}

impl fmt::Display for PolarError {
    fn fmt(&self, f: &mut fmt::Formatter) -> fmt::Result {
        match &self.kind {
            ErrorKind::Parse(e) => write!(f, "{}", e)?,
            ErrorKind::Runtime(e) => write!(f, "{}", e)?,
            ErrorKind::Operational(e) => write!(f, "{}", e)?,
            ErrorKind::Validation(e) => write!(f, "{}", e)?,
        }
        if let Some(ref context) = self.context {
            write!(f, "{}", context)?;
        }
        Ok(())
    }
}

#[derive(Debug, Clone, Serialize, Deserialize)]
pub enum ParseError {
    IntegerOverflow {
        token: String,
        loc: usize,
    },
    InvalidTokenCharacter {
        token: String,
        c: char,
        loc: usize,
    },
    InvalidToken {
        loc: usize,
    },
    #[allow(clippy::upper_case_acronyms)]
    UnrecognizedEOF {
        loc: usize,
    },
    UnrecognizedToken {
        token: String,
        loc: usize,
    },
    ExtraToken {
        token: String,
        loc: usize,
    },
    ReservedWord {
        token: String,
        loc: usize,
    },
    InvalidFloat {
        token: String,
        loc: usize,
    },
    WrongValueType {
        loc: usize,
        term: Term,
        expected: String,
    },
    DuplicateKey {
        loc: usize,
        key: String,
    },
    SingletonVariable {
        loc: usize,
        name: String,
    },
}

impl fmt::Display for ErrorContext {
    fn fmt(&self, f: &mut fmt::Formatter) -> fmt::Result {
        // @TODO(Sam): find a better way to incorporate this info
        if self.include_location {
            writeln!(f, "found in:")?;
            write!(f, "{}", self.source.src.split('\n').nth(self.row).unwrap())?;
            write!(f, "\n{}^", " ".repeat(self.column))?;
        }
        write!(f, " at line {}, column {}", self.row + 1, self.column + 1)?;
        if let Some(ref filename) = self.source.filename {
            write!(f, " in file {}", filename)?;
        }
        Ok(())
    }
}

impl fmt::Display for ParseError {
    fn fmt(&self, f: &mut fmt::Formatter) -> fmt::Result {
        match self {
            Self::IntegerOverflow { token, .. } => {
                write!(f, "'{}' caused an integer overflow", token.escape_debug())
            }
            Self::InvalidTokenCharacter { token, c, .. } => write!(
                f,
                "'{}' is not a valid character. Found in {}",
                c.escape_debug(),
                token.escape_debug()
            ),
            Self::InvalidToken { .. } => write!(f, "found an unexpected sequence of characters"),
            Self::UnrecognizedEOF { .. } => write!(
                f,
                "hit the end of the file unexpectedly. Did you forget a semi-colon"
            ),
            Self::UnrecognizedToken { token, .. } => write!(
                f,
                "did not expect to find the token '{}'",
                token.escape_debug()
            ),
            Self::ExtraToken { token, .. } => write!(
                f,
                "did not expect to find the token '{}'",
                token.escape_debug()
            ),
            Self::ReservedWord { token, .. } => write!(
                f,
                "{} is a reserved Polar word and cannot be used here",
                token.escape_debug()
            ),
            Self::InvalidFloat { token, .. } => write!(
                f,
                "{} was parsed as a float, but is invalid",
                token.escape_debug()
            ),
            Self::WrongValueType { term, expected, .. } => {
                write!(f, "Wrong value type: {}. Expected a {}", term, expected)
            }
            Self::DuplicateKey { key, .. } => {
                write!(f, "Duplicate key: {}", key)
            }
            Self::SingletonVariable { name, .. } => {
                write!(
                    f,
                    "Singleton variable {} is unused or undefined; try renaming to _{} or _",
                    name, name
                )
            }
        }
    }
}

// @TODO: Information about the context of the error.
#[derive(Debug, Clone, Serialize, Deserialize)]
pub enum RuntimeError {
    ArithmeticError {
        msg: String,
    },
    Serialization {
        msg: String,
    },
    Unsupported {
        msg: String,
    },
    TypeError {
        msg: String,
        stack_trace: Option<String>,
    },
    StackOverflow {
        limit: usize,
    },
    QueryTimeout {
        msg: String,
    },
    Application {
        msg: String,
        stack_trace: Option<String>,
    },
    FileLoading {
        msg: String,
    },
    IncompatibleBindings {
        msg: String,
    },
    UnhandledPartial {
        var: Symbol,
        term: Term,
    },
}

impl RuntimeError {
    pub fn add_stack_trace(&mut self, vm: &crate::vm::PolarVirtualMachine) {
        match self {
            Self::Application { stack_trace, .. } | Self::TypeError { stack_trace, .. } => {
                *stack_trace = Some(vm.stack_trace())
            }
            _ => {}
        }
    }
}

impl fmt::Display for RuntimeError {
    fn fmt(&self, f: &mut fmt::Formatter) -> fmt::Result {
        match self {
            Self::ArithmeticError { msg } => write!(f, "Arithmetic error: {}", msg),
            Self::Serialization { msg } => write!(f, "Serialization error: {}", msg),
            Self::Unsupported { msg } => write!(f, "Not supported: {}", msg),
            Self::TypeError { msg, stack_trace } => {
                if let Some(stack_trace) = stack_trace {
                    writeln!(f, "{}", stack_trace)?;
                }
                write!(f, "Type error: {}", msg)
            }
            Self::StackOverflow { limit } => {
                write!(f, "Goal stack overflow! MAX_GOALS = {}", limit)
            }
            Self::QueryTimeout { msg } => write!(f, "Query timeout: {}", msg),
            Self::Application { msg, stack_trace } => {
                if let Some(stack_trace) = stack_trace {
                    writeln!(f, "{}", stack_trace)?;
                }
                write!(f, "Application error: {}", msg)
            }
            Self::FileLoading { msg } => write!(f, "Problem loading file: {}", msg),
            Self::IncompatibleBindings { msg } => {
                write!(f, "Attempted binding was incompatible: {}", msg)
            }
            Self::UnhandledPartial { var, term } => {
                write!(
                    f,
                    "Found an unhandled partial in the query result: {var}

This can happen when there is a variable used inside a rule
which is not related to any of the query inputs.

For example: f(_x) if y.a = 1 and y.b = 2;

In this example, the variable `y` is constrained by `a = 1 and b = 2`,
but we cannot resolve these constraints without further information.

The unhandled partial is for variable {var}.
The expression is: {expr}
",
                    var = var,
                    expr = term.to_polar(),
                )
            }
        }
    }
}

#[derive(Debug, Clone, Serialize, Deserialize)]
pub enum OperationalError {
    Unimplemented {
        msg: String,
    },
    /// Rust panics caught in the `polar-c-api` crate.
    Unknown,

    /// An invariant has been broken internally.
    InvalidState {
        msg: String,
    },
}

impl fmt::Display for OperationalError {
    fn fmt(&self, f: &mut fmt::Formatter) -> fmt::Result {
        match self {
            Self::Unimplemented { msg } => write!(f, "{} is not yet implemented", msg),
            Self::InvalidState { msg } => write!(f, "Invalid state: {}", msg),
            Self::Unknown => write!(
                f,
                "We hit an unexpected error.\n\
                Please submit a bug report at <https://github.com/osohq/oso/issues>"
            ),
        }
    }
}

#[derive(Debug, Clone, Serialize, Deserialize)]
pub enum ValidationError {
<<<<<<< HEAD
    InvalidRule { rule: String, msg: String },
    InvalidRuleType { rule_type: String, msg: String },
    UndefinedRule { rule_name: String },
    MissingRequiredRule { rule: Rule },
    // TODO(lm|gj): add ResourceBlock and SingletonVariable.
=======
    InvalidRule {
        rule: String,
        msg: String,
    },
    InvalidRuleType {
        rule_type: String,
        msg: String,
    },
    UndefinedRule {
        rule_name: String,
    },
    ResourceBlock {
        /// Term where the error arose, tracked for lexical context.
        term: Term,
        msg: String,
        // TODO(gj): enum for RelatedInformation that has a variant for capturing "other relevant
        // terms" for a particular diagnostic, e.g., for a DuplicateResourceBlock error the
        // already-declared resource block would be relevant info for the error emitted on
        // redeclaration.
    },
    // TODO(lm|gj): add SingletonVariable.
>>>>>>> f4db6522
}

impl fmt::Display for ValidationError {
    fn fmt(&self, f: &mut fmt::Formatter) -> fmt::Result {
        match self {
            Self::InvalidRule { rule, msg } => {
                write!(f, "Invalid rule: {} {}", rule, msg)
            }
            Self::InvalidRuleType { rule_type, msg } => {
                write!(f, "Invalid rule type: {} {}", rule_type, msg)
            }
            Self::UndefinedRule { rule_name } => {
                write!(f, r#"Call to undefined rule "{}""#, rule_name)
            }
<<<<<<< HEAD
            Self::MissingRequiredRule { rule } => {
                write!(f, "Missing implementation for required rule {}", rule)
=======
            Self::ResourceBlock { msg, .. } => {
                write!(f, "{}", msg)
>>>>>>> f4db6522
            }
        }
    }
}<|MERGE_RESOLUTION|>--- conflicted
+++ resolved
@@ -392,13 +392,9 @@
 
 #[derive(Debug, Clone, Serialize, Deserialize)]
 pub enum ValidationError {
-<<<<<<< HEAD
-    InvalidRule { rule: String, msg: String },
-    InvalidRuleType { rule_type: String, msg: String },
-    UndefinedRule { rule_name: String },
-    MissingRequiredRule { rule: Rule },
-    // TODO(lm|gj): add ResourceBlock and SingletonVariable.
-=======
+    MissingRequiredRule {
+        rule: Rule,
+    },
     InvalidRule {
         rule: String,
         msg: String,
@@ -420,7 +416,6 @@
         // redeclaration.
     },
     // TODO(lm|gj): add SingletonVariable.
->>>>>>> f4db6522
 }
 
 impl fmt::Display for ValidationError {
@@ -435,13 +430,11 @@
             Self::UndefinedRule { rule_name } => {
                 write!(f, r#"Call to undefined rule "{}""#, rule_name)
             }
-<<<<<<< HEAD
             Self::MissingRequiredRule { rule } => {
                 write!(f, "Missing implementation for required rule {}", rule)
-=======
+            }
             Self::ResourceBlock { msg, .. } => {
                 write!(f, "{}", msg)
->>>>>>> f4db6522
             }
         }
     }
