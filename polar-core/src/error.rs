use serde::{Deserialize, Serialize};

use std::{fmt, ops};

use crate::sources::*;
use crate::terms::*;

#[derive(Debug, Clone, Deserialize, Serialize)]
#[serde(into = "FormattedPolarError")]
pub struct PolarError {
    pub kind: ErrorKind,
    pub context: Option<ErrorContext>,
}

#[derive(Clone, Deserialize, Serialize)]
pub struct FormattedPolarError {
    pub kind: ErrorKind,
    pub formatted: String,
}

impl From<PolarError> for FormattedPolarError {
    fn from(other: PolarError) -> Self {
        Self {
            formatted: other.to_string(),
            kind: other.kind,
        }
    }
}

#[derive(Debug, Clone, Serialize, Deserialize)]
pub enum ErrorKind {
    Parse(ParseError),
    Runtime(RuntimeError),
    Operational(OperationalError),
    Parameter(ParameterError),
    RolesValidation(RolesValidationError),
    Validation(ValidationError),
}

#[derive(Debug, Clone, Serialize, Deserialize)]
pub struct ErrorContext {
    pub source: Source,
    pub row: usize,
    pub column: usize,
}

impl PolarError {
    pub fn set_context(mut self, source: Option<&Source>, term: Option<&Term>) -> Self {
        match (&self.kind, source, term) {
            (ErrorKind::Parse(e), Some(source), _) => match e {
                ParseError::IntegerOverflow { loc, .. }
                | ParseError::InvalidTokenCharacter { loc, .. }
                | ParseError::InvalidToken { loc, .. }
                | ParseError::UnrecognizedEOF { loc }
                | ParseError::UnrecognizedToken { loc, .. }
                | ParseError::ExtraToken { loc, .. }
                | ParseError::WrongValueType { loc, .. }
                | ParseError::ReservedWord { loc, .. }
                | ParseError::DuplicateKey { loc, .. }
                | ParseError::SingletonVariable { loc, .. }
                | ParseError::ParseSugar { loc, .. } => {
                    let (row, column) = crate::lexer::loc_to_pos(&source.src, *loc);
                    self.context.replace(ErrorContext {
                        source: source.clone(),
                        row,
                        column,
                    });
                }
                _ => {}
            },
            (_, Some(source), Some(term)) => {
                let (row, column) = crate::lexer::loc_to_pos(&source.src, term.offset());
                self.context.replace(ErrorContext {
                    source: source.clone(),
                    row,
                    column,
                });
            }
            _ => {}
        }

        // Augment ParseSugar errors with relevant snippets of parsed Polar policy.
        if let ErrorKind::Parse(ParseError::ParseSugar {
            ref mut msg,
            ref ranges,
            ..
        }) = self.kind
        {
            if let Some(source) = source {
                match ranges.len() {
                    // If one range is provided, print it with no label.
                    1 => {
                        let first = &source.src[ranges[0].clone()];
                        msg.push_str(&format!("\t{}\n", first));
                    }
                    // If two ranges are provided, label them `First` and `Second`.
                    2 => {
                        let first = &source.src[ranges[0].clone()];
                        msg.push_str(&format!("\tFirst:\n\t\t{}\n", first));
                        let second = &source.src[ranges[1].clone()];
                        msg.push_str(&format!("\tSecond:\n\t\t{}\n", second));
                    }
                    _ => (),
                }
            }
        }

        self
    }
}

impl From<ParseError> for PolarError {
    fn from(err: ParseError) -> Self {
        Self {
            kind: ErrorKind::Parse(err),
            context: None,
        }
    }
}

impl From<RuntimeError> for PolarError {
    fn from(err: RuntimeError) -> Self {
        Self {
            kind: ErrorKind::Runtime(err),
            context: None,
        }
    }
}

impl From<OperationalError> for PolarError {
    fn from(err: OperationalError) -> Self {
        Self {
            kind: ErrorKind::Operational(err),
            context: None,
        }
    }
}

impl From<ParameterError> for PolarError {
    fn from(err: ParameterError) -> Self {
        Self {
            kind: ErrorKind::Parameter(err),
            context: None,
        }
    }
}

impl From<RolesValidationError> for PolarError {
    fn from(err: RolesValidationError) -> Self {
        Self {
            kind: ErrorKind::RolesValidation(err),
            context: None,
        }
    }
}

impl From<ValidationError> for PolarError {
    fn from(err: ValidationError) -> Self {
        Self {
            kind: ErrorKind::Validation(err),
            context: None,
        }
    }
}

pub type PolarResult<T> = std::result::Result<T, PolarError>;

impl std::error::Error for PolarError {}

impl fmt::Display for PolarError {
    fn fmt(&self, f: &mut fmt::Formatter) -> fmt::Result {
        match &self.kind {
            ErrorKind::Parse(e) => write!(f, "{}", e)?,
            ErrorKind::Runtime(e) => write!(f, "{}", e)?,
            ErrorKind::Operational(e) => write!(f, "{}", e)?,
            ErrorKind::Parameter(e) => write!(f, "{}", e)?,
            ErrorKind::RolesValidation(e) => write!(f, "{}", e)?,
            ErrorKind::Validation(e) => write!(f, "{}", e)?,
        }
        if let Some(ref context) = self.context {
            write!(f, "{}", context)?;
        }
        Ok(())
    }
}

#[derive(Debug, Clone, Serialize, Deserialize)]
pub enum ParseError {
    IntegerOverflow {
        token: String,
        loc: usize,
    },
    InvalidTokenCharacter {
        token: String,
        c: char,
        loc: usize,
    },
    InvalidToken {
        loc: usize,
    },
    #[allow(clippy::upper_case_acronyms)]
    UnrecognizedEOF {
        loc: usize,
    },
    UnrecognizedToken {
        token: String,
        loc: usize,
    },
    ExtraToken {
        token: String,
        loc: usize,
    },
    ReservedWord {
        token: String,
        loc: usize,
    },
    InvalidFloat {
        token: String,
        loc: usize,
    },
    WrongValueType {
        loc: usize,
        term: Term,
        expected: String,
    },
    DuplicateKey {
        loc: usize,
        key: String,
    },
    SingletonVariable {
        loc: usize,
        name: String,
    },
<<<<<<< HEAD
    ParseSugar {
        loc: usize,
        msg: String,
        /// Set of source ranges to augment the error message with relevant snippets of the parsed
        /// Polar policy.
        ranges: Vec<ops::Range<usize>>,
=======
    AmbiguousAndOr {
        msg: String,
>>>>>>> e3663154
    },
}

impl fmt::Display for ErrorContext {
    fn fmt(&self, f: &mut fmt::Formatter) -> fmt::Result {
        write!(f, " at line {}, column {}", self.row + 1, self.column + 1)?;
        if let Some(ref filename) = self.source.filename {
            write!(f, " in file {}", filename)?;
        }
        Ok(())
    }
}

impl fmt::Display for ParseError {
    fn fmt(&self, f: &mut fmt::Formatter) -> fmt::Result {
        match self {
            Self::IntegerOverflow { token, .. } => {
                write!(f, "'{}' caused an integer overflow", token.escape_debug())
            }
            Self::InvalidTokenCharacter { token, c, .. } => write!(
                f,
                "'{}' is not a valid character. Found in {}",
                c.escape_debug(),
                token.escape_debug()
            ),
            Self::InvalidToken { .. } => write!(f, "found an unexpected sequence of characters"),
            Self::UnrecognizedEOF { .. } => write!(
                f,
                "hit the end of the file unexpectedly. Did you forget a semi-colon"
            ),
            Self::UnrecognizedToken { token, .. } => write!(
                f,
                "did not expect to find the token '{}'",
                token.escape_debug()
            ),
            Self::ExtraToken { token, .. } => write!(
                f,
                "did not expect to find the token '{}'",
                token.escape_debug()
            ),
            Self::ReservedWord { token, .. } => write!(
                f,
                "{} is a reserved Polar word and cannot be used here",
                token.escape_debug()
            ),
            Self::InvalidFloat { token, .. } => write!(
                f,
                "{} was parsed as a float, but is invalid",
                token.escape_debug()
            ),
            Self::WrongValueType { term, expected, .. } => {
                write!(f, "Wrong value type: {}. Expected a {}", term, expected)
            }
            Self::DuplicateKey { key, .. } => {
                write!(f, "Duplicate key: {}", key)
            }
            Self::SingletonVariable { name, .. } => {
                write!(
                    f,
                    "Singleton variable {} is unused or undefined; try renaming to _{} or _",
                    name, name
                )
            }
<<<<<<< HEAD
            Self::ParseSugar { msg, .. } => {
=======
            Self::AmbiguousAndOr { msg, .. } => {
>>>>>>> e3663154
                write!(f, "{}", msg)
            }
        }
    }
}

// @TODO: Information about the context of the error.
#[derive(Debug, Clone, Serialize, Deserialize)]
pub enum RuntimeError {
    ArithmeticError {
        msg: String,
    },
    Serialization {
        msg: String,
    },
    Unsupported {
        msg: String,
    },
    TypeError {
        msg: String,
        stack_trace: Option<String>,
    },
    UnboundVariable {
        sym: Symbol,
    },
    StackOverflow {
        msg: String,
    },
    QueryTimeout {
        msg: String,
    },
    Application {
        msg: String,
        stack_trace: Option<String>,
    },
    FileLoading {
        msg: String,
    },
    IncompatibleBindings {
        msg: String,
    },
}

impl RuntimeError {
    pub fn add_stack_trace(&mut self, vm: &crate::vm::PolarVirtualMachine) {
        match self {
            Self::Application { stack_trace, .. } | Self::TypeError { stack_trace, .. } => {
                *stack_trace = Some(vm.stack_trace())
            }
            _ => {}
        }
    }
}

impl fmt::Display for RuntimeError {
    fn fmt(&self, f: &mut fmt::Formatter) -> fmt::Result {
        match self {
            Self::ArithmeticError { msg } => write!(f, "Arithmetic error: {}", msg),
            Self::Serialization { msg } => write!(f, "Serialization error: {}", msg),
            Self::Unsupported { msg } => write!(f, "Not supported: {}", msg),
            Self::TypeError { msg, stack_trace } => {
                if let Some(stack_trace) = stack_trace {
                    writeln!(f, "{}", stack_trace)?;
                }
                write!(f, "Type error: {}", msg)
            }
            Self::UnboundVariable { sym } => write!(f, "{} is an unbound variable", sym.0),
            Self::StackOverflow { msg } => write!(f, "Hit a stack limit: {}", msg),
            Self::QueryTimeout { msg } => write!(f, "Query timeout: {}", msg),
            Self::Application { msg, stack_trace } => {
                if let Some(stack_trace) = stack_trace {
                    writeln!(f, "{}", stack_trace)?;
                }
                write!(f, "Application error: {}", msg)
            }
            Self::FileLoading { msg } => write!(f, "Problem loading file: {}", msg),
            Self::IncompatibleBindings { msg } => {
                write!(f, "Attempted binding was incompatible: {}", msg)
            }
        }
    }
}

#[derive(Debug, Clone, Serialize, Deserialize)]
pub enum OperationalError {
    Unimplemented(String),
    Unknown,

    /// An invariant has been broken internally.
    InvalidState(String),
}

impl fmt::Display for OperationalError {
    fn fmt(&self, f: &mut fmt::Formatter) -> fmt::Result {
        match self {
            Self::Unimplemented(s) => write!(f, "{} is not yet implemented", s),
            Self::InvalidState(s) => write!(f, "Invalid state: {}", s),
            Self::Unknown => write!(
                f,
                "We hit an unexpected error.\n\
                Please submit a bug report at <https://github.com/osohq/oso/issues>"
            ),
        }
    }
}

#[derive(Debug, Clone, Serialize, Deserialize)]
/// Parameter passed to FFI lib function is invalid.
pub struct ParameterError(pub String);

impl fmt::Display for ParameterError {
    fn fmt(&self, f: &mut fmt::Formatter) -> fmt::Result {
        write!(f, "Invalid parameter used in FFI function: {}", self.0)
    }
}

#[derive(Debug, Clone, Serialize, Deserialize)]
pub struct RolesValidationError(pub String);

impl fmt::Display for RolesValidationError {
    fn fmt(&self, f: &mut fmt::Formatter) -> fmt::Result {
        write!(f, "Oso Roles Validation Error: {}", self.0)
    }
}

#[derive(Debug, Clone, Serialize, Deserialize)]
pub enum ValidationError {
    InvalidRule { rule: String, msg: String },
    InvalidPrototype { prototype: String, msg: String },
    Sugar { msg: String },
    // TODO: add SingletonVariable and RolesValidationError
}

impl fmt::Display for ValidationError {
    fn fmt(&self, f: &mut fmt::Formatter) -> fmt::Result {
        match self {
            Self::InvalidRule { rule, msg } => {
                write!(f, "Invalid rule: {} {}", rule, msg)
            }
            Self::InvalidPrototype { prototype, msg } => {
                write!(f, "Invalid prototype: {} {}", prototype, msg)
            }
            Self::Sugar { msg } => {
                write!(f, "{}", msg)
            }
        }
    }
}<|MERGE_RESOLUTION|>--- conflicted
+++ resolved
@@ -231,17 +231,15 @@
         loc: usize,
         name: String,
     },
-<<<<<<< HEAD
+    AmbiguousAndOr {
+        msg: String,
+    },
     ParseSugar {
         loc: usize,
         msg: String,
         /// Set of source ranges to augment the error message with relevant snippets of the parsed
         /// Polar policy.
         ranges: Vec<ops::Range<usize>>,
-=======
-    AmbiguousAndOr {
-        msg: String,
->>>>>>> e3663154
     },
 }
 
@@ -305,11 +303,7 @@
                     name, name
                 )
             }
-<<<<<<< HEAD
-            Self::ParseSugar { msg, .. } => {
-=======
-            Self::AmbiguousAndOr { msg, .. } => {
->>>>>>> e3663154
+            Self::AmbiguousAndOr { msg, .. } | Self::ParseSugar { msg, .. } => {
                 write!(f, "{}", msg)
             }
         }
