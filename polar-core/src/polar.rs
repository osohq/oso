--- conflicted
+++ resolved
@@ -254,11 +254,7 @@
         warnings.append(&mut check_no_allow_rule(&kb));
 
         // Check for has_permission calls alongside resource block definitions
-<<<<<<< HEAD
-        warnings.append(&mut check_resource_blocks_missing_has_permission(&kb)?);
-=======
-        warnings.append(&mut check_resource_missing_has_permission(&kb));
->>>>>>> 82bd57dc
+        warnings.append(&mut check_resource_blocks_missing_has_permission(&kb));
 
         self.messages
             .extend(warnings.into_iter().map(Message::warning));
