--- conflicted
+++ resolved
@@ -1,8 +1,9 @@
-<<<<<<< HEAD
+use std::sync::{Arc, RwLock};
+
 use super::{
     data_filtering::{build_filter_plan, FilterPlan, PartialResults, Types},
     diagnostic::{set_context_for_diagnostics, Diagnostic},
-    error::PolarResult,
+    error::{PolarResult, RuntimeError, ValidationError},
     filter::Filter,
     kb::*,
     messages::*,
@@ -17,26 +18,7 @@
         check_resource_blocks_missing_has_permission, check_singletons,
     },
     vm::*,
-=======
-use std::sync::{Arc, RwLock};
-
-use super::data_filtering::{build_filter_plan, FilterPlan, PartialResults, Types};
-use super::diagnostic::{set_context_for_diagnostics, Diagnostic};
-use super::error::{PolarResult, RuntimeError, ValidationError};
-use super::kb::*;
-use super::messages::*;
-use super::parser;
-use super::query::Query;
-use super::resource_block::resource_block_from_productions;
-use super::rewrites::*;
-use super::sources::*;
-use super::terms::*;
-use super::validations::{
-    check_ambiguous_precedence, check_no_allow_rule, check_resource_blocks_missing_has_permission,
-    check_singletons,
->>>>>>> fb6742db
 };
-use std::sync::{Arc, RwLock};
 
 pub struct Polar {
     pub kb: Arc<RwLock<KnowledgeBase>>,
