<<<<<<< HEAD
use super::data_filtering::{
    build_filter, build_filter_plan, DataFilter, FilterPlan, PartialResults, Types,
};
=======
use std::sync::{Arc, RwLock};

use super::data_filtering::{build_filter_plan, FilterPlan, PartialResults, Types};
use super::diagnostic::{set_context_for_diagnostics, Diagnostic};
>>>>>>> f27780cb
use super::error::PolarResult;
use super::kb::*;
use super::messages::*;
use super::parser;
use super::query::Query;
use super::resource_block::resource_block_from_productions;
use super::rewrites::*;
use super::sources::*;
use super::terms::*;
use super::validations::{
    check_ambiguous_precedence, check_no_allow_rule, check_resource_blocks_missing_has_permission,
    check_singletons,
};
use super::vm::*;

pub struct Polar {
    pub kb: Arc<RwLock<KnowledgeBase>>,
    messages: MessageQueue,
    ignore_no_allow_warning: bool,
}

impl Default for Polar {
    fn default() -> Self {
        Self::new()
    }
}

const MULTIPLE_LOAD_ERROR_MSG: &str =
    "Cannot load additional Polar code -- all Polar code must be loaded at the same time.";

impl Polar {
    pub fn new() -> Self {
        // TODO(@gkaemmer): pulling this from an environment variable is a hack
        // and should not be used for similar cases. See set_ignore_no_allow_warning.
        // Ideally, we'd have a single "configuration" entrypoint for both the Polar
        // and Query types, so that we don't have to keep adding environment
        // variables for new configuration use-cases.
        let ignore_no_allow_warning = std::env::var("POLAR_IGNORE_NO_ALLOW_WARNING").is_ok();
        Self {
            kb: Arc::new(RwLock::new(KnowledgeBase::new())),
            messages: MessageQueue::new(),
            ignore_no_allow_warning,
        }
    }

    /// Load `sources` into the KB, returning compile-time diagnostics accumulated during the load.
    pub fn diagnostic_load(&self, sources: Vec<Source>) -> Vec<Diagnostic> {
        // we extract this into a separate function
        // so that any errors returned with `?` are captured
        fn load_source(
            source_id: u64,
            source: &Source,
            kb: &mut KnowledgeBase,
        ) -> PolarResult<Vec<Diagnostic>> {
            let mut lines = parser::parse_lines(source_id, &source.src)
                // TODO(gj): we still bomb out at the first ParseError.
                .map_err(|e| e.set_context(Some(source), None))?;
            lines.reverse();
            let mut diagnostics = vec![];
            while let Some(line) = lines.pop() {
                match line {
                    parser::Line::Rule(rule) => {
                        diagnostics.append(&mut check_singletons(&rule, kb));
                        diagnostics.append(&mut check_ambiguous_precedence(&rule, kb));
                        let rule = rewrite_rule(rule, kb);
                        kb.add_rule(rule);
                    }
                    parser::Line::Query(term) => {
                        kb.inline_queries.push(term);
                    }
                    parser::Line::RuleType(rule_type) => {
                        // make sure rule_type doesn't have anything that needs to be rewritten in the head
                        let rule_type = rewrite_rule(rule_type, kb);
                        if !matches!(
                            rule_type.body.value(),
                            Value::Expression(
                                Operation {
                                    operator: Operator::And,
                                    args
                                }
                            ) if args.is_empty()
                        ) {
                            diagnostics.push(Diagnostic::Error(kb.set_error_context(
                                &rule_type.body,
                                error::ValidationError::InvalidRuleType {
                                    rule_type: rule_type.to_polar(),
                                    msg: "\nRule types cannot contain dot lookups.".to_owned(),
                                },
                            )));
                        } else {
                            kb.add_rule_type(rule_type);
                        }
                    }
                    parser::Line::ResourceBlock {
                        keyword,
                        resource,
                        productions,
                    } => match resource_block_from_productions(keyword, resource, productions)
                        .map(|block| block.add_to_kb(kb))
                    {
                        Ok(errors) | Err(errors) => diagnostics
                            .append(&mut errors.into_iter().map(Diagnostic::Error).collect()),
                    },
                }
            }
            Ok(diagnostics)
        }

        let mut kb = self.kb.write().unwrap();
        let mut diagnostics = vec![];

        for source in &sources {
            let result = kb.add_source(source.clone());
            let result = result.and_then(|source_id| load_source(source_id, source, &mut kb));
            match result {
                Ok(mut ds) => diagnostics.append(&mut ds),
                Err(e) => diagnostics.push(Diagnostic::Error(e)),
            }
        }

        // Rewrite shorthand rules in resource blocks before validating rule types.
        diagnostics.append(
            &mut kb
                .rewrite_shorthand_rules()
                .into_iter()
                .map(Diagnostic::Error)
                .collect(),
        );

        // TODO(gj): need to bomb out before rule type validation in case additional rule types
        // were defined later on in the file that encountered the `ParseError`. Those additional
        // rule types might extend the valid shapes for a rule type defined in a different,
        // well-parsed file that also contains rules that don't conform to the shapes laid out in
        // the well-parsed file but *would have* conformed to the shapes laid out in the file that
        // failed to parse.
        if diagnostics.iter().any(Diagnostic::is_parse_error) {
            // NOTE(gj): need to set context _before_ clearing the KB so we still have source info.
            set_context_for_diagnostics(&kb, &mut diagnostics);
            kb.clear_rules();
            return diagnostics;
        }

        // Generate appropriate rule_type definitions using the types contained in policy resource
        // blocks.
        kb.create_resource_specific_rule_types();

        // check rules are valid against rule types
        diagnostics.append(&mut kb.validate_rules());

        // Perform validation checks against the whole policy
        if !self.ignore_no_allow_warning {
            if let Some(w) = check_no_allow_rule(&kb) {
                diagnostics.push(w)
            }
        }

        // Check for has_permission calls alongside resource block definitions
        if let Some(w) = check_resource_blocks_missing_has_permission(&kb) {
            diagnostics.push(w)
        };

        // NOTE(gj): need to set context _before_ clearing the KB so we still have source info.
        set_context_for_diagnostics(&kb, &mut diagnostics);

        // If we've encountered any errors, clear the KB.
        if diagnostics.iter().any(Diagnostic::is_error) {
            kb.clear_rules();
        }

        diagnostics
    }

    /// Load `Source`s into the KB.
    pub fn load(&self, sources: Vec<Source>) -> PolarResult<()> {
        if self.kb.read().unwrap().has_rules() {
            let msg = MULTIPLE_LOAD_ERROR_MSG.to_owned();
            return Err(error::RuntimeError::FileLoading { msg }.into());
        }

        let (mut errors, mut warnings) = (vec![], vec![]);
        for diagnostic in self.diagnostic_load(sources) {
            match diagnostic {
                Diagnostic::Error(e) => errors.push(e),
                Diagnostic::Warning(w) => warnings.push(w),
            }
        }

        self.messages
            .extend(warnings.into_iter().map(Message::warning));

        if let Some(e) = errors.into_iter().next() {
            return Err(e);
        }
        Ok(())
    }

    // Used in integration tests
    pub fn load_str(&self, src: &str) -> PolarResult<()> {
        self.load(vec![Source {
            src: src.to_owned(),
            filename: None,
        }])
    }

    /// Clear rules from the knowledge base
    pub fn clear_rules(&self) {
        let mut kb = self.kb.write().unwrap();
        kb.clear_rules();
    }

    pub fn next_inline_query(&self, trace: bool) -> Option<Query> {
        let term = { self.kb.write().unwrap().inline_queries.pop() };
        term.map(|t| self.new_query_from_term(t, trace))
    }

    pub fn new_query(&self, src: &str, trace: bool) -> PolarResult<Query> {
        let source = Source {
            filename: None,
            src: src.to_owned(),
        };
        let term = {
            let mut kb = self.kb.write().unwrap();
            let src_id = kb.new_id();
            let term =
                parser::parse_query(src_id, src).map_err(|e| e.set_context(Some(&source), None))?;
            kb.sources.add_source(source, src_id);
            term
        };
        Ok(self.new_query_from_term(term, trace))
    }

    pub fn new_query_from_term(&self, mut term: Term, trace: bool) -> Query {
        {
            let mut kb = self.kb.write().unwrap();
            term = rewrite_term(term, &mut kb);
        }
        let query = Goal::Query { term: term.clone() };
        let vm =
            PolarVirtualMachine::new(self.kb.clone(), trace, vec![query], self.messages.clone());
        Query::new(vm, term)
    }

    // @TODO: Direct load_rules endpoint.

    pub fn get_external_id(&self) -> u64 {
        self.kb.read().unwrap().new_id()
    }

    pub fn register_constant(&self, name: Symbol, value: Term) -> PolarResult<()> {
        self.kb.write().unwrap().register_constant(name, value)
    }

    /// Register MRO for `name` with `mro`.
    ///
    /// Params:
    ///
    /// - `mro`: Should go from `name`, `name`'s next superclass, `name's furthest away superclass.
    ///          `mro` is a list of class ids.
    pub fn register_mro(&self, name: Symbol, mro: Vec<u64>) -> PolarResult<()> {
        self.kb.write().unwrap().add_mro(name, mro)
    }

    pub fn next_message(&self) -> Option<Message> {
        self.messages.next()
    }

    pub fn build_filter_plan(
        &self,
        types: Types,
        partial_results: PartialResults,
        variable: &str,
        class_tag: &str,
    ) -> PolarResult<FilterPlan> {
        build_filter_plan(types, partial_results, variable, class_tag)
    }

    pub fn build_filter(
        &self,
        types: Types,
        partial_results: PartialResults,
        variable: &str,
        class_tag: &str,
    ) -> PolarResult<Vec<DataFilter>> {
        build_filter(types, partial_results, variable, class_tag)
    }

    // TODO(@gkaemmer): this is a hack and should not be used for similar cases.
    // Ideally, we'd have a single "configuration" entrypoint for both the Polar
    // and Query types.
    pub fn set_ignore_no_allow_warning(&mut self, ignore: bool) {
        self.ignore_no_allow_warning = ignore;
    }
}

#[cfg(test)]
mod tests {
    use super::*;

    #[test]
    fn can_load_and_query() {
        let polar = Polar::new();
        let _query = polar.new_query("1 = 1", false);
        let _ = polar.load_str("f(_);");
    }

    #[test]
    fn loading_a_second_time_fails() {
        let polar = Polar::new();
        let src = "f();";
        let source = Source {
            src: src.to_owned(),
            filename: None,
        };

        // Loading once is fine.
        polar.load(vec![source.clone()]).unwrap();

        // Loading twice is not.
        let msg = match polar.load(vec![source]).unwrap_err() {
            error::PolarError {
                kind: error::ErrorKind::Runtime(error::RuntimeError::FileLoading { msg }),
                ..
            } => msg,
            e => panic!("{}", e),
        };
        assert_eq!(msg, MULTIPLE_LOAD_ERROR_MSG);

        // Even with load_str().
        let msg = match polar.load_str(src).unwrap_err() {
            error::PolarError {
                kind: error::ErrorKind::Runtime(error::RuntimeError::FileLoading { msg }),
                ..
            } => msg,
            e => panic!("{}", e),
        };
        assert_eq!(msg, MULTIPLE_LOAD_ERROR_MSG);
    }

    #[test]
    fn loading_duplicate_files_errors_and_leaves_the_kb_empty() {
        let polar = Polar::new();
        let source = Source {
            src: "f();".to_owned(),
            filename: Some("file".to_owned()),
        };

        let msg = match polar.load(vec![source.clone(), source]).unwrap_err() {
            error::PolarError {
                kind: error::ErrorKind::Runtime(error::RuntimeError::FileLoading { msg }),
                ..
            } => msg,
            e => panic!("{}", e),
        };
        assert_eq!(msg, "File file has already been loaded.");

        assert!(!polar.kb.read().unwrap().has_rules());
    }

    #[test]
    fn diagnostic_load_returns_multiple_diagnostics() {
        let polar = Polar::new();
        let source = Source {
            src: "f() if g();".to_owned(),
            filename: Some("file".to_owned()),
        };

        let diagnostics = polar.diagnostic_load(vec![source]);
        assert_eq!(diagnostics.len(), 2);
        let mut diagnostics = diagnostics.into_iter();
        let next = diagnostics.next().unwrap();
        assert!(matches!(next, Diagnostic::Error(_)));
        assert!(
            next.to_string().starts_with("Call to undefined rule: g()"),
            "{}",
            next
        );
        let next = diagnostics.next().unwrap();
        assert!(matches!(next, Diagnostic::Warning(_)));
        assert!(
            next.to_string()
                .starts_with("Your policy does not contain an allow rule"),
            "{}",
            next
        );
        assert!(!polar.kb.read().unwrap().has_rules());
    }
}<|MERGE_RESOLUTION|>--- conflicted
+++ resolved
@@ -1,27 +1,20 @@
-<<<<<<< HEAD
-use super::data_filtering::{
-    build_filter, build_filter_plan, DataFilter, FilterPlan, PartialResults, Types,
+use std::sync::{Arc, RwLock};
+use super::{
+    data_filtering::{build_filter, build_filter_plan, DataFilter, FilterPlan, PartialResults, Types},
+    diagnostic::{set_context_for_diagnostics, Diagnostic},
+    error::PolarResult,
+    kb::*,
+    messages::*,
+    parser,
+    query::Query,
+    resource_block::resource_block_from_productions,
+    rewrites::*,
+    sources::*,
+    terms::*,
+    validations::{check_ambiguous_precedence, check_no_allow_rule, check_resource_blocks_missing_has_permission, check_singletons},
+    vm::*
 };
-=======
-use std::sync::{Arc, RwLock};
-
-use super::data_filtering::{build_filter_plan, FilterPlan, PartialResults, Types};
-use super::diagnostic::{set_context_for_diagnostics, Diagnostic};
->>>>>>> f27780cb
-use super::error::PolarResult;
-use super::kb::*;
-use super::messages::*;
-use super::parser;
-use super::query::Query;
-use super::resource_block::resource_block_from_productions;
-use super::rewrites::*;
-use super::sources::*;
-use super::terms::*;
-use super::validations::{
-    check_ambiguous_precedence, check_no_allow_rule, check_resource_blocks_missing_has_permission,
-    check_singletons,
-};
-use super::vm::*;
+
 
 pub struct Polar {
     pub kb: Arc<RwLock<KnowledgeBase>>,
