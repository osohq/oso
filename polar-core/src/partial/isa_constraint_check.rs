use crate::counter::Counter;
use crate::error::{OperationalError, PolarResult};
use crate::events::QueryEvent;

use crate::runnable::Runnable;
use crate::terms::{Operation, Operator, Pattern, Symbol, Term, Value};

use std::collections::HashSet;

fn path(x: &Term) -> Vec<Term> {
    match x.value() {
        Value::Expression(Operation {
            operator: Operator::Dot,
            args,
        }) => [vec![args[0].clone()], path(&args[1])].concat(),
        _ => vec![x.clone()],
    }
}

#[derive(Clone)]
pub struct IsaConstraintCheck {
    existing: Vec<Operation>,
    proposed: Operation,
    result: Option<bool>,
    alternative_check: Option<QueryEvent>,
    last_call_id: u64,
    proposed_aliases: Option<HashSet<Symbol>>,
}

impl IsaConstraintCheck {
    pub fn new(existing: Vec<Operation>, proposed: Operation, proposed_aliases: Option<HashSet<Symbol>>) -> Self {
        Self {
            existing,
            proposed,
            result: None,
            alternative_check: None,
            last_call_id: 0,
            proposed_aliases,
        }
    }

    /// Check if existing constraints are compatible with the proposed constraint.
    ///
    /// If either the existing or proposed constraint is not a type constraint or if they are
    /// constraints for the same type, there's no external check required, and we return `None` to
    /// indicate compatibility.
    ///
    /// Otherwise, we return a pair of `QueryEvent::ExternalIsSubclass`es to check whether the type
    /// constraints are compatible. The constraints are compatible if either of their types is a
    /// subclass of the other's.
    ///
    /// Returns:
    /// - `None` if compatible.
    /// - A pair of `QueryEvent::ExternalIsSubclass` checks if compatibility cannot be determined
    /// locally.
    fn check_constraint(
        &mut self,
        mut constraint: Operation,
        counter: &Counter,
    ) -> (Option<QueryEvent>, Option<QueryEvent>) {
        // TODO(gj): check non-`Isa` constraints, e.g., `(Unify, partial, 1)` against `(Isa,
        // partial, Integer)`.
        if constraint.operator != Operator::Isa {
            return (None, None);
        }

        let constraint_path = path(&constraint.args[0]);
        let proposed_path = path(&self.proposed.args[0]);

        // Not comparable b/c one of the matches statements has a LHS that isn't a variable or dot
        // op.
        if constraint_path.is_empty() || proposed_path.is_empty() {
            return (None, None);
        }


        if constraint_path.len() == 1
            && proposed_path.len() == 1
            && matches!(&constraint.args[0].value().as_symbol(), Ok(Symbol(_)))
            && matches!(&self.proposed.args[0].value().as_symbol(), Ok(Symbol(_)))
        {
            let sym = constraint.args[0].value().as_symbol().unwrap();
            let proposed = self.proposed.args[0].value().as_symbol().unwrap();
            if sym == proposed {
            } else if let Some(aliases) = &self.proposed_aliases {
                if !aliases.contains(sym) {
                    return (None, None);
                }
            }
        } else if constraint_path
            // a.b.c vs. d
            .iter()
            .zip(proposed_path.iter())
            .any(|(a, b)| a != b)
        {
            return (None, None);
        }

        let proposed = self.proposed.args.last().unwrap();
        let existing = constraint.args.last().unwrap();

<<<<<<< HEAD
        // if debugging {
        //     eprintln!(
        //         "existing: {:?} {}, proposed: {:?} {}, ",
        //         constraint_path, existing.to_polar(),
        //         proposed_path, proposed.to_polar()
        //     );
        // }

=======
>>>>>>> 047c8467
        // x matches A{} vs. x matches B{}
        if constraint_path == proposed_path {
            match (proposed.value(), existing.value()) {
                (
                    Value::Pattern(Pattern::Instance(proposed)),
                    Value::Pattern(Pattern::Instance(existing)),
                ) if proposed.tag != existing.tag => {
                    let call_id = counter.next();
                    self.last_call_id = call_id;

                    (
                        Some(QueryEvent::ExternalIsSubclass {
                            call_id,
                            left_class_tag: proposed.tag.clone(),
                            right_class_tag: existing.tag.clone(),
                        }),
                        Some(QueryEvent::ExternalIsSubclass {
                            call_id,
                            left_class_tag: existing.tag.clone(),
                            right_class_tag: proposed.tag.clone(),
                        }),
                    )
                }
                _ => (None, None),
            }
        } else if constraint_path.len() < proposed_path.len() {
            // Proposed path is a superset of existing path. Take the existing tag, the additional
            // path segments from the proposed path, and the proposed tag.
            //
            // E.g., given `a.b matches B{}` and `a.b.c.d matches D{}`, we want to assemble an
            // `ExternalIsaWithPath` of `B`, [c, d], and `D`.
            match (proposed.value(), existing.value()) {
                (
                    Value::Pattern(Pattern::Instance(proposed)),
                    Value::Pattern(Pattern::Instance(existing)),
                ) => {
                    let call_id = counter.next();
                    self.last_call_id = call_id;
                    (
                        Some(QueryEvent::ExternalIsaWithPath {
                            call_id,
                            base_tag: existing.tag.clone(),
                            path: proposed_path[constraint_path.len()..].to_vec(),
                            class_tag: proposed.tag.clone(),
                        }),
                        None,
                    )
                }
                _ => (None, None),
            }
        } else {
            if constraint_path.len() == 1
                && proposed_path.len() == 1
                && matches!(&constraint.args[0].value().as_symbol(), Ok(Symbol(_)))
                && matches!(&self.proposed.args[0].value().as_symbol(), Ok(Symbol(_)))
            {
                let existing_sym = constraint.args[0].value().as_symbol().unwrap();
                let _proposed_sym = self.proposed.args[0].value().as_symbol().unwrap();
                if let Some(aliases) = &self.proposed_aliases {
                    if !aliases.contains(existing_sym) {
                        return (None, None);
                    } else {
                        return match (proposed.value(), existing.value()) {
                            (
                                Value::Pattern(Pattern::Instance(proposed)),
                                Value::Pattern(Pattern::Instance(existing)),
                            ) if proposed.tag != existing.tag => {
                                let call_id = counter.next();
                                self.last_call_id = call_id;

                                (
                                    Some(QueryEvent::ExternalIsSubclass {
                                        call_id,
                                        left_class_tag: proposed.tag.clone(),
                                        right_class_tag: existing.tag.clone(),
                                    }),
                                    Some(QueryEvent::ExternalIsSubclass {
                                        call_id,
                                        left_class_tag: existing.tag.clone(),
                                        right_class_tag: proposed.tag.clone(),
                                    }),
                                )
                            }
                            _ => (None, None),
                        };
                    }
                }
            }
            // Comparing existing `x.a.b matches B{}` vs. `proposed x.a matches A{}`.
            (None, None)
        }
    }
}

impl Runnable for IsaConstraintCheck {
    fn run(&mut self, counter: Option<&mut Counter>) -> PolarResult<QueryEvent> {
        if let Some(result) = self.result.take() {
            if result {
                // If the primary check succeeds, there's no need to check the alternative.
                self.alternative_check = None;
            } else if self.alternative_check.is_none() {
                // If both checks fail, we fail.
                //
                return Ok(QueryEvent::Done { result: false });
            }
        }

        let counter = counter.expect("IsaConstraintCheck requires a Counter");
        loop {
            // If there's an alternative waiting to be checked, check it.
            if let Some(alternative) = self.alternative_check.take() {
                return Ok(alternative);
            } else if let Some(constraint) = self.existing.pop() {
                let (maybe_primary, maybe_alternative) = self.check_constraint(constraint, counter);
                if let Some(alternative) = maybe_alternative {
                    self.alternative_check = Some(alternative);
                }
                if let Some(primary) = maybe_primary {
                    return Ok(primary);
                }
            } else {
                return Ok(QueryEvent::Done { result: true });
            }
        }
    }

    fn external_question_result(&mut self, call_id: u64, answer: bool) -> PolarResult<()> {
        if call_id != self.last_call_id {
            return Err(OperationalError::InvalidState(String::from("Unexpected call id")).into());
        }

        self.result = Some(answer);
        Ok(())
    }

    fn clone_runnable(&self) -> Box<dyn Runnable> {
        Box::new(self.clone())
    }
}<|MERGE_RESOLUTION|>--- conflicted
+++ resolved
@@ -99,17 +99,6 @@
         let proposed = self.proposed.args.last().unwrap();
         let existing = constraint.args.last().unwrap();
 
-<<<<<<< HEAD
-        // if debugging {
-        //     eprintln!(
-        //         "existing: {:?} {}, proposed: {:?} {}, ",
-        //         constraint_path, existing.to_polar(),
-        //         proposed_path, proposed.to_polar()
-        //     );
-        // }
-
-=======
->>>>>>> 047c8467
         // x matches A{} vs. x matches B{}
         if constraint_path == proposed_path {
             match (proposed.value(), existing.value()) {
