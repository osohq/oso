--- conflicted
+++ resolved
@@ -1239,11 +1239,7 @@
         p.register_constant(sym!("y"), term!(value!(op!(And))))?;
         let mut q = p.new_query_from_term(term!(call!("f", [sym!("x"), sym!("y")])), false);
         let next = next_binding(&mut q)?;
-<<<<<<< HEAD
-        assert_eq!(next[&sym!("x")], var!("y"));
-=======
         assert_partial_expression!(next, "x", "_this = y");
->>>>>>> 4f81c95c
         let next = next_binding(&mut q)?;
         assert_partial_expression!(next, "x", "_this = y and 1 < _this");
         assert_partial_expression!(next, "y", "x = _this and 1 < x");
