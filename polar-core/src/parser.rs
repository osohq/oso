--- conflicted
+++ resolved
@@ -92,12 +92,7 @@
 #[cfg(test)]
 mod tests {
     use super::*;
-<<<<<<< HEAD
     use crate::error::ParseErrorKind::*;
-    use crate::formatting::ToPolarString;
-=======
-    use crate::error::ParseError::*;
->>>>>>> df414b94
     use pretty_assertions::assert_eq;
 
     #[track_caller]
@@ -215,21 +210,11 @@
 
     #[test]
     fn test_parse_file() {
-<<<<<<< HEAD
-        let f = r#"
-        a(1);b(2);c(3);
-        "#;
-        let results = parse_rules(f).unwrap();
-        assert_eq!(results[0].to_polar(), r#"a(1);"#);
-        assert_eq!(results[1].to_polar(), r#"b(2);"#);
-        assert_eq!(results[2].to_polar(), r#"c(3);"#);
-=======
         let f = "a(1);b(2);c(3);";
-        let results = parse_rules(0, f).unwrap();
+        let results = parse_rules(f).unwrap();
         assert_eq!(results[0].to_string(), "a(1);");
         assert_eq!(results[1].to_string(), "b(2);");
         assert_eq!(results[2].to_string(), "c(3);");
->>>>>>> df414b94
     }
 
     #[test]
@@ -261,107 +246,59 @@
 
     #[test]
     fn test_parse_new() {
-<<<<<<< HEAD
-        let f = r#"a(x) if x = new Foo(a: 1);"#;
-        let results = parse_rules(f).unwrap();
-        assert_eq!(results[0].to_polar(), r#"a(x) if x = new Foo(a: 1);"#);
-=======
         let f = "a(x) if x = new Foo(a: 1);";
-        let results = parse_rules(0, f).unwrap();
+        let results = parse_rules(f).unwrap();
         assert_eq!(results[0].to_string(), "a(x) if x = new Foo(a: 1);");
->>>>>>> df414b94
     }
 
     #[test]
     fn test_parse_new_boa_constructor() {
-<<<<<<< HEAD
-        let f = r#"a(x) if x = new Foo(1, 2);"#;
-        let results = parse_rules(f).unwrap();
-        assert_eq!(results[0].to_polar(), r#"a(x) if x = new Foo(1, 2);"#);
-
-        // test trailing comma
-        let f = r#"a(x) if x = new Foo(1,);"#;
-        parse_rules(f).expect_err("parse error");
-=======
         let f = "a(x) if x = new Foo(1, 2);";
-        let results = parse_rules(0, f).unwrap();
+        let results = parse_rules(f).unwrap();
         assert_eq!(results[0].to_string(), "a(x) if x = new Foo(1, 2);");
 
         // test trailing comma
         let f = "a(x) if x = new Foo(1,);";
-        parse_rules(0, f).expect_err("parse error");
->>>>>>> df414b94
+        parse_rules(f).expect_err("parse error");
     }
 
     #[test]
     fn test_parse_new_mixed_args() {
-<<<<<<< HEAD
-        let f = r#"a(x) if x = new Foo(1, 2, bar: 3, baz:4);"#;
-        let results = parse_rules(f).unwrap();
-=======
         let f = "a(x) if x = new Foo(1, 2, bar: 3, baz:4);";
-        let results = parse_rules(0, f).unwrap();
->>>>>>> df414b94
+        let results = parse_rules(f).unwrap();
         assert_eq!(
             results[0].to_string(),
             "a(x) if x = new Foo(1, 2, bar: 3, baz: 4);"
         );
-<<<<<<< HEAD
-        let f = r#"a(x) if x = new Foo(bar: 3, baz: 4);"#;
-        let results = parse_rules(f).unwrap();
-=======
         let f = "a(x) if x = new Foo(bar: 3, baz: 4);";
-        let results = parse_rules(0, f).unwrap();
->>>>>>> df414b94
+        let results = parse_rules(f).unwrap();
         assert_eq!(
             results[0].to_string(),
             "a(x) if x = new Foo(bar: 3, baz: 4);"
         );
 
-<<<<<<< HEAD
-        let f = r#"a(x) if x = new Foo(bar: 3, baz: 4, 1, 2);"#;
+        let f = "a(x) if x = new Foo(bar: 3, baz: 4, 1, 2);";
         parse_rules(f).expect_err("parse error");
-
-        // Don't allow kwargs in calls or dot ops.
-        let f = r#"a(x) if f(x: 1)"#;
-        parse_rules(f).expect_err("parse error");
-        let f = r#"a(x) if x.f(x: 1)"#;
-        parse_rules(f).expect_err("parse error");
-=======
-        let f = "a(x) if x = new Foo(bar: 3, baz: 4, 1, 2);";
-        parse_rules(0, f).expect_err("parse error");
 
         // Don't allow kwargs in calls or dot ops.
         let f = "a(x) if f(x: 1)";
-        parse_rules(0, f).expect_err("parse error");
+        parse_rules(f).expect_err("parse error");
         let f = "a(x) if x.f(x: 1)";
-        parse_rules(0, f).expect_err("parse error");
->>>>>>> df414b94
+        parse_rules(f).expect_err("parse error");
     }
 
     #[test]
     fn test_parse_matches() {
-<<<<<<< HEAD
         let term = parse_term("{} matches {}");
-        assert_eq!(term.to_polar(), "{} matches {}");
+        assert_eq!(term.to_string(), "{} matches {}");
         let term = parse_term("{x: 1} matches {}");
-        assert_eq!(term.to_polar(), "{x: 1} matches {}");
-=======
-        let term = parse_query("{} matches {}");
-        assert_eq!(term.to_string(), "{} matches {}");
-        let term = parse_query("{x: 1} matches {}");
         assert_eq!(term.to_string(), "{x: 1} matches {}");
->>>>>>> df414b94
     }
 
     #[test]
     fn test_parse_rest_vars() {
         let q = "[1, 2, *x] = [*rest]";
-<<<<<<< HEAD
-        assert_eq!(parse_term(q).to_polar(), q);
-=======
-        assert_eq!(parse_query(q).to_string(), q);
->>>>>>> df414b94
+        assert_eq!(parse_term(q).to_string(), q);
 
         let e = parse_term_error("[1, 2, 3] = [*rest, 3]");
         assert!(matches!(e, UnrecognizedToken { .. }));
@@ -373,17 +310,10 @@
         assert!(matches!(e, UnrecognizedToken { .. }));
 
         let q = "[1, 2, 3] matches [1, 2, 3]";
-<<<<<<< HEAD
-        assert_eq!(parse_term(q).to_polar(), q, "{} -- {}", q, parse_term(q));
+        assert_eq!(parse_term(q).to_string(), q, "{} -- {}", q, parse_term(q));
 
         let q = "[1, 2, 3] matches [1, *rest]";
-        assert_eq!(parse_term(q).to_polar(), q, "{} -- {}", q, parse_term(q));
-=======
-        assert_eq!(parse_query(q).to_string(), q, "{} -- {}", q, parse_query(q));
-
-        let q = "[1, 2, 3] matches [1, *rest]";
-        assert_eq!(parse_query(q).to_string(), q, "{} -- {}", q, parse_query(q));
->>>>>>> df414b94
+        assert_eq!(parse_term(q).to_string(), q, "{} -- {}", q, parse_term(q));
     }
 
     #[test]
@@ -440,24 +370,14 @@
         assert_eq!(parse_term(q), list);
 
         assert_eq!(
-<<<<<<< HEAD
-            parse_term(r#"{a: 1,} = [1, 2,]"#),
-=======
-            parse_query("{a: 1,} = [1, 2,]"),
->>>>>>> df414b94
+            parse_term("{a: 1,} = [1, 2,]"),
             term!(op!(Unify, dict, list))
         );
     }
 
     #[test]
     fn duplicate_keys() {
-<<<<<<< HEAD
-        let q = r#"{a: 1, a: 2}"#;
+        let q = "{a: 1, a: 2}";
         assert!(matches!(parse_term_error(q), DuplicateKey { .. }));
-=======
-        let q = "{a: 1, a: 2}";
-        let e = super::parse_query(0, q).expect_err("parse error");
-        assert!(matches!(e, DuplicateKey { .. }));
->>>>>>> df414b94
     }
 }