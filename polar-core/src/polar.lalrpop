use std::str::FromStr;
use std::collections::BTreeMap;

use crate::lexer::{self, Token};
use crate::parser::{Line, Namespace};
use crate::error;
use crate::terms::*;
use crate::rules::*;
use crate::terms::*;
use crate::numerics::*;
use crate::formatting::ToPolarString;
use super::ValueOrLogical;

use lalrpop_util::ParseError;

grammar(src_id: u64);

extern {
    type Location = usize;
    type Error = error::ParseError;

    enum Token {
        "Integer" => lexer::Token::Integer(<i64>),
        "Float" => lexer::Token::Float(<f64>),
        "String" => lexer::Token::String(<String>),
        "Boolean" => lexer::Token::Boolean(<bool>),
        "Symbol" => lexer::Token::Symbol(<Symbol>),
        ":" => lexer::Token::Colon,         // :
        "," => lexer::Token::Comma,         // ,
        "[" => lexer::Token::LB,            // [
        "]" => lexer::Token::RB,            // ]
        "(" => lexer::Token::LP,            // (
        ")" => lexer::Token::RP,            // )
        "{" => lexer::Token::LCB,           // {
        "}" => lexer::Token::RCB,           // }
        "." => lexer::Token::Dot,           // .
        "new" => lexer::Token::New,         // new
        "!" => lexer::Token::Bang,          // !
        "*" => lexer::Token::Mul,           // *
        "/" => lexer::Token::Div,           // /
        "mod" => lexer::Token::Mod,         // mod
        "rem" => lexer::Token::Rem,         // rem
        "+" => lexer::Token::Add,           // +
        "-" => lexer::Token::Sub,           // -
        "==" => lexer::Token::Eq,           // ==
        "!=" => lexer::Token::Neq,          // !=
        "<=" => lexer::Token::Leq,          // <=
        ">=" => lexer::Token::Geq,          // >=
        "<" => lexer::Token::Lt,            // <
        ">" => lexer::Token::Gt,            // >
        "=" => lexer::Token::Unify,         // =
        ":=" => lexer::Token::Assign,       // :=
        "|" => lexer::Token::Pipe,          // |
        ";" => lexer::Token::SemiColon,     // ;
        "?=" => lexer::Token::Query,        // ?=
        "cut" => lexer::Token::Cut,         // cut
        "debug" => lexer::Token::Debug,     // debug
        "print" => lexer::Token::Print,     // print
        "in" => lexer::Token::In,           // in
        "forall" => lexer::Token::ForAll,   // forall
        "if" => lexer::Token::If,           // if
        "and" => lexer::Token::And,         // and
        "or" => lexer::Token::Or,           // or
        "not" => lexer::Token::Not,         // not
        "matches" => lexer::Token::Matches, // matches
<<<<<<< HEAD

        "permissions" => lexer::Token::Permissions, // permissions
        "roles" => lexer::Token::Roles,             // roles
        "relations" => lexer::Token::Relations,     // relations
        "on" => lexer::Token::On,                   // on
=======
        "type" => lexer::Token::Type        // type
>>>>>>> bfd19d7f
    }
}


// ****** Values ******* //

Integer: i64 = {
    <"Integer">,
"+" <"Integer">,
"-" <i:"Integer"> => -i,
}

Float: f64 = {
    <"Float">,
"+" <"Float">,
"-" <f:"Float"> => -f,
}


Number: Value = {
    <Integer> => Value::Number(<>.into()),
    <Float> => Value::Number(<>.into()),
};


PolarString: Value = <s:"String"> => {
    Value::String(s)
};

Boolean: Value = <b:"Boolean"> => {
    Value::Boolean(b)
};

Name: Symbol = <s:"Symbol"> => s;

#[inline]
Variable: Value  = <n:Name> => {
    Value::Variable(n)
};

RestVar: Value  = "*" <n:Name> => {
    Value::RestVariable(n)
};

Call: Value = {
    // No args.
    <name:Name> "("  ")" => {
        let args = vec![];
        let kwargs = None;
        Value::Call(Call{name, args, kwargs})
    },
    // Positional args only.
    <name:Name> "(" <mut args:(<ValExp> ",")*> <arg:ValExp> ")" => {
        args.push(arg);
        let kwargs = None;
        Value::Call(Call{name, args, kwargs})
    },
    // Positional args + kwargs.
    <name:Name> "(" <mut args:(<ValExp> ",")*> <fields:(<Fields<ValExp>>)>")" => {
        let kwargs = Some(fields);
        Value::Call(Call{name, args, kwargs})
    }
};

New: Value = {
    "new" <call:Spanned<Call>> => {
        let args = vec![call];
        let op = Operation{operator: Operator::New, args};
        Value::Expression(op)
    },
};

Field<T>: (Symbol, Term) = {
    <name:Name> ":" <value:T> => (name, value)
}

Fields<T>: BTreeMap<Symbol, Term> = {
    <field:Field<T>> => {
        let mut fields = BTreeMap::new();
        fields.insert(field.0, field.1);
        fields
    },
    <loc:@L> <mut fields:Fields<T>> "," <tail:Field<T>?> =>? match tail {
        None => Ok(fields),
        Some((name, value)) => {
            let existing = fields.insert(name.clone(), value);
            if existing.is_some() {
                return Err(ParseError::User { error: error::ParseError::DuplicateKey { loc, key: name.0 } })
            }
            Ok(fields)
        }
    }
};

Object<T>: Dictionary = {
    "{" <fields:Fields<T>> "}" => {
        Dictionary { fields }
    },
    "{" "}" => {
        Dictionary {
            fields: BTreeMap::new()
        }
    }
};

// ****** Dicts and literals ******* //

DictionaryTerm: Value = <fields:Object<ExpectValue<Exp5<"Term">>>> => {
    Value::Dictionary(fields)
};
// Pattern dictionaries cannot contain any operators.
DictionaryPattern: Value = <fields:Object<ExpectValue<Exp9<"Pattern">>>> => {
    Value::Pattern(Pattern::Dictionary(fields))
};

InstanceLiteralPattern: Value = <tag:Name> <fields:Object<ExpectValue<Exp9<"Pattern">>>> => {
    let instance = InstanceLiteral{tag, fields};
    Value::Pattern(Pattern::Instance(instance))
};

// ****** Operations ******* //

BuiltinOperator: Operator = {
    "debug" => Operator::Debug,
    "print" => Operator::Print,
};


BuiltinOperation: Value = {
    <op:BuiltinOperator> "(" <mut args:(<ValExp> ",")*> <arg:ValExp?> ")" => {
        match arg {
            Some(arg) => args.push(arg),
            None => ()
        };
        Value::Expression(Operation{operator: op, args: args})
    },
    "cut" => {
        let args = vec![];
        let op = Operation{operator: Operator::Cut, args};
        Value::Expression(op)
    },
    "forall" "(" <arg1:LogExp> "," <arg2:LogExp> ")" => {
        let args = vec![arg1, arg2];
        let op = Operation{operator: Operator::ForAll, args};
        Value::Expression(op)
    },
};

RewritableOperator: Operator = {
    "." => Operator::Dot,
    "new" => Operator::New,
    "in" => Operator::In,
};

RewrittenOperation: Value = {
    <op:RewritableOperator> "(" <mut args:(<TermExp> ",")*> <arg:TermExp?> ")" => {
        match arg {
            Some(arg) => args.push(arg),
            None => ()
        };
        Value::Expression(Operation{operator: op, args: args})
    },
};


// ****** Expressions ******* //

// All ExpN & Exp productions are macros with one parameter. The parameter is the
// *string* "Term" or "Pattern" which controls whether the expression is over terms
// or patterns.  (It is a string since we need to conditionally
// change the expression precedence allowed in patterns versus terms depending
// on the parameter type, and LALRPOP does not allow conditional macros on anything
// other than a string.

// Any term expression
TermExp: Term = {
    <t:Exp1<"Term">> => match t {
        ValueOrLogical::Value(t) | ValueOrLogical::Logical(t) | ValueOrLogical::Either(t) => {
            t
        }
    }
}

// A value expression
ValExp: Term = {
    <ExpectValue<Exp1<"Term">>>
}

// A logical expression
LogExp: Term = {
    <ExpectLogical<Exp1<"Term">>>
}

// `ValueOrLogic` is used to do some simple parse-time
// checks for correctly formed expressions. For example,
// `x in y` is a logical expression, so it does
// not make sense to compare the result with a value.
// `x in y > 0` fails to parse because `A > B` expects
// A and B to be values, but `x in y` is a logical term.

// In Prolog, logicals would be a callable - things that can be called and fail or success
// Values are not callable. Together, values and logicals are terms.


IsValue<T>: ValueOrLogical = {
    <Spanned<T>> => ValueOrLogical::Value(<>)
}

IsLogical<T>: ValueOrLogical = {
    <Spanned<T>> => ValueOrLogical::Logical(<>)
}

IsAny<T>: ValueOrLogical = {
    <Spanned<T>> => ValueOrLogical::Either(<>)
}


ExpectValue<T>: Term = {
    <loc:@L> <term:T> =>? {
        match term {
            ValueOrLogical::Logical(term) => {
                Err(ParseError::User { error: error::ParseError::WrongValueType { loc, term, expected: "value".to_string() } })
            },
            ValueOrLogical::Value(t) | ValueOrLogical::Either(t) => Ok(t)
        }
    }
}

ExpectLogical<T>: Term = {
    <loc:@L> <term:T> =>? {
        match term {
            ValueOrLogical::Value(term) => {
                Err(ParseError::User { error: error::ParseError::WrongValueType { loc, term, expected: "logical expression".to_string() } })
            },
            ValueOrLogical::Logical(t) | ValueOrLogical::Either(t) => Ok(t)
        }
    }
}

Exp10<T>: ValueOrLogical = {
    <IsValue<Pattern>> if T == "Pattern",
    <Value> if T == "Term",
    "(" <Exp1<T>> ")", // "resets" the parsing
}

CallTerm: Value = {
    <Call>,
    <s:"Symbol"> => Value::String(s.0),
    // These provide ways to get keys that aren't
    // expressable as `foo.bar`
    "(" <Variable> ")",
    "(" <PolarString> ")",
}

DotOp<T>: Value = {
    <head:ExpectValue<Exp9<T>>> "." <call_term:Spanned<CallTerm>> => {
        let args = vec![head, call_term];
        let op = Operation{operator: Operator::Dot, args};
        Value::Expression(op)
    },
}

// .
Exp9<T>: ValueOrLogical = {
    <IsAny<DotOp<T>>>,
    <Exp10<T>>,
};

// in
InExp<T>: Value = {
    <left:ExpectValue<Exp8<T>>> "in" <right:ExpectValue<Exp9<T>>> => {
        let args = vec![left, right];
        let op = Operation{operator: Operator::In, args};
        Value::Expression(op)
    },
}

Matches = {"matches"};
// matches
MatchExp<T>: Value = {
    // Symbols on the RHS are treated as class names, just like in a specializers
    <left:ExpectValue<Exp8<T>>> Matches <right:Spanned<Pattern>> => {
        let right = if let Value::Variable(ref sym) = right.value() {
            right.clone_with_value(Value::Pattern(Pattern::Instance(InstanceLiteral {
                tag: sym.clone(),
                fields: Dictionary::new()
            })))
        } else {
            right
        };
        let args = vec![left, right];
        let op = Operation{operator: Operator::Isa, args};
        Value::Expression(op)
    },
}

Exp8<T>: ValueOrLogical = {
    <IsLogical<InExp<T>>>,
    <IsLogical<MatchExp<T>>>,
    <Exp9<T>>,
}

// * / mod rem
Op7: Operator = {
    "*" => Operator::Mul,
    "/" => Operator::Div,
    "mod" => Operator::Mod,
    "rem" => Operator::Rem,
}
MulExp<T>: Value = {
    <exp7:ExpectValue<Exp7<T>>> <operator:Op7> <exp8:ExpectValue<Exp8<T>>> => {
        let args = vec![exp7, exp8];
        let op = Operation{operator, args};
        Value::Expression(op)
    },
}
Exp7<T>: ValueOrLogical = {
    <IsValue<MulExp<T>>>,
    <Exp8<T>>,
}

// + -
Op6: Operator = {
    "+" => Operator::Add,
    "-" => Operator::Sub,
}
AddExp<T>: Value = {
    <exp6:ExpectValue<Exp6<T>>> <operator:Op6> <exp7:ExpectValue<Exp7<T>>> => {
        let args = vec![exp6, exp7];
        let op = Operation{operator, args};
        Value::Expression(op)
    },
}

Exp6<T>: ValueOrLogical = {
    <IsValue<AddExp<T>>>,
    <Exp7<T>>,
}

// == != <= < >= >
Op5: Operator = {
    "==" => Operator::Eq,
    "!=" => Operator::Neq,
    "<=" => Operator::Leq,
    ">=" => Operator::Geq,
    "<" => Operator::Lt,
    ">" => Operator::Gt,
}

CmpExp<T>: Value = {
    <exp5:ExpectValue<Exp5<T>>> <operator:Op5> <exp6:ExpectValue<Exp6<T>>> => {
        let args = vec![exp5, exp6];
        let op = Operation{operator, args};
        Value::Expression(op)
    },
}

Exp5<T>: ValueOrLogical = {
    <IsLogical<CmpExp<T>>>,
    <Exp6<T>>,
}

// =, :=
UnifyExp<T>: Value = {
    <exp4:ExpectValue<Exp4<T>>> "=" <exp5:ExpectValue<Exp5<T>>> => {
        let args = vec![exp4, exp5];
        let op = Operation{operator: Operator::Unify, args};
        Value::Expression(op)
    },
    <variable:Spanned<Variable>> ":=" <exp5:ExpectValue<Exp5<T>>> => {
        let args = vec![variable, exp5];
        let op = Operation{operator: Operator::Assign, args};
        Value::Expression(op)
    },
}

Exp4<T>: ValueOrLogical = {
    <IsLogical<UnifyExp<T>>>,
    <Exp5<T>>,
}



 // !
Not = {"not"};
NotExp<T>: Value = {
    Not <exp4:ExpectLogical<Exp4<T>>> => {
        let args = vec![exp4];
        let op = Operation{operator: Operator::Not, args};
        Value::Expression(op)
    },
}

Exp3<T>: ValueOrLogical = {
    <IsLogical<NotExp<T>>>,
    <Exp4<T>>,
}


Or = {"or"};
OrExp<T>: Value = {
    <head:ExpectLogical<Exp3<T>>> Or <mut tail:ExpectLogical<Exp2<T>>> => {
        let args = match &mut tail.value() {
            Value::Expression(Operation{operator: Operator::Or, args: tail_args}) => {
                let mut args = vec![head];
                args.append(&mut tail_args.clone());
                args
            }
            _ => {
                vec![head, tail]
            }
        };
        let op = Operation{operator: Operator::Or, args};
        Value::Expression(op)
    },
}

Exp2<T>: ValueOrLogical = {
    <IsLogical<OrExp<T>>>,
    <Exp3<T>>,
}


And = {"and"};
AndExp<T>: Value = {
    <head:ExpectLogical<Exp2<T>>> And <mut tail:ExpectLogical<Exp1<T>>> => {
        let args = match &mut tail.value() {
            Value::Expression(Operation{operator: Operator::And, args: tail_args}) => {
                let mut args = vec![head];
                args.append(&mut tail_args.clone());
                args
            }
            _ => {
                vec![head, tail]
            }
        };
        let op = Operation{operator: Operator::And, args};
        Value::Expression(op)
    },
}

Exp1<T>: ValueOrLogical = {
    <IsLogical<AndExp<T>>>,
    <Exp2<T>>,
}

ListTerms<T>: Vec<Term> = {
    <ExpectValue<Exp6<T>>> => vec![<>],
    <mut list:ListTerms<T>> "," <tail:ExpectValue<Exp6<T>>?> => {
        match tail {
            None => list,
            Some(tail) => {
                list.push(tail);
                list
            }
        }
    },
}

List<T>: Value = {
    "[" "]" => Value::List(vec![]),
    "[" <Spanned<RestVar>> "]" => Value::List(vec![<>]),
    "[" <ListTerms<T>> "]" => Value::List(<>),
    "[" <mut terms:ListTerms<T>> "," <rest:Spanned<RestVar>> "]" => {
        terms.push(rest);
        Value::List(terms)
    }
}

StringListTerms: Vec<Term> = {
    <Spanned<PolarString>> => vec![<>],
    <mut list:StringListTerms> "," <tail:Spanned<PolarString>?> => {
        if let Some(tail) = tail {
            list.push(tail);
        }
        list
    },
}

StringList: Value = {
    "[" "]" => Value::List(vec![]),
    "[" <StringListTerms> "]" => Value::List(<>),
}

Pattern: Value = {
    <Number>,
    <PolarString>,
    <Boolean>,
    <Variable>,
    <DictionaryPattern>,
    <InstanceLiteralPattern>,
    <List<"Pattern">>,
};

Value: ValueOrLogical = {
    <IsLogical<BuiltinOperation>>,
    <IsAny<Boolean>>,
    <IsAny<Variable>>,
    <IsLogical<Call>>,
    <IsValue<New>>,
    <IsValue<List<"Term">>>,
    <IsValue<Number>>,
    <IsValue<PolarString>>,
    <IsValue<DictionaryTerm>>,
    <IsLogical<RewrittenOperation>>,
};



// ****** Terms + Patterns ******* //

Spanned<T>: Term = <start:@L> <value:T> <end:@R> =>  Term::new_from_parser(src_id, start, end, value);

pub Term = TermExp;



// ****** Rules + Lines ******* //

ParameterList: Vec<Parameter> = {
    <param:Parameter> => vec![param],
    <mut list:ParameterList> "," <param:Parameter> => {
        list.push(param);
        list
    },
};


Parameter: Parameter = {
    <parameter:ExpectValue<Exp6<"Term">>> => {
        Parameter{parameter, specializer: None}
    },
    // parenthesized specializers do not have symbol translation to class names applied
    <parameter:Spanned<Variable>> ":" "(" <specializer:Spanned<Pattern>> ")" => {
        Parameter {
            parameter,
            specializer: Some(specializer),
        }
    },
    <parameter:Spanned<Variable>> ":" <specializer:Spanned<Pattern>> => {
        let offset = specializer.offset();
        if let Value::Variable(class_name) = specializer.value() {
            let fields = BTreeMap::new();
            let instance_literal = InstanceLiteral{tag: class_name.clone(), fields: Dictionary{fields}};
            Parameter {
                parameter,
                specializer: Some(specializer.clone_with_value(Value::Pattern(Pattern::Instance(instance_literal)))),
            }
        } else {
            Parameter{parameter, specializer: Some(specializer)}
        }
    },
};


RuleHead: (Symbol, Vec<Parameter>) = {
    <name:Name> "(" ")" => {
        (name, vec![])
    },
    <name:Name> "(" <params:ParameterList> ")" => {
        (name, params)
    }
};

Define = {"if"};

Rule: Rule = {
    <start_head:@L> <head:RuleHead> <start:@L> <end:@R> ";" => {
        let (name, params) = head;
        let op = Operation{operator: Operator::And, args: vec![]};
        let body = Term::new_from_parser(src_id, start, end, Value::Expression(op));
        Rule::new_from_parser(src_id, start_head, start, name, params, body)
    },
    <start_head:@L> <head:RuleHead> <end_head:@R> Define <body:TermExp> ";" => {
        let (name, params) = head;
        let body = match body.value() {
            Value::Expression(Operation{operator: Operator::And, ..}) => {
                body
            },
            _ => {
                let op = Operation{operator: Operator::And, args: vec![body.clone()]};
                body.clone_with_value(Value::Expression(op))
            }
        };
        Rule::new_from_parser(src_id, start_head, end_head, name, params, body)
    }
}

RulePrototype: Rule = {
    "type" <start_head:@L> <head:RuleHead> <start:@L> <end:@R> ";" => {
        let (name, params) = head;
        let op = Operation{operator: Operator::And, args: vec![]};
        let body = Term::new_from_parser(src_id, start, end, Value::Expression(op));
        Rule::new_from_parser(src_id, start_head, start, name, params, body)
    }
}

pub(crate) Rules: Vec<Rule> = <Rule*>;

Roles: Value = "roles" "=" <StringList> ";" => <>;
Permissions: Value = "permissions" "=" <StringList> ";" => <>;
Relations: Value = "relations" "=" <Object<Spanned<Variable>>> ";" => Value::Dictionary(<>);

OnRelation: Term = "on" <relation:Spanned<PolarString>> => relation;

Implication: (Term, Term, Option<Term>) = {
    <implied:Spanned<PolarString>> Define <implier:Spanned<PolarString>> <relation:OnRelation?> ";" => (implied, implier, relation),
};

NonEmptyList<T>: Vec<T> = {
    <one:T> => vec![one],
    <mut head:NonEmptyList<T>> <tail:T> => {
        head.push(tail);
        head
    },
};

Implications = NonEmptyList<Implication>;

Declarations: (Option<Term>, Option<Term>, Option<Term>) = {
    <roles:Spanned<Roles>?> <permissions:Spanned<Permissions>?> <relations:Spanned<Relations>?> => (roles, permissions, relations),
};

Line: Line = {
    <Rule> => Line::Rule(<>),
    <RulePrototype> => Line::RulePrototype(<>),
    "?=" <TermExp> ";" => Line::Query(<>),

    <start:@L> <resource:Variable> "{" <declarations:Declarations> <implications:Implications?> "}" <end:@R> =>? {
        let (roles, permissions, relations) = declarations;

        Ok(Line::Namespace(Namespace {
            resource: Term::new_from_parser(src_id, start, end, resource),
            roles,
            permissions,
            relations,
            implications,
        }))
    }
}

pub Lines: Vec<Line> = <Line*>;<|MERGE_RESOLUTION|>--- conflicted
+++ resolved
@@ -63,15 +63,12 @@
         "or" => lexer::Token::Or,           // or
         "not" => lexer::Token::Not,         // not
         "matches" => lexer::Token::Matches, // matches
-<<<<<<< HEAD
+        "type" => lexer::Token::Type,       // type
 
         "permissions" => lexer::Token::Permissions, // permissions
         "roles" => lexer::Token::Roles,             // roles
         "relations" => lexer::Token::Relations,     // relations
         "on" => lexer::Token::On,                   // on
-=======
-        "type" => lexer::Token::Type        // type
->>>>>>> bfd19d7f
     }
 }
 
