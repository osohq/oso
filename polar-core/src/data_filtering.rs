use std::collections::{HashMap, HashSet};

use serde::{Deserialize, Serialize};

use crate::counter::Counter;
use crate::error::{PolarError, PolarResult};
use crate::events::ResultEvent;
use crate::kb::Bindings;
use crate::terms::*;

use std::env;

#[derive(Debug, Clone, Serialize, Deserialize, Eq, PartialEq, Hash)]
pub enum Type {
    Base {
        class_tag: String,
    },
    Relationship {
        kind: String,
        other_class_tag: String,
        my_field: String,
        other_field: String,
    },
}

#[derive(Debug, Clone, Serialize, Deserialize, Eq, PartialEq, Hash)]
pub struct FetchResult {
    id: String,
}

#[derive(Debug, Clone, Serialize, Deserialize, Eq, PartialEq, Hash)]
pub struct Attrib {
    field: String,
    of: FetchResult,
}

// @NOTE(steve): Constraint is sort of an overloaded word.
// @TODO: in's aren't always attrib and eq isn't always value.
#[derive(Debug, Clone, Serialize, Deserialize, Eq, PartialEq, Hash)]
pub enum Constraint {
    Eq {
        field: String,
        // @NOTE:(steve) I don't really want this to be Term. I want to make sure it's not a constraint
        // or a variable but just a ground value. Wish we had a type for that.
        value: Term,
    },
    In {
        field: String,
        value: Attrib,
    },
}

// The list of constraints passed to a fetching function.
#[derive(Debug, Clone, Serialize, Deserialize, Eq, PartialEq, Hash)]
pub struct FetchRequest {
    class_tag: String,
    constraints: Vec<Constraint>,
}

// A Set of fetch requests that may depend on the results of other fetches.
// resolve_order is the order to resolve the fetches in.
// result_id says which result to return.
// @Q(steve): Is it always the last one in the resolve_order?
#[derive(Debug, Clone, Serialize, Deserialize, Eq, PartialEq)]
pub struct ResultSet {
    requests: HashMap<String, FetchRequest>,
    resolve_order: Vec<String>,
    result_id: String,
}

// @TODO(steve): There is probably more structure than just a union of ResultSets
// I think when we add OR constraints that this will be more of a tree.
#[derive(Debug, Clone, Serialize, Deserialize, Eq, PartialEq)]
pub struct FilterPlan {
    result_sets: Vec<ResultSet>,
}

impl FilterPlan {
    pub fn explain(&self) {
        eprintln!("==Filter Plan==");
        // For now each result set is union'd. This is a top level OR.
        // After I actually implement OR this will change.
        eprintln!("UNION");
        for (i, result_set) in self.result_sets.iter().enumerate() {
            eprintln!("  =Result Set: {}=", i);
            for id in &result_set.resolve_order {
                let fetch_request = result_set.requests.get(id).unwrap();
                eprintln!("    {}: Fetch {}", id, fetch_request.class_tag);
                for constraint in &fetch_request.constraints {
                    match constraint {
                        Constraint::Eq {field, value} => {
                            eprintln!("          {} = {}", field, value.to_polar());
                        }
                        Constraint::In {field, value} => {
                            eprintln!("          {} in REF(field {} of result {})", field, value.field, value.of.id);
                        }
                    }

                }
            }
        }

    }
}

pub type Types = HashMap<String, HashMap<String, Type>>;
pub type PartialResults = Vec<ResultEvent>;

#[derive(Debug)]
struct VarInfo {
    cycles: Vec<(Symbol, Symbol)>,  // x = y
    types: Vec<(Symbol, String)>,   // x matches XClass
    eq_values: Vec<(Symbol, Term)>, // x = 1;
    in_values: Vec<(Symbol, Term)>, // x in [1,2,3]
    values_in: Vec<(Term, Symbol)>, // 1 in x
    field_relationships: Vec<(Symbol, String, Symbol)>, // x.a = y
    in_relationships: Vec<(Symbol, Symbol)>,            // x in y
}

// @TODO(steve): Better way to handle these checks than just unwraps and asserts.

fn process_result(exp: &Operation) -> VarInfo {
    let mut var_info = VarInfo {
        cycles: vec![],
        types: vec![],
        eq_values: vec![],
        in_values: vec![],
        values_in: vec![],
        field_relationships: vec![],
        in_relationships: vec![]
    };
    process_exp(&mut var_info, exp);
    var_info
}

fn dot_var(var_info: &mut VarInfo, var: Term, field: &Term) -> Symbol {
            // TODO(steve): There's a potential name clash here which would be bad. Works for now.
            // but should probably generate this var better.
            let sym = var.value().as_symbol().unwrap();
            let field_str = field.value().as_string().unwrap();
            let new_var = Symbol::new(&format!("{}_dot_{}", sym.0, field_str));

            // Record the relationship between the vars.
            var_info
                .relationships
                .push((sym.clone(), field_str.to_string(), new_var.clone()));
            new_var

}
fn process_exp(var_info: &mut VarInfo, exp: &Operation) -> Option<Term> {
    match exp.operator {
        Operator::And => {
            for arg in &exp.args {
                let inner_exp = arg.value().as_expression().unwrap();
                process_exp(var_info, inner_exp);
            }
        }
        Operator::Dot => {
            // Dot operations return a var that can be unified with.
            // We create a new var to represent the result of the operation.
            assert_eq!(exp.args.len(), 2);
            let mut var = exp.args[0].clone();
            if let Ok(inner_exp) = var.value().as_expression() {
                assert_eq!(inner_exp.operator, Operator::Dot);
                var = process_exp(var_info, inner_exp).unwrap();
            }
<<<<<<< HEAD
            let field = &exp.args[1];
            let new_var = dot_var(var_info, var, field);
=======
            // TODO(steve): There's a potential name clash here which would be bad. Works for now.
            // but should probably generate this var better.
            let sym = var.value().as_symbol().unwrap();
            let field_str = field.value().as_string().unwrap();
            let new_var = Symbol::new(&format!("{}_dot_{}", sym.0, field_str));

            // Record the relationship between the vars.
            var_info
                .field_relationships
                .push((sym.clone(), field_str.to_string(), new_var.clone()));

>>>>>>> c3942f84
            // Return the var so we can unify with it.
            return Some(Term::new_temporary(Value::Variable(new_var)));
        }
        Operator::Isa => {
            assert_eq!(exp.args.len(), 2);
            let lhs = &exp.args[0];
            let rhs = &exp.args[1];
//            println!("dfisa {:?} {:?}", lhs, rhs);
//            let var = lhs.value().as_symbol().unwrap();
//            let pattern = rhs.value().as_pattern().unwrap();
            if let Value::Pattern(Pattern::Instance(InstanceLiteral { tag, fields })) = rhs.value() {
                // @TODO(steve): Handle specializer fields.
                assert!(fields.fields.is_empty());
                let var = match lhs.value() {
//                    Value::Expression(Operation { operator: Operator::Dot, args }) =>

                    Value::Variable(var) | Value::RestVariable(var) => var.clone(),
                    Value::Expression(op) if op.operator == Operator::Dot => dot_var(var_info, op.args[0].clone(), &op.args[1]),
                    _ => todo!(),
                };
                var_info.types.push((var, tag.clone().0))

            } else {
                todo!()
            }
        }
        Operator::Unify => {
            assert_eq!(exp.args.len(), 2);

            let mut lhs = exp.args[0].clone();
            if let Value::Expression(op) = lhs.value() {
                lhs = process_exp(var_info, op).unwrap();
            };

            let mut rhs = exp.args[1].clone();
            if let Value::Expression(op) = rhs.value() {
                rhs = process_exp(var_info, op).unwrap();
            };

            match (lhs.value(), rhs.value()) {
                // Unifying two variables
                (Value::Variable(l), Value::Variable(r)) => {
                    var_info.cycles.push((l.clone(), r.clone()));
                }
                // Unifying a variable with a value
                (Value::Variable(var), val) | (val, Value::Variable(var)) => var_info
                    .eq_values
                    .push((var.clone(), Term::new_temporary(val.clone()))),
                // Unifying something else, I think would be an error in most cases???
                // 1 = 1 is irrelevant for data filtering, other stuff seems like an error.
                (a, b) => {
                    eprintln!("Bad unify: {} = {}", a.to_polar(), b.to_polar());
                    todo!()
                }
            };
        }
        Operator::In => {
            // So in is similar to unify, but is just talking about multiple values.
            // We *could* treat it as an `or`, but I think we probably don't want to do that.
            // variable in variable is a relationship between vars.
            // variable in list of values is a value relationship, and can probably directly translate to an in constraint.
            // what does value in variable mean? It's like a thing we'll have to check in the resolver?
            assert_eq!(exp.args.len(), 2);

            let mut lhs = exp.args[0].clone();
            if let Value::Expression(op) = lhs.value() {
                lhs = process_exp(var_info, op).unwrap();
            };

            let mut rhs = exp.args[1].clone();
            if let Value::Expression(op) = rhs.value() {
                rhs = process_exp(var_info, op).unwrap();
            };

            match (lhs.value(), rhs.value()) {
                // l in r
                (Value::Variable(l), Value::Variable(r)) => {
                    var_info.in_relationships.push((l.clone(), r.clone()));
                }
                // var in [1, 2, 3]
                (Value::Variable(var), val) => {
                    // @Q(steve): Should I make sure this value is a list?
                    var_info.in_values.push((var.clone(), Term::new_temporary(val.clone())));
                },
                // 123 in var
                (val, Value::Variable(var)) => {
                    var_info.values_in.push((Term::new_temporary(val.clone()), var.clone()));
                }
                (a, b) => {
                    eprintln!("Bad in: {} in {}", a.to_polar(), b.to_polar());
                    todo!()
                }
            };

        }
        op => todo!("Unhandled Operation: {}", op.to_polar()),
    }
    None
}

#[derive(Debug)]
struct Vars {
    variables: HashMap<String, HashSet<Symbol>>,
    field_relationships: Vec<(String, String, String)>,
    eq_values: HashMap<String, Term>,
    types: HashMap<String, String>,
    this_id: String,
}

fn collapse_vars(var_info: VarInfo) -> Vars {
    // Merge variable cycles.
    let mut joined_cycles: Vec<HashSet<Symbol>> = vec![];
    'cycles: for (l, r) in var_info.cycles {
        // See if we can add to an existing cycle.
        for joined_cycle in &mut joined_cycles {
            if joined_cycle.contains(&l) || joined_cycle.contains(&r) {
                joined_cycle.insert(l);
                joined_cycle.insert(r);
                continue 'cycles;
            }
        }
        // Create new cycle if we couldn't
        let mut new_cycle = HashSet::new();
        new_cycle.insert(l);
        new_cycle.insert(r);
        joined_cycles.push(new_cycle);
    }

    let mut next_id = 0;
    let mut get_id = move || {
        let id = next_id;
        next_id += 1;
        format!("{}", id)
    };

    // Give each cycle an id
    let mut variables: HashMap<String, HashSet<Symbol>> = HashMap::new();
    for joined_cycle in joined_cycles {
        let id = get_id();
        variables.insert(id, joined_cycle);
    }

    // Substitute in relationships
    let mut parent_ids = vec![];
    'relationships: for (parent, _, _) in &var_info.field_relationships {
        for (id, set) in &mut variables {
            if set.contains(parent) {
                parent_ids.push(id.clone());
                continue 'relationships;
            }
        }
        // Create a new set if we didn't find one.
        let new_id = get_id();
        let mut new_set = HashSet::new();
        new_set.insert(parent.clone());
        variables.insert(new_id.clone(), new_set);
        parent_ids.push(new_id);
    }
    let mut child_ids = vec![];
    'relationships: for (_, _, child) in &var_info.field_relationships {
        for (id, set) in &mut variables {
            if set.contains(child) {
                child_ids.push(id.clone());
                continue 'relationships;
            }
        }
        // Create a new set if we didn't find one.
        let new_id = get_id();
        let mut new_set = HashSet::new();
        new_set.insert(child.clone());
        variables.insert(new_id.clone(), new_set);
        child_ids.push(new_id);
    }

    // If a.b = c and a.b = d, that means c = d.
    // @Sorry(steve): Wow, what a loop.
    let mut new_unifies: Vec<(String, String)> = vec![];
    for (i, ((parent_id1, child_id1), (_, field1, _))) in parent_ids
        .iter()
        .zip(child_ids.iter())
        .zip(var_info.field_relationships.iter())
        .enumerate()
    {
        for (j, ((parent_id2, child_id2), (_, field2, _))) in parent_ids
            .iter()
            .zip(child_ids.iter())
            .zip(var_info.field_relationships.iter())
            .enumerate()
        {
            if i != j && parent_id1 == parent_id2 && field1 == field2 {
                // Unify children
                new_unifies.push((parent_id1.clone(), parent_id2.clone()));
            }
        }
    }

    // @TODO(steve): There are absolutely bugs in here.
    // If we're turning 0 into 1 and then 0 into 2 it'll just blow up
    // not correctly turn 0 and 1 into 2. Needs some tests.
    for (x, y) in &new_unifies {
        if (x != y) {
            println!("{} ({}, {})", line!(), x, y);
            let mut xs = variables.remove(x).unwrap();
            let ys = variables.remove(y).unwrap();
            xs.extend(ys);
            variables.insert(x.clone(), xs);
        }
    }

    // Substitute in relationship ids.
    // @Sorry(steve): This is a real mess too.
    let mut field_relationships = vec![];
    for (parent, field, child) in &var_info.field_relationships {
        let mut parent_id = String::new();
        let mut child_id = String::new();
        for (id, set) in &mut variables {
            if set.contains(parent) {
                parent_id = id.clone();
            }
            if set.contains(child) {
                child_id = id.clone();
            }
        }
        assert_ne!(parent_id, String::new());
        assert_ne!(child_id, String::new());
        field_relationships.push((parent_id, field.clone(), child_id));
    }

    // I think a var can only have one value since we make sure there's a var for the dot lookup,
    // and if they had aliases they'd be collapsed by now, so it should be an error
    // if foo.name = "steve" and foo.name = "gabe".
    // TODO(steve): How are we going to handle "in"
    let mut eq_values = HashMap::new();
    'values: for (var, value) in var_info.eq_values {
        for (id, set) in &mut variables {
            if set.contains(&var) {
                // @TODO(steve): If we already have a value for it make sure they match don't just
                // overwrite it.
                eq_values.insert(id.clone(), value);
                continue 'values;
            }
        }
        // Create new variable if we didn't find one.
        let new_id = get_id();
        let mut new_set = HashSet::new();
        new_set.insert(var.clone());
        variables.insert(new_id.clone(), new_set);
        eq_values.insert(new_id, value);
    }

    let mut types = HashMap::new();
    'types: for (var, typ) in var_info.types {
        for (id, set) in &mut variables {
            if set.contains(&var) {
                // @TODO(steve): If we already have a type for it make sure they match don't just
                // overwrite it.
                types.insert(id.clone(), typ);
                continue 'types;
            }
        }
        // Create new variable if we didn't find one.
        let new_id = get_id();
        let mut new_set = HashSet::new();
        new_set.insert(var.clone());
        variables.insert(new_id.clone(), new_set);
        types.insert(new_id, typ);
    }

    let mut this_id = String::new();
    for (id, set) in &variables {
        if set.contains(&Symbol::new("_this")) {
            this_id = id.clone()
        }
    }

    Vars {
        variables,
        field_relationships,
        eq_values,
        types,
        this_id,
    }
}

fn constrain_vars(types: &Types, vars: &Vars, this_type: &str) -> ResultSet {
    let mut result_set = ResultSet {
        requests: HashMap::new(),
        resolve_order: vec![],
        result_id: vars.this_id.clone(),
    };
    constrain_var(&mut result_set, &types, &vars, &vars.this_id, this_type);
    result_set
}

fn constrain_var(
    result_set: &mut ResultSet,
    types: &Types,
    vars: &Vars,
    var_id: &str,
    var_type: &str,
) {
    // @TODO(steve): Probably should check the type against the var types. I think???

    let mut type_def = HashMap::new();
    for (cls, cls_type_def) in types {
        if cls == var_type {
            type_def = cls_type_def.clone();
            break;
        }
    }

    let mut request = if result_set.requests.contains_key(var_id) {
        result_set.requests.remove(var_id).unwrap()
    } else {
        FetchRequest {
            class_tag: var_type.to_string(),
            constraints: vec![],
        }
    };

    for (parent, field, child) in &vars.field_relationships {
        if parent == var_id {
            if let Some(typ) = type_def.get(field) {
                if let Type::Relationship {
                    kind,
                    other_class_tag,
                    my_field,
                    other_field,
                } = typ
                {
                    constrain_var(result_set, types, vars, child, other_class_tag);
                    request.constraints.push(Constraint::In {
                        field: my_field.clone(),
                        value: Attrib {
                            field: other_field.clone(),
                            of: FetchResult { id: child.clone() },
                        },
                    });
                    continue;
                }
            }
            // Non relationship or unknown type info.
            // @TODO: Handle "in"
            if let Some(value) = vars.eq_values.get(child) {
                request.constraints.push(Constraint::Eq {
                    field: field.clone(),
                    value: value.clone(),
                });
            } else {
                panic!("why?")
            }
        }
    }

    result_set.requests.insert(var_id.to_string(), request);
    result_set.resolve_order.push(var_id.to_string());
}

pub fn build_filter_plan(
    types: Types,
    partial_results: PartialResults,
    variable: &str,
    class_tag: &str,
) -> PolarResult<FilterPlan> {
    let mut filter_plan = FilterPlan {
        result_sets: vec![],
    };
    // @NOTE(steve): Just reading an env var here sucks (see all the stuff we had to do
    // to get POLAR_LOG to work in all libs, wasm etc...) but that's what I'm doing today.
    // At some point surface this info better.
    let explain = match std::env::var("POLAR_EXPLAIN") {
        Ok(_) => true,
        Err(_) => false
    };

    if explain {
        eprintln!("===Data Filtering Query===");
        eprintln!("==Bindings==")
    }

    // @NOTE(steve): For now we build a ResultSet for each result. Then we put them into a filterplan
    // which effectively means the results should all be UNION'd together.
    // I suspect this structure will change a little bit once we introduce OR.
    for (i, result) in partial_results.iter().enumerate() {
        let term = result.bindings.get(&Symbol::new(variable)).unwrap();
//        println!("BFP {}", term.to_polar());
        let exp = term.value().as_expression()?;
        assert_eq!(exp.operator, Operator::And);

        if explain {
            eprintln!("  {}: {}", i, term.to_polar());
        }

        let var_info = process_result(exp);
        let vars = collapse_vars(var_info);

        if explain {
            eprintln!("    variables");
            for (id, set) in &vars.variables {
                let values = set.clone().into_iter().map(|sym|{sym.0.to_owned()}).collect::<Vec<String>>().join(", ");
                eprintln!("      {}:  vars: {{{}}}", id, values);
                let type_tag = if let Some(tag) = vars.types.get(id) {
                    tag.clone()
                } else if let Some(val) = vars.eq_values.get(id) {
                    match val.value() {
                        Value::Boolean(_) => {
                            "Bool".to_owned()
                        },
                        Value::String(_) => {
                            "String".to_owned()
                        },
                        Value::Number(_) => {
                            "Number".to_owned()
                        },
                        Value::List(_) => {
                            "List".to_owned()
                        }
                        Value::Dictionary(_) => {
                            "Dictionary".to_owned()
                        },
                        _ => todo!()
                    }
                } else {
                    "unknown".to_owned()
                };
                eprintln!("          type: {}", type_tag);
                if let Some(val) = vars.eq_values.get(id) {
                    eprintln!("          value: {}", val.to_polar());
                }
            }
        }
        eprintln!("    field relationships");
        for (x,field,y) in &vars.field_relationships {
            eprintln!("      {}.{} = {}", x, field, y);
        }

        let result_set = constrain_vars(&types, &vars, class_tag);
        filter_plan.result_sets.push(result_set);
    }

    if explain {
        filter_plan.explain()
    }

    Ok(filter_plan)
}


mod tests {
    use super::*;

    #[test]
    fn test_serialize() {
        let mut types = HashMap::new();

        let mut foo_types = HashMap::new();
        foo_types.insert(
            "bar_name",
            Type::Base {
                class_tag: "String".to_owned(),
            },
        );
        foo_types.insert(
            "bar",
            Type::Relationship {
                kind: "parent".to_owned(),
                other_class_tag: "Bar".to_owned(),
                my_field: "bar_name".to_owned(),
                other_field: "name".to_owned(),
            },
        );
        types.insert("Foo", foo_types);

        println!("{}", serde_json::to_string(&types).unwrap())
    }
}<|MERGE_RESOLUTION|>--- conflicted
+++ resolved
@@ -134,18 +134,17 @@
 }
 
 fn dot_var(var_info: &mut VarInfo, var: Term, field: &Term) -> Symbol {
-            // TODO(steve): There's a potential name clash here which would be bad. Works for now.
-            // but should probably generate this var better.
-            let sym = var.value().as_symbol().unwrap();
-            let field_str = field.value().as_string().unwrap();
-            let new_var = Symbol::new(&format!("{}_dot_{}", sym.0, field_str));
-
-            // Record the relationship between the vars.
-            var_info
-                .relationships
-                .push((sym.clone(), field_str.to_string(), new_var.clone()));
-            new_var
-
+        // TODO(steve): There's a potential name clash here which would be bad. Works for now.
+        // but should probably generate this var better.
+        let sym = var.value().as_symbol().unwrap();
+        let field_str = field.value().as_string().unwrap();
+        let new_var = Symbol::new(&format!("{}_dot_{}", sym.0, field_str));
+
+        // Record the relationship between the vars.
+        var_info
+            .field_relationships
+            .push((sym.clone(), field_str.to_string(), new_var.clone()));
+        new_var
 }
 fn process_exp(var_info: &mut VarInfo, exp: &Operation) -> Option<Term> {
     match exp.operator {
@@ -164,22 +163,8 @@
                 assert_eq!(inner_exp.operator, Operator::Dot);
                 var = process_exp(var_info, inner_exp).unwrap();
             }
-<<<<<<< HEAD
             let field = &exp.args[1];
             let new_var = dot_var(var_info, var, field);
-=======
-            // TODO(steve): There's a potential name clash here which would be bad. Works for now.
-            // but should probably generate this var better.
-            let sym = var.value().as_symbol().unwrap();
-            let field_str = field.value().as_string().unwrap();
-            let new_var = Symbol::new(&format!("{}_dot_{}", sym.0, field_str));
-
-            // Record the relationship between the vars.
-            var_info
-                .field_relationships
-                .push((sym.clone(), field_str.to_string(), new_var.clone()));
-
->>>>>>> c3942f84
             // Return the var so we can unify with it.
             return Some(Term::new_temporary(Value::Variable(new_var)));
         }
