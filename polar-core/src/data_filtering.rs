--- conflicted
+++ resolved
@@ -170,24 +170,8 @@
                 }
                 var = process_exp(var_info, inner_exp).unwrap();
             }
-<<<<<<< HEAD
             let field = &exp.args[1];
             let new_var = dot_var(var_info, var, field);
-=======
-            // TODO(steve): There's a potential name clash here which would be bad. Works for now.
-            // but should probably generate this var better.
-            let sym = var.value().as_symbol().unwrap();
-            let field_str = field.value().as_string().unwrap();
-            let new_var = Symbol::new(&format!("{}_dot_{}", sym.0, field_str));
-
-            // Record the relationship between the vars.
-            var_info.field_relationships.push((
-                sym.clone(),
-                field_str.to_string(),
-                new_var.clone(),
-            ));
-
->>>>>>> 086f1db5
             // Return the var so we can unify with it.
             return Some(Term::new_temporary(Value::Variable(new_var)));
         }
@@ -195,10 +179,11 @@
             assert_eq!(exp.args.len(), 2);
             let lhs = &exp.args[0];
             let rhs = &exp.args[1];
-<<<<<<< HEAD
             if let Value::Pattern(Pattern::Instance(InstanceLiteral { tag, fields })) = rhs.value()
             {
-                // @TODO(steve): Handle specializer fields.
+                if !fields.fields.is_empty() {
+                    unimplemented!("Specializer fields are not yet supported for data filtering.")
+                }
                 assert!(fields.fields.is_empty());
                 let var = match lhs.value() {
                     Value::Variable(var) | Value::RestVariable(var) => var.clone(),
@@ -208,15 +193,6 @@
                     _ => todo!(),
                 };
                 var_info.types.push((var, tag.clone().0))
-=======
-            let var = lhs.value().as_symbol().unwrap();
-            let pattern = rhs.value().as_pattern().unwrap();
-            if let Pattern::Instance(InstanceLiteral { tag, fields }) = pattern {
-                if !fields.fields.is_empty() {
-                    unimplemented!("Specializer fields are not yet supported for data filtering.")
-                }
-                var_info.types.push((var.clone(), tag.clone().0))
->>>>>>> 086f1db5
             } else {
                 unimplemented!("Non pattern specializers are not yet supported for data filtering.")
             }
@@ -421,20 +397,12 @@
     // If we're turning 0 into 1 and then 0 into 2 it'll just blow up
     // not correctly turn 0 and 1 into 2. Needs some tests.
     for (x, y) in &new_unifies {
-<<<<<<< HEAD
         if x != y {
-            eprint!("{} into {}", x, y);
             let mut xs = variables.remove(x).unwrap();
             let ys = variables.remove(y).unwrap();
             xs.extend(ys);
             variables.insert(x.clone(), xs);
         }
-=======
-        let mut xs = variables.remove(x).unwrap();
-        let ys = variables.remove(y).unwrap();
-        xs.extend(ys);
-        variables.insert(x.clone(), xs);
->>>>>>> 086f1db5
     }
 
     // Substitute in relationship ids.
@@ -773,16 +741,6 @@
                     }
                 }
             }
-<<<<<<< HEAD
-        }
-        eprintln!("    field relationships");
-        for (x, field, y) in &vars.field_relationships {
-            eprintln!("      {}.{} = {}", x, field, y);
-        }
-        eprintln!("    in relationships");
-        for (x,y) in &vars.in_relationships {
-            eprintln!("      {} in {}", x, y);
-=======
             eprintln!("    field relationships");
             for (x, field, y) in &vars.field_relationships {
                 eprintln!("      {}.{} = {}", x, field, y);
@@ -791,7 +749,6 @@
             for (x, y) in &vars.in_relationships {
                 eprintln!("      {} in {}", x, y);
             }
->>>>>>> 086f1db5
         }
 
         let result_set = constrain_vars(&types, &vars, class_tag);
@@ -803,45 +760,10 @@
         filter_plan.explain()
     }
 
-<<<<<<< HEAD
-    Ok(filter_plan)
-}
-
-mod tests {
-    use super::*;
-
-    #[test]
-    fn test_serialize() {
-        let mut types = HashMap::new();
-
-        let mut foo_types = HashMap::new();
-        foo_types.insert(
-            "bar_name",
-            Type::Base {
-                class_tag: "String".to_owned(),
-            },
-        );
-        foo_types.insert(
-            "bar",
-            Type::Relationship {
-                kind: "parent".to_owned(),
-                other_class_tag: "Bar".to_owned(),
-                my_field: "bar_name".to_owned(),
-                other_field: "name".to_owned(),
-            },
-        );
-        types.insert("Foo", foo_types);
-
-        println!("{}", serde_json::to_string(&types).unwrap());
-
-        let r = Ref{field: None, result_id: "123".to_string() };
-        println!("{}", serde_json::to_string(&r).unwrap());
-=======
     let opt_filter_plan = optimize(filter_plan, explain);
     if explain {
         eprintln!("== Optimized Filter Plan ==");
         opt_filter_plan.explain()
->>>>>>> 086f1db5
     }
 
     Ok(opt_filter_plan)
