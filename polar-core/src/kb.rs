use std::collections::{HashMap, HashSet};
use std::sync::Arc;

pub use super::bindings::Bindings;
use super::counter::Counter;
use super::diagnostic::Diagnostic;
<<<<<<< HEAD
use super::resource_block::ResourceBlocks;
use super::resource_block::{Declaration, ACTOR_UNION_NAME, RESOURCE_UNION_NAME};
=======
use super::error::{PolarError, PolarResult};
use super::resource_block::{ResourceBlocks, ACTOR_UNION_NAME, RESOURCE_UNION_NAME};
>>>>>>> f4db6522
use super::rules::*;
use super::sources::*;
use super::terms::*;
use super::validations::check_undefined_rule_calls;
use super::visitor::{walk_term, Visitor};

enum RuleParamMatch {
    True,
    False(String),
}

#[cfg(test)]
impl RuleParamMatch {
    fn is_true(&self) -> bool {
        matches!(self, RuleParamMatch::True)
    }
}

#[derive(Default)]
pub struct KnowledgeBase {
    /// A map of bindings: variable name → value. The VM uses a stack internally,
    /// but can translate to and from this type.
    pub constants: Bindings,
    /// Map of class name -> MRO list where the MRO list is a list of class instance IDs
    mro: HashMap<Symbol, Vec<u64>>,

    /// Map from filename to source ID for files loaded into the KB.
    loaded_files: HashMap<String, u64>,
    /// Map from contents to filename for files loaded into the KB.
    loaded_content: HashMap<String, String>,

    rules: HashMap<Symbol, GenericRule>,
    rule_types: RuleTypes,
    pub sources: Sources,
    /// For symbols returned from gensym.
    gensym_counter: Counter,
    /// For call IDs, instance IDs, symbols, etc.
    id_counter: Counter,
    pub inline_queries: Vec<Term>,

    /// Resource block bookkeeping.
    pub resource_blocks: ResourceBlocks,
}

impl KnowledgeBase {
    pub fn new() -> Self {
        Self::default()
    }

    /// Return a monotonically increasing integer ID.
    ///
    /// Wraps around at 52 bits of precision so that it can be safely
    /// coerced to an IEEE-754 double-float (f64).
    pub fn new_id(&self) -> u64 {
        self.id_counter.next()
    }

    pub fn id_counter(&self) -> Counter {
        self.id_counter.clone()
    }

    /// Generate a temporary variable prefix from a variable name.
    pub fn temp_prefix(name: &str) -> String {
        match name {
            "_" => String::from(name),
            _ => format!("_{}_", name),
        }
    }

    /// Generate a new symbol.
    pub fn gensym(&self, prefix: &str) -> Symbol {
        let next = self.gensym_counter.next();
        Symbol(format!("{}{}", Self::temp_prefix(prefix), next))
    }

    /// Add a generic rule to the knowledge base.
    #[cfg(test)]
    pub fn add_generic_rule(&mut self, rule: GenericRule) {
        self.rules.insert(rule.name.clone(), rule);
    }

    pub fn add_rule(&mut self, rule: Rule) {
        let generic_rule = self
            .rules
            .entry(rule.name.clone())
            .or_insert_with(|| GenericRule::new(rule.name.clone(), vec![]));
        generic_rule.add_rule(Arc::new(rule));
    }

    pub fn validate_rules(&self) -> Vec<Diagnostic> {
        let mut diagnostics = vec![];
        if let Err(e) = self.validate_rule_types() {
            diagnostics.push(Diagnostic::Error(e));
        }

        diagnostics.append(&mut self.validate_rule_calls());

        diagnostics
    }

    fn validate_rule_calls(&self) -> Vec<Diagnostic> {
        check_undefined_rule_calls(self)
    }

    /// Validate that all rules loaded into the knowledge base are valid based on rule types.
    fn validate_rule_types(&self) -> PolarResult<()> {
        for (rule_name, generic_rule) in &self.rules {
            if let Some(types) = self.rule_types.get(rule_name) {
                // If a type with the same name exists, then the parameters must match for each rule
                for rule in generic_rule.rules.values() {
                    let mut msg = "Must match one of the following rule types:\n".to_owned();

                    let found_match = types
                        .iter()
                        .map(|rule_type| {
                            self.rule_params_match(rule.as_ref(), rule_type)
                                .map(|result| (result, rule_type))
                        })
                        .collect::<PolarResult<Vec<(RuleParamMatch, &Rule)>>>()
                        .map(|results| {
                            results.iter().any(|(result, rule_type)| match result {
                                RuleParamMatch::True => true,
                                RuleParamMatch::False(message) => {
                                    msg.push_str(&format!(
                                        "\n{}\n\tFailed to match because: {}\n",
                                        rule_type.to_polar(),
                                        message
                                    ));
                                    false
                                }
                            })
                        })?;
                    if !found_match {
                        return Err(self.set_error_context(
                            &rule.body,
                            error::ValidationError::InvalidRule {
                                rule: rule.to_polar(),
                                msg,
                            },
                        ));
                    }
                }
            }
        }

        // Enforce rule type validation for "required" rule types derived from
        // resource block definitions.
        for rule_type in self.rule_types.required_rule_types() {
            if let Some(GenericRule { rules, .. }) = self.rules.get(&rule_type.name) {
                let found_match = rules.values().any(|rule| {
                    self.rule_params_match(rule.as_ref(), rule_type)
                        .map(|r| matches!(r, RuleParamMatch::True))
                        .unwrap()
                });
                if !found_match {
                    return Err(self.set_error_context(
                        &rule_type.body,
                        error::ValidationError::MissingRequiredRule {
                            rule: rule_type.clone(),
                        },
                    ));
                }
            } else {
                return Err(self.set_error_context(
                    &rule_type.body,
                    error::ValidationError::MissingRequiredRule {
                        rule: rule_type.clone(),
                    },
                ));
            }
        }

        Ok(())
    }

    /// Determine whether the fields of a rule parameter specializer match the fields of a type parameter specializer.
    /// Rule fields match if they are a superset of type fields and all field values are equal.
    // TODO: once field-level specializers are working this should be updated so
    // that it recursively checks all fields match, rather than checking for
    // equality
    fn param_fields_match(&self, type_fields: &Dictionary, rule_fields: &Dictionary) -> bool {
        return type_fields
            .fields
            .iter()
            .map(|(k, type_value)| {
                rule_fields
                    .fields
                    .get(k)
                    .map(|rule_value| rule_value == type_value)
                    .unwrap_or_else(|| false)
            })
            .all(|v| v);
    }

    /// Use MRO lists passed in from host library to determine if one `InstanceLiteral` pattern is
    /// a subclass of another `InstanceLiteral` pattern. This function is used for Rule Type
    /// validation.
    fn check_rule_instance_is_subclass_of_rule_type_instance(
        &self,
        rule_instance: &InstanceLiteral,
        rule_type_instance: &InstanceLiteral,
        index: usize,
    ) -> PolarResult<RuleParamMatch> {
        if let Some(Value::ExternalInstance(ExternalInstance { instance_id, .. })) = self
            .constants
            .get(&rule_type_instance.tag)
            .map(|t| t.value())
        {
            if let Some(rule_mro) = self.mro.get(&rule_instance.tag) {
                if !rule_mro.contains(instance_id) {
                    Ok(RuleParamMatch::False(format!(
                        "Rule specializer {} on parameter {} must match rule type specializer {}",
                        rule_instance.tag, index, rule_type_instance.tag
                    )))
                } else if !self
                    .param_fields_match(&rule_type_instance.fields, &rule_instance.fields)
                {
                    Ok(RuleParamMatch::False(format!("Rule specializer {} on parameter {} did not match rule type specializer {} because the specializer fields did not match.", rule_instance.to_polar(), index, rule_type_instance.to_polar())))
                } else {
                    Ok(RuleParamMatch::True)
                }
            } else {
                Err(error::OperationalError::InvalidState{msg: format!(
                    "All registered classes must have a registered MRO. Class {} does not have a registered MRO.",
                    &rule_instance.tag
                )}.into())
            }
        } else {
            unreachable!("Unregistered specializer classes should be caught before this point.");
        }
    }

    /// Check that a rule parameter that has a pattern specializer matches a rule type parameter that has a pattern specializer.
    fn check_pattern_param(
        &self,
        index: usize,
        rule_pattern: &Pattern,
        rule_type_pattern: &Pattern,
    ) -> PolarResult<RuleParamMatch> {
        Ok(match (rule_type_pattern, rule_pattern) {
            (Pattern::Instance(rule_type_instance), Pattern::Instance(rule_instance)) => {
                // if tags match, all rule type fields must match those in rule fields, otherwise false
                if rule_type_instance.tag == rule_instance.tag {
                    if self.param_fields_match(
                        &rule_type_instance.fields,
                        &rule_instance.fields,
                    ) {
                        RuleParamMatch::True
                    } else {
                        RuleParamMatch::False(format!("Rule specializer {} on parameter {} did not match rule type specializer {} because the specializer fields did not match.", rule_instance.to_polar(), index, rule_type_instance.to_polar()))
                    }
                } else if self.is_union(&term!(sym!(&rule_type_instance.tag.0))) {
                    if self.is_union(&term!(sym!(&rule_instance.tag.0))) {
                        // If both specializers are the same union, check fields.
                        if rule_instance.tag == rule_type_instance.tag {
                            if self.param_fields_match(
                                &rule_type_instance.fields,
                                &rule_instance.fields,
                            ) {
                                return Ok(RuleParamMatch::True);
                            } else {
                                return Ok(RuleParamMatch::False(format!("Rule specializer {} on parameter {} did not match rule type specializer {} because the specializer fields did not match.", rule_instance.to_polar(), index, rule_type_instance.to_polar())));
                            }
                        } else {
                            // TODO(gj): revisit when we have unions beyond Actor & Resource. Union
                            // A matches union B if union A is a member of union B.
                            return Ok(RuleParamMatch::False(format!("Rule specializer {} on parameter {} does not match rule type specializer {}", rule_instance.tag, index, rule_type_instance.tag)));
                        }
                    }

                    let members = self.get_union_members(&term!(sym!(&rule_type_instance.tag.0)));
                    // If the rule specializer is not a direct member of the union, we still need
                    // to check if it's a subclass of any member of the union.
                    if !members.contains(&term!(sym!(&rule_instance.tag.0))) {
                        let mut success = false;
                        for member in members {
                            // Turn `member` into an `InstanceLiteral` by copying fields from
                            // `rule_type_instance`.
                            let rule_type_instance = InstanceLiteral {
                                tag: member.value().as_symbol()?.clone(),
                                fields: rule_type_instance.fields.clone()
                            };
                            match self.check_rule_instance_is_subclass_of_rule_type_instance(rule_instance, &rule_type_instance, index) {
                                Ok(RuleParamMatch::True) if !success => success = true,
                                Err(e) => return Err(e),
                                _ => (),
                            }
                        }
                        if !success {
                            let mut err = format!("Rule specializer {} on parameter {} must be a member of rule type specializer {}", rule_instance.tag,index, rule_type_instance.tag);
                            if rule_type_instance.tag == sym!("Actor") {
                                err.push_str(&format!("

\tPerhaps you meant to add an actor block to the top of your policy, like this:

\t  actor {} {{}}", rule_instance.tag));
                            }

                            return Ok(RuleParamMatch::False(err));
                        }
                    }
                    if !self.param_fields_match(&rule_type_instance.fields, &rule_instance.fields) {
                        RuleParamMatch::False(format!("Rule specializer {} on parameter {} did not match rule type specializer {} because the specializer fields did not match.", rule_instance.to_polar(), index, rule_type_instance.to_polar()))
                    } else {
                        RuleParamMatch::True
                    }
                // If tags don't match, then rule specializer must be a subclass of rule type specializer
                } else {
                    self.check_rule_instance_is_subclass_of_rule_type_instance(rule_instance, rule_type_instance, index)?
                }
            }
            (Pattern::Dictionary(rule_type_fields), Pattern::Dictionary(rule_fields))
            | (Pattern::Dictionary(rule_type_fields), Pattern::Instance(InstanceLiteral { fields: rule_fields, .. })) => {
                if self.param_fields_match(rule_type_fields, rule_fields) {
                    RuleParamMatch::True
                } else {
                    RuleParamMatch::False(format!("Specializer mismatch on parameter {}. Rule specializer fields {:#?} do not match rule type specializer fields {:#?}.", index, rule_fields, rule_type_fields))
                }
            }
            (
                Pattern::Instance(InstanceLiteral {
                    tag,
                    fields: rule_type_fields,
                }),
                Pattern::Dictionary(rule_fields),
            ) if tag == &sym!("Dictionary") => {
                if self.param_fields_match(rule_type_fields, rule_fields) {
                    RuleParamMatch::True
                } else {
                    RuleParamMatch::False(format!("Specializer mismatch on parameter {}. Rule specializer fields {:#?} do not match rule type specializer fields {:#?}.", index, rule_fields, rule_type_fields))
                }
            }
            (_, _) => {
                RuleParamMatch::False(format!("Mismatch on parameter {}. Rule parameter {:#?} does not match rule type parameter {:#?}.", index, rule_type_pattern, rule_pattern))
            }
        })
    }

    /// Check that a rule parameter that is a value matches a rule type parameter that is a value
    fn check_value_param(
        &self,
        index: usize,
        rule_value: &Value,
        rule_type_value: &Value,
    ) -> PolarResult<RuleParamMatch> {
        Ok(match (rule_type_value, rule_value) {
            // List in rule head must be equal to or more specific than the list in the rule type head in order to match
            (Value::List(rule_type_list), Value::List(rule_list)) => {
                if has_rest_var(rule_type_list) {
                    return Err(error::RuntimeError::TypeError {
                        msg: "Rule types cannot contain *rest variables.".to_string(),
                        stack_trace: None,
                    }
                    .into());
                }
                if rule_type_list.iter().all(|t| rule_list.contains(t)) {
                    RuleParamMatch::True
                } else {
                    RuleParamMatch::False(format!(
                        "Invalid parameter {}. Rule type expected list {:#?}, got list {:#?}.",
                        index, rule_type_list, rule_list
                    ))
                }
            }
            (Value::Dictionary(rule_type_fields), Value::Dictionary(rule_fields)) => {
                if self.param_fields_match(rule_type_fields, rule_fields) {
                    RuleParamMatch::True
                } else {
                    RuleParamMatch::False(format!("Invalid parameter {}. Rule type expected Dictionary with fields {:#?}, got Dictionary with fields {:#?}", index, rule_type_fields, rule_fields
                        ))
                }
            }
            (_, _) => {
                if rule_type_value == rule_value {
                    RuleParamMatch::True
                } else {
                    RuleParamMatch::False(format!(
                        "Invalid parameter {}. Rule value {} != rule type value {}",
                        index, rule_value, rule_type_value
                    ))
                }
            }
        })
    }
    /// Check a single rule parameter against a rule type parameter.
    fn check_param(
        &self,
        index: usize,
        rule_param: &Parameter,
        rule_type_param: &Parameter,
    ) -> PolarResult<RuleParamMatch> {
        Ok(
            match (
                rule_type_param.parameter.value(),
                rule_type_param.specializer.as_ref().map(Term::value),
                rule_param.parameter.value(),
                rule_param.specializer.as_ref().map(Term::value),
            ) {
                // Rule and rule type both have pattern specializers
                (
                    Value::Variable(_),
                    Some(Value::Pattern(rule_type_spec)),
                    Value::Variable(_),
                    Some(Value::Pattern(rule_spec)),
                ) => self.check_pattern_param(index, rule_spec, rule_type_spec)?,
                // RuleType has an instance pattern specializer but rule has no specializer
                (
                    Value::Variable(_),
                    Some(Value::Pattern(Pattern::Instance(InstanceLiteral { tag, .. }))),
                    Value::Variable(parameter),
                    None,
                ) => RuleParamMatch::False(format!(
                    "Parameter `{parameter}` expects a {tag} type constraint.

\t{parameter}: {tag}",
                    parameter = parameter,
                    tag = tag
                )),
                // RuleType has specializer but rule doesn't
                (Value::Variable(_), Some(rule_type_spec), Value::Variable(_), None) => {
                    RuleParamMatch::False(format!(
                        "Invalid rule parameter {}. Rule type expected {}",
                        index,
                        rule_type_spec.to_polar()
                    ))
                }
                // Rule has value or value specializer, rule type has pattern specializer
                (
                    Value::Variable(_),
                    Some(Value::Pattern(rule_type_spec)),
                    Value::Variable(_),
                    Some(rule_value),
                )
                | (Value::Variable(_), Some(Value::Pattern(rule_type_spec)), rule_value, None) => {
                    match rule_type_spec {
                        // Rule type specializer is an instance pattern
                        Pattern::Instance(InstanceLiteral { .. }) => {
                            let rule_spec = match rule_value {
                                Value::String(_) => instance!(sym!("String")),
                                Value::Number(Numeric::Integer(_)) => instance!(sym!("Integer")),
                                Value::Number(Numeric::Float(_)) => instance!(sym!("Float")),
                                Value::Boolean(_) => instance!(sym!("Boolean")),
                                Value::List(_) => instance!(sym!("List")),
                                Value::Dictionary(rule_fields) => {
                                    instance!(sym!("Dictionary"), rule_fields.clone().fields)
                                }
                                _ => {
                                    unreachable!(
                                        "Value variant {} cannot be a specializer",
                                        rule_value
                                    )
                                }
                            };
                            self.check_pattern_param(
                                index,
                                &Pattern::Instance(rule_spec),
                                rule_type_spec,
                            )?
                        }
                        // Rule type specializer is a dictionary pattern
                        Pattern::Dictionary(rule_type_fields) => {
                            if let Value::Dictionary(rule_fields) = rule_value {
                                if self.param_fields_match(rule_type_fields, rule_fields) {
                                    RuleParamMatch::True
                                } else {
                                    RuleParamMatch::False(format!("Invalid parameter {}. Rule type expected Dictionary with fields {}, got dictionary with fields {}.", index, rule_type_fields.to_polar(), rule_fields.to_polar()))
                                }
                            } else {
                                RuleParamMatch::False(format!(
                                    "Invalid parameter {}. Rule type expected Dictionary, got {}.",
                                    index,
                                    rule_value.to_polar()
                                ))
                            }
                        }
                    }
                }

                // Rule type has no specializer
                (Value::Variable(_), None, _, _) => RuleParamMatch::True,
                // Rule has value or value specializer, rule type has value specializer |
                // rule has value, rule type has value
                (
                    Value::Variable(_),
                    Some(rule_type_value),
                    Value::Variable(_),
                    Some(rule_value),
                )
                | (Value::Variable(_), Some(rule_type_value), rule_value, None)
                | (rule_type_value, None, rule_value, None) => {
                    self.check_value_param(index, rule_value, rule_type_value)?
                }
                _ => RuleParamMatch::False(format!(
                    "Invalid parameter {}. Rule parameter {} does not match rule type parameter {}",
                    index,
                    rule_param.to_polar(),
                    rule_type_param.to_polar()
                )),
            },
        )
    }

    /// Determine whether a `rule` matches a `rule_type` based on its parameters.
    fn rule_params_match(&self, rule: &Rule, rule_type: &Rule) -> PolarResult<RuleParamMatch> {
        if rule.params.len() != rule_type.params.len() {
            return Ok(RuleParamMatch::False(format!(
                "Different number of parameters. Rule has {} parameter(s) but rule type has {}.",
                rule.params.len(),
                rule_type.params.len()
            )));
        }
        let mut failure_message = "".to_owned();
        rule.params
            .iter()
            .zip(rule_type.params.iter())
            .enumerate()
            .map(|(i, (rule_param, rule_type_param))| {
                self.check_param(i + 1, rule_param, rule_type_param)
            })
            .collect::<PolarResult<Vec<RuleParamMatch>>>()
            .map(|results| {
                // TODO(gj): all() is short-circuiting -- do we want to gather up *all* failure
                // messages instead of just the first one?
                results.iter().all(|r| {
                    if let RuleParamMatch::False(msg) = r {
                        failure_message = msg.to_owned();
                        false
                    } else {
                        true
                    }
                })
            })
            .map(|matched| {
                if matched {
                    RuleParamMatch::True
                } else {
                    RuleParamMatch::False(failure_message)
                }
            })
    }

    pub fn get_rules(&self) -> &HashMap<Symbol, GenericRule> {
        &self.rules
    }

    #[cfg(test)]
    pub fn get_rule_types(&self, name: &Symbol) -> Option<&Vec<Rule>> {
        self.rule_types.get(name)
    }

    pub fn get_generic_rule(&self, name: &Symbol) -> Option<&GenericRule> {
        self.rules.get(name)
    }

    pub fn add_rule_type(&mut self, rule_type: Rule) {
        self.rule_types.add(rule_type);
    }

    /// Define a constant variable.
    pub fn constant(&mut self, name: Symbol, value: Term) -> PolarResult<()> {
        if name.0 == ACTOR_UNION_NAME || name.0 == RESOURCE_UNION_NAME {
            return Err(error::RuntimeError::TypeError {
                msg: format!(
                    "Invalid attempt to register '{}'. '{}' is a built-in specializer.",
                    name.0, name.0
                ),
                stack_trace: None,
            }
            .into());
        }
        self.constants.insert(name, value);
        Ok(())
    }

    /// Add the Method Resolution Order (MRO) list for a registered class.
    /// The `mro` argument is a list of the `instance_id` associated with a registered class.
    pub fn add_mro(&mut self, name: Symbol, mro: Vec<u64>) -> PolarResult<()> {
        // Confirm name is a registered class
        if !self.is_constant(&name) {
            let msg = format!("Cannot add MRO for unregistered class {}", name);
            return Err(error::OperationalError::InvalidState { msg }.into());
        }
        self.mro.insert(name, mro);
        Ok(())
    }

    /// Return true if a constant with the given name has been defined.
    pub fn is_constant(&self, name: &Symbol) -> bool {
        self.constants.contains_key(name)
    }

    pub fn add_source(&mut self, source: Source) -> PolarResult<u64> {
        let src_id = self.new_id();
        if let Some(ref filename) = source.filename {
            self.check_file(&source.src, filename)?;
            self.loaded_content
                .insert(source.src.clone(), filename.to_string());
            self.loaded_files.insert(filename.to_string(), src_id);
        }
        self.sources.add_source(source, src_id);
        Ok(src_id)
    }

    pub fn clear_rules(&mut self) {
        self.rules.clear();
        self.rule_types.reset();
        self.sources = Sources::default();
        self.inline_queries.clear();
        self.loaded_content.clear();
        self.loaded_files.clear();
        self.resource_blocks.clear();
    }

    fn check_file(&self, src: &str, filename: &str) -> PolarResult<()> {
        match (
            self.loaded_content.get(src),
            self.loaded_files.get(filename).is_some(),
        ) {
            (Some(other_file), true) if other_file == filename => {
                return Err(error::RuntimeError::FileLoading {
                    msg: format!("File {} has already been loaded.", filename),
                }
                .into())
            }
            (_, true) => {
                return Err(error::RuntimeError::FileLoading {
                    msg: format!(
                        "A file with the name {}, but different contents has already been loaded.",
                        filename
                    ),
                }
                .into());
            }
            (Some(other_file), _) => {
                return Err(error::RuntimeError::FileLoading {
                    msg: format!(
                        "A file with the same contents as {} named {} has already been loaded.",
                        filename, other_file
                    ),
                }
                .into());
            }
            _ => {}
        }
        Ok(())
    }

    pub fn set_error_context(&self, term: &Term, error: impl Into<PolarError>) -> PolarError {
        /// `GetSource` will walk a term and return the _first_ piece of source
        /// info it finds
        struct GetSource<'kb> {
            kb: &'kb KnowledgeBase,
            source: Option<Source>,
            term: Option<Term>,
        }

        impl<'kb> Visitor for GetSource<'kb> {
            fn visit_term(&mut self, t: &Term) {
                if self.source.is_none() {
                    self.source = t
                        .get_source_id()
                        .and_then(|id| self.kb.sources.get_source(id));

                    if self.source.is_none() {
                        walk_term(self, t)
                    } else {
                        self.term = Some(t.clone())
                    }
                }
            }
        }

        let mut source_getter = GetSource {
            kb: self,
            source: None,
            term: None,
        };
        source_getter.visit_term(term);
        let source = source_getter.source;
        let term = source_getter.term;
        let error: PolarError = error.into();
        error.set_context(source.as_ref(), term.as_ref())
    }

    pub fn rewrite_shorthand_rules(&mut self) -> Vec<PolarError> {
        let mut errors = vec![];

        errors.append(
            &mut super::resource_block::check_all_relation_types_have_been_registered(self),
        );

        let mut rules = vec![];
        for (resource_name, shorthand_rules) in &self.resource_blocks.shorthand_rules {
            for shorthand_rule in shorthand_rules {
                match shorthand_rule.as_rule(resource_name, &self.resource_blocks) {
                    Ok(rule) => rules.push(rule),
                    Err(error) => errors.push(error),
                }
            }
        }

        if errors.is_empty() {
            // Add the rewritten rules to the KB.
            for rule in rules {
                self.add_rule(rule);
            }
        }

        errors
    }

    pub fn create_resource_specific_rule_types(&mut self) -> PolarResult<()> {
        let mut has_relation_rule_types_to_create = HashMap::new();

        // TODO @patrickod refactor RuleTypes & split out
        // RequiredRuleType struct to record the related
        // shorthand rule and relation terms.

        // Iterate through all resource block declarations and create
        // non-required rule types for each relation declaration we observe.
        //
        // We create non-required rule types to gracefully account for the case
        // where users have declared relations ahead of time that are used in
        // rule or resource definitions.
        for (object, declarations) in self.resource_blocks.declarations() {
            for (name, declaration) in declarations.iter() {
                if let Declaration::Relation(subject) = declaration {
                    has_relation_rule_types_to_create.insert(
                        (
                            subject.value().as_symbol()?,
                            name.value().as_string()?,
                            object.value().as_symbol()?,
                        ),
                        false,
                    );
                }
            }
        }

        // Iterate through resource block shorthand rules and create *required*
        // rule types for each relation which is traversed in the rules.
        for (object, shorthand_rules) in &self.resource_blocks.shorthand_rules {
            for shorthand_rule in shorthand_rules {
                // We create rule types from shorthand rules in the following scenarios:
                // 1. when the the third "relation" term points to a related Resource
                // 2. when the second "implier" term points to a related Resource
                // 3. when the second "implier" term ponits to a related Actor
                match &shorthand_rule.body {
                    (implier, Some(relation)) => {
                        if let Some(Declaration::Relation(subject)) = self
                            .resource_blocks
                            .declarations()
                            .get(object)
                            .and_then(|d| d.get(relation))
                        {
                            has_relation_rule_types_to_create.insert(
                                (
                                    subject.value().as_symbol()?,
                                    relation.value().as_string()?,
                                    object.value().as_symbol()?,
                                ),
                                true,
                            );

                            if let Some(declarations) =
                                self.resource_blocks.declarations().get(subject)
                            {
                                if let Some(Declaration::Relation(related_subject)) =
                                    declarations.get(implier)
                                {
                                    has_relation_rule_types_to_create.insert(
                                        (
                                            related_subject.value().as_symbol()?,
                                            implier.value().as_string()?,
                                            subject.value().as_symbol()?,
                                        ),
                                        true,
                                    );
                                }
                            }
                        }
                    }
                    (implier, None) => {
                        if let Some(declarations) = self.resource_blocks.declarations().get(object)
                        {
                            if let Some(Declaration::Relation(subject)) = declarations.get(implier)
                            {
                                has_relation_rule_types_to_create.insert(
                                    (
                                        subject.value().as_symbol()?,
                                        implier.value().as_string()?,
                                        object.value().as_symbol()?,
                                    ),
                                    true,
                                );
                            }
                        }
                    }
                }
            }
        }

        let mut rule_types = has_relation_rule_types_to_create.into_iter().map(|((subject, relation_name, object), required)| {
            rule!("has_relation", ["_subject"; instance!(&subject.0), value!(relation_name), "_object"; instance!(&object.0)], required)
        }).collect::<Vec<_>>();

        // If there are any Relation::Role declarations in *any* of our resource
        // blocks then we want to add the `has_role` rule type.
        if self
            .resource_blocks
            .declarations()
            .iter()
            .any(|(_, declarations)| {
                declarations
                    .values()
                    .any(|declaration| matches!(declaration, Declaration::Role))
            })
        {
            rule_types.push(
                rule!("has_role", ["_actor"; instance!("Actor"), "_role"; instance!("String"), "_resource"; instance!("Resource")], true)
            );
        }

        for rule_type in rule_types {
            self.add_rule_type(rule_type.clone());
        }

        Ok(())
    }

    pub fn is_union(&self, maybe_union: &Term) -> bool {
        (maybe_union.is_actor_union()) || (maybe_union.is_resource_union())
    }

    pub fn get_union_members(&self, union: &Term) -> &HashSet<Term> {
        if union.is_actor_union() {
            &self.resource_blocks.actors
        } else if union.is_resource_union() {
            &self.resource_blocks.resources
        } else {
            unreachable!()
        }
    }

    pub fn has_rules(&self) -> bool {
        !self.rules.is_empty()
    }
}

#[cfg(test)]
mod tests {
    use super::*;
    use crate::error::*;
    use crate::terms::InstanceLiteral;

    #[test]
    /// Test validation implemented in `check_file()`.
    fn test_add_source_file_validation() {
        let mut kb = KnowledgeBase::new();
        let src = "f();";
        let filename1 = "f";
        let source1 = Source {
            src: src.to_owned(),
            filename: Some(filename1.to_owned()),
        };

        // Load source1.
        kb.add_source(source1.clone()).unwrap();

        // Cannot load source1 a second time.
        let msg = match kb.add_source(source1).unwrap_err() {
            error::PolarError {
                kind: error::ErrorKind::Runtime(error::RuntimeError::FileLoading { msg }),
                ..
            } => msg,
            e => panic!("{}", e),
        };
        assert_eq!(msg, format!("File {} has already been loaded.", filename1));

        // Cannot load source2 with the same name as source1 but different contents.
        let source2 = Source {
            src: "g();".to_owned(),
            filename: Some(filename1.to_owned()),
        };
        let msg = match kb.add_source(source2).unwrap_err() {
            error::PolarError {
                kind: error::ErrorKind::Runtime(error::RuntimeError::FileLoading { msg }),
                ..
            } => msg,
            e => panic!("{}", e),
        };
        assert_eq!(
            msg,
            format!(
                "A file with the name {}, but different contents has already been loaded.",
                filename1
            ),
        );

        // Cannot load source3 with the same contents as source1 but a different name.
        let filename2 = "g";
        let source3 = Source {
            src: src.to_owned(),
            filename: Some(filename2.to_owned()),
        };
        let msg = match kb.add_source(source3).unwrap_err() {
            error::PolarError {
                kind: error::ErrorKind::Runtime(error::RuntimeError::FileLoading { msg }),
                ..
            } => msg,
            e => panic!("{}", e),
        };
        assert_eq!(
            msg,
            format!(
                "A file with the same contents as {} named {} has already been loaded.",
                filename2, filename1
            ),
        );
    }

    #[test]
    fn test_rule_params_match() {
        let mut kb = KnowledgeBase::new();

        let mut constant = |name: &str, instance_id: u64| {
            kb.constant(
                sym!(name),
                term!(Value::ExternalInstance(ExternalInstance {
                    instance_id,
                    constructor: None,
                    repr: None
                })),
            )
            .unwrap();
        };

        constant("Fruit", 1);
        constant("Citrus", 2);
        constant("Orange", 3);
        // NOTE: Foo doesn't need an MRO b/c it only appears as a rule type specializer; not a rule
        // specializer.
        constant("Foo", 4);

        // NOTE: this is only required for these tests b/c we're bypassing the normal load process,
        // where MROs are registered via FFI calls in the host language libraries.
        // process.
        constant("Integer", 5);
        constant("Float", 6);
        constant("String", 7);
        constant("Boolean", 8);
        constant("List", 9);
        constant("Dictionary", 10);

        kb.add_mro(sym!("Fruit"), vec![1]).unwrap();
        // Citrus is a subclass of Fruit
        kb.add_mro(sym!("Citrus"), vec![2, 1]).unwrap();
        // Orange is a subclass of Citrus
        kb.add_mro(sym!("Orange"), vec![3, 2, 1]).unwrap();

        kb.add_mro(sym!("Integer"), vec![]).unwrap();
        kb.add_mro(sym!("Float"), vec![]).unwrap();
        kb.add_mro(sym!("String"), vec![]).unwrap();
        kb.add_mro(sym!("Boolean"), vec![]).unwrap();
        kb.add_mro(sym!("List"), vec![]).unwrap();
        kb.add_mro(sym!("Dictionary"), vec![]).unwrap();

        // BOTH PATTERN SPEC
        // rule: f(x: Foo), rule_type: f(x: Foo) => PASS
        assert!(kb
            .rule_params_match(
                &rule!("f", ["x"; instance!(sym!("Fruit"))]),
                &rule!("f", ["x"; instance!(sym!("Fruit"))])
            )
            .unwrap()
            .is_true());

        // rule: f(x: Foo), rule_type: f(x: Bar) => FAIL if Foo is not subclass of Bar
        assert!(!kb
            .rule_params_match(
                &rule!("f", ["x"; instance!(sym!("Fruit"))]),
                &rule!("f", ["x"; instance!(sym!("Citrus"))])
            )
            .unwrap()
            .is_true());

        // rule: f(x: Foo), rule_type: f(x: Bar) => PASS if Foo is subclass of Bar
        assert!(kb
            .rule_params_match(
                &rule!("f", ["x"; instance!(sym!("Citrus"))]),
                &rule!("f", ["x"; instance!(sym!("Fruit"))])
            )
            .unwrap()
            .is_true());
        assert!(kb
            .rule_params_match(
                &rule!("f", ["x"; instance!(sym!("Orange"))]),
                &rule!("f", ["x"; instance!(sym!("Fruit"))])
            )
            .unwrap()
            .is_true());

        // rule: f(x: Foo), rule_type: f(x: {id: 1}) => FAIL
        assert!(!kb
            .rule_params_match(
                &rule!("f", ["x"; instance!(sym!("Foo"))]),
                &rule!("f", ["x"; btreemap! {sym!("id") => term!(1)}])
            )
            .unwrap()
            .is_true());
        // rule: f(x: Foo{id: 1}), rule_type: f(x: {id: 1}) => PASS
        assert!(kb
            .rule_params_match(
                &rule!(
                    "f",
                    ["x"; instance!(sym!("Foo"), btreemap! {sym!("id") => term!(1)})]
                ),
                &rule!("f", ["x"; btreemap! {sym!("id") => term!(1)}])
            )
            .unwrap()
            .is_true());
        // rule: f(x: {id: 1}), rule_type: f(x: Foo{id: 1}) => FAIL
        assert!(!kb
            .rule_params_match(
                &rule!("f", ["x"; btreemap! {sym!("id") => term!(1)}]),
                &rule!(
                    "f",
                    ["x"; instance!(sym!("Foo"), btreemap! {sym!("id") => term!(1)})]
                )
            )
            .unwrap()
            .is_true());
        // rule: f(x: {id: 1}), rule_type: f(x: {id: 1}) => PASS
        assert!(kb
            .rule_params_match(
                &rule!("f", ["x"; btreemap! {sym!("id") => term!(1)}]),
                &rule!("f", ["x"; btreemap! {sym!("id") => term!(1)}])
            )
            .unwrap()
            .is_true());

        // RULE VALUE SPEC, TEMPLATE PATTERN SPEC
        // rule: f(x: 6), rule_type: f(x: Integer) => PASS
        assert!(kb
            .rule_params_match(
                &rule!("f", ["x"; value!(6)]),
                &rule!("f", ["x"; instance!(sym!("Integer"))])
            )
            .unwrap()
            .is_true());

        // rule: f(x: 6), rule_type: f(x: Foo) => FAIL
        assert!(!kb
            .rule_params_match(
                &rule!("f", ["x"; value!(6)]),
                &rule!("f", ["x"; instance!(sym!("Foo"))])
            )
            .unwrap()
            .is_true());
        // rule: f(x: "string"), rule_type: f(x: Integer) => FAIL
        assert!(!kb
            .rule_params_match(
                &rule!("f", ["x"; value!("string")]),
                &rule!("f", ["x"; instance!(sym!("Integer"))])
            )
            .unwrap()
            .is_true());
        // rule: f(x: 6.0), rule_type: f(x: Float) => PASS
        assert!(kb
            .rule_params_match(
                &rule!("f", ["x"; value!(6.0)]),
                &rule!("f", ["x"; instance!(sym!("Float"))])
            )
            .unwrap()
            .is_true());
        // rule: f(x: 6.0), rule_type: f(x: Foo) => FAIL
        assert!(!kb
            .rule_params_match(
                &rule!("f", ["x"; value!(6.0)]),
                &rule!("f", ["x"; instance!(sym!("Foo"))])
            )
            .unwrap()
            .is_true());
        // rule: f(x: 6), rule_type: f(x: Float) => FAIL
        assert!(!kb
            .rule_params_match(
                &rule!("f", ["x"; value!(6)]),
                &rule!("f", ["x"; instance!(sym!("Float"))])
            )
            .unwrap()
            .is_true());
        // rule: f(x: "hi"), rule_type: f(x: String) => PASS
        assert!(kb
            .rule_params_match(
                &rule!("f", ["x"; value!("hi")]),
                &rule!("f", ["x"; instance!(sym!("String"))])
            )
            .unwrap()
            .is_true());
        // rule: f(x: "hi"), rule_type: f(x: Foo) => FAIL
        assert!(!kb
            .rule_params_match(
                &rule!("f", ["x"; value!("hi")]),
                &rule!("f", ["x"; instance!(sym!("Foo"))])
            )
            .unwrap()
            .is_true());
        // rule: f(x: 6), rule_type: f(x: String) => FAIL
        assert!(!kb
            .rule_params_match(
                &rule!("f", ["x"; value!(6)]),
                &rule!("f", ["x"; instance!(sym!("String"))])
            )
            .unwrap()
            .is_true());
        // Ensure primitive types cannot have fields
        // rule: f(x: "hello"), rule_type: f(x: String{id: 1}) => FAIL
        assert!(!kb
            .rule_params_match(
                &rule!("f", ["x"; value!("hello")]),
                &rule!(
                    "f",
                    ["x"; instance!(sym!("String"), btreemap! {sym!("id") => term!(1)})]
                )
            )
            .unwrap()
            .is_true());
        // rule: f(x: true), rule_type: f(x: Boolean) => PASS
        assert!(kb
            .rule_params_match(
                &rule!("f", ["x"; value!(true)]),
                &rule!("f", ["x"; instance!(sym!("Boolean"))])
            )
            .unwrap()
            .is_true());
        // rule: f(x: true), rule_type: f(x: Foo) => FAIL
        assert!(!kb
            .rule_params_match(
                &rule!("f", ["x"; value!(true)]),
                &rule!("f", ["x"; instance!(sym!("Foo"))])
            )
            .unwrap()
            .is_true());
        // rule: f(x: 6), rule_type: f(x: Boolean) => FAIL
        assert!(!kb
            .rule_params_match(
                &rule!("f", ["x"; value!(6)]),
                &rule!("f", ["x"; instance!(sym!("Boolean"))])
            )
            .unwrap()
            .is_true());
        // rule: f(x: [1, 2]), rule_type: f(x: List) => PASS
        assert!(kb
            .rule_params_match(
                &rule!("f", ["x"; value!([1, 2])]),
                &rule!("f", ["x"; instance!(sym!("List"))])
            )
            .unwrap()
            .is_true());
        // rule: f(x: [1, 2]), rule_type: f(x: Foo) => FAIL
        assert!(!kb
            .rule_params_match(
                &rule!("f", ["x"; value!([1, 2])]),
                &rule!("f", ["x"; instance!(sym!("Foo"))])
            )
            .unwrap()
            .is_true());
        // rule: f(x: 6), rule_type: f(x: List) => FAIL
        assert!(!kb
            .rule_params_match(
                &rule!("f", ["x"; value!(6)]),
                &rule!("f", ["x"; instance!(sym!("List"))])
            )
            .unwrap()
            .is_true());
        // rule: f(x: {id: 1}), rule_type: f(x: Dictionary) => PASS
        assert!(kb
            .rule_params_match(
                &rule!("f", ["x"; btreemap! {sym!("id") => term!(1)}]),
                &rule!("f", ["x"; instance!(sym!("Dictionary"))])
            )
            .unwrap()
            .is_true());
        // rule: f(x: {id: 1}), rule_type: f(x: Foo) => FAIL
        assert!(!kb
            .rule_params_match(
                &rule!("f", ["x"; btreemap! {sym!("id") => term!(1)}]),
                &rule!("f", ["x"; instance!(sym!("Foo"))])
            )
            .unwrap()
            .is_true());
        // rule: f({id: 1}), rule_type: f(x: Foo) => FAIL
        assert!(!kb
            .rule_params_match(
                &rule!("f", [btreemap! {sym!("id") => term!(1)}]),
                &rule!("f", ["x"; instance!(sym!("Foo"))])
            )
            .unwrap()
            .is_true());
        // rule: f(x: 6), rule_type: f(x: Dictionary) => FAIL
        assert!(!kb
            .rule_params_match(
                &rule!("f", ["x"; value!(6)]),
                &rule!("f", ["x"; instance!(sym!("Dictionary"))])
            )
            .unwrap()
            .is_true());
        // rule: f(x: {id: 1}), rule_type: f(x: Dictionary{id: 1}) => PASS
        assert!(kb
            .rule_params_match(
                &rule!("f", ["x"; btreemap! {sym!("id") => term!(1)}]),
                &rule!(
                    "f",
                    ["x"; instance!(sym!("Dictionary"), btreemap! {sym!("id") => term!(1)})]
                )
            )
            .unwrap()
            .is_true());

        // RULE PATTERN SPEC, TEMPLATE VALUE SPEC
        // always => FAIL
        assert!(!kb
            .rule_params_match(
                &rule!("f", ["x"; btreemap!(sym!("1") => term!(1))]),
                &rule!("f", ["x"; value!(1)])
            )
            .unwrap()
            .is_true());

        // BOTH VALUE SPEC
        // Integer, String, Boolean: must be equal
        // rule: f(x: 1), rule_type: f(x: 1) => PASS
        assert!(kb
            .rule_params_match(&rule!("f", ["x"; value!(1)]), &rule!("f", ["x"; value!(1)]))
            .unwrap()
            .is_true());
        // rule: f(x: 1), rule_type: f(x: 2) => FAIL
        assert!(!kb
            .rule_params_match(&rule!("f", ["x"; value!(1)]), &rule!("f", ["x"; value!(2)]))
            .unwrap()
            .is_true());
        // rule: f(x: 1.0), rule_type: f(x: 1.0) => PASS
        assert!(kb
            .rule_params_match(
                &rule!("f", ["x"; value!(1.0)]),
                &rule!("f", ["x"; value!(1.0)])
            )
            .unwrap()
            .is_true());
        // rule: f(x: 1.0), rule_type: f(x: 2.0) => FAIL
        assert!(!kb
            .rule_params_match(
                &rule!("f", ["x"; value!(1.0)]),
                &rule!("f", ["x"; value!(2.0)])
            )
            .unwrap()
            .is_true());
        // rule: f(x: "hi"), rule_type: f(x: "hi") => PASS
        assert!(kb
            .rule_params_match(
                &rule!("f", ["x"; value!("hi")]),
                &rule!("f", ["x"; value!("hi")])
            )
            .unwrap()
            .is_true());
        // rule: f(x: "hi"), rule_type: f(x: "hello") => FAIL
        assert!(!kb
            .rule_params_match(
                &rule!("f", ["x"; value!("hi")]),
                &rule!("f", ["x"; value!("hello")])
            )
            .unwrap()
            .is_true());
        // rule: f(x: true), rule_type: f(x: true) => PASS
        assert!(kb
            .rule_params_match(
                &rule!("f", ["x"; value!(true)]),
                &rule!("f", ["x"; value!(true)])
            )
            .unwrap()
            .is_true());
        // rule: f(x: true), rule_type: f(x: false) => PASS
        assert!(!kb
            .rule_params_match(
                &rule!("f", ["x"; value!(true)]),
                &rule!("f", ["x"; value!(false)])
            )
            .unwrap()
            .is_true());
        // List: rule must be more specific than (superset of) rule_type
        // rule: f(x: [1,2,3]), rule_type: f(x: [1,2]) => PASS
        // TODO: I'm not sure this logic actually makes sense--it feels like
        // they should have to be an exact match
        assert!(kb
            .rule_params_match(
                &rule!("f", ["x"; value!([1, 2, 3])]),
                &rule!("f", ["x"; value!([1, 2])])
            )
            .unwrap()
            .is_true());
        // rule: f(x: [1,2]), rule_type: f(x: [1,2,3]) => FAIL
        assert!(!kb
            .rule_params_match(
                &rule!("f", ["x"; value!([1, 2])]),
                &rule!("f", ["x"; value!([1, 2, 3])])
            )
            .unwrap()
            .is_true());
        // test with *rest vars
        // rule: f(x: [1, 2, 3]), rule_type: f(x: [1, 2, *rest]) => PASS
        assert!(kb
            .rule_params_match(
                &rule!("f", ["x"; value!([1, 2])]),
                &rule!(
                    "f",
                    ["x"; value!([1, 2, Value::RestVariable(sym!("*_rest"))])]
                )
            )
            .is_err());
        // Dict: rule must be more specific than (superset of) rule_type
        // rule: f(x: {"id": 1, "name": "Dave"}), rule_type: f(x: {"id": 1}) => PASS
        assert!(kb
            .rule_params_match(
                &rule!(
                    "f",
                    ["x"; btreemap! {sym!("id") => term!(1), sym!("name") => term!(sym!("Dave"))}]
                ),
                &rule!("f", ["x"; btreemap! {sym!("id") => term!(1)}]),
            )
            .unwrap()
            .is_true());
        // rule: f(x: {"id": 1}), rule_type: f(x: {"id": 1, "name": "Dave"}) => FAIL
        assert!(!kb
            .rule_params_match(
                &rule!("f", ["x"; btreemap! {sym!("id") => term!(1)}]),
                &rule!(
                    "f",
                    ["x"; btreemap! {sym!("id") => term!(1), sym!("name") => term!(sym!("Dave"))}]
                )
            )
            .unwrap()
            .is_true());

        // RULE None SPEC TEMPLATE Some SPEC
        // always => FAIL
        assert!(!kb
            .rule_params_match(
                &rule!("f", [sym!("x")]),
                &rule!("f", ["x"; instance!(sym!("Foo"))])
            )
            .unwrap()
            .is_true());

        // RULE Some SPEC TEMPLATE None SPEC
        // always => PASS
        assert!(kb
            .rule_params_match(
                &rule!("f", ["x"; instance!(sym!("Foo"))]),
                &rule!("f", [sym!("x")]),
            )
            .unwrap()
            .is_true());
    }

    #[test]
    fn test_validate_rules() {
        let mut kb = KnowledgeBase::new();
        kb.constant(
            sym!("Fruit"),
            term!(Value::ExternalInstance(ExternalInstance {
                instance_id: 1,
                constructor: None,
                repr: None
            })),
        )
        .unwrap();
        kb.constant(
            sym!("Citrus"),
            term!(Value::ExternalInstance(ExternalInstance {
                instance_id: 2,
                constructor: None,
                repr: None
            })),
        )
        .unwrap();
        kb.constant(
            sym!("Orange"),
            term!(Value::ExternalInstance(ExternalInstance {
                instance_id: 3,
                constructor: None,
                repr: None
            })),
        )
        .unwrap();
        kb.add_mro(sym!("Fruit"), vec![1]).unwrap();
        // Citrus is a subclass of Fruit
        kb.add_mro(sym!("Citrus"), vec![2, 1]).unwrap();
        // Orange is a subclass of Citrus
        kb.add_mro(sym!("Orange"), vec![3, 2, 1]).unwrap();

        // Rule type applies if it has the same name as a rule
        kb.add_rule_type(rule!("f", ["x"; instance!(sym!("Orange"))]));
        kb.add_rule(rule!("f", ["x"; instance!(sym!("Orange"))]));
        kb.add_rule(rule!("f", ["x"; instance!(sym!("Fruit"))]));

        assert!(matches!(
            kb.validate_rules().first().unwrap(),
            Diagnostic::Error(PolarError {
                kind: ErrorKind::Validation(ValidationError::InvalidRule { .. }),
                ..
            })
        ));

        // Rule type does not apply if it doesn't have the same name as a rule
        kb.clear_rules();
        kb.add_rule_type(rule!("f", ["x"; instance!(sym!("Orange"))]));
        kb.add_rule(rule!("f", ["x"; instance!(sym!("Orange"))]));
        kb.add_rule(rule!("g", ["x"; instance!(sym!("Fruit"))]));

        assert!(kb.validate_rules().is_empty());

        // Rule type does apply if it has the same name as a rule even if different arity
        kb.clear_rules();
        kb.add_rule_type(rule!("f", ["x"; instance!(sym!("Orange")), value!(1)]));
        kb.add_rule(rule!("f", ["x"; instance!(sym!("Orange"))]));

        assert!(matches!(
            kb.validate_rules().first().unwrap(),
            Diagnostic::Error(PolarError {
                kind: ErrorKind::Validation(ValidationError::InvalidRule { .. }),
                ..
            })
        ));
        // Multiple templates can exist for the same name but only one needs to match
        kb.clear_rules();
        kb.add_rule_type(rule!("f", ["x"; instance!(sym!("Orange"))]));
        kb.add_rule_type(rule!("f", ["x"; instance!(sym!("Orange")), value!(1)]));
        kb.add_rule_type(rule!("f", ["x"; instance!(sym!("Fruit"))]));
        kb.add_rule(rule!("f", ["x"; instance!(sym!("Fruit"))]));
    }
}<|MERGE_RESOLUTION|>--- conflicted
+++ resolved
@@ -4,13 +4,8 @@
 pub use super::bindings::Bindings;
 use super::counter::Counter;
 use super::diagnostic::Diagnostic;
-<<<<<<< HEAD
-use super::resource_block::ResourceBlocks;
-use super::resource_block::{Declaration, ACTOR_UNION_NAME, RESOURCE_UNION_NAME};
-=======
 use super::error::{PolarError, PolarResult};
-use super::resource_block::{ResourceBlocks, ACTOR_UNION_NAME, RESOURCE_UNION_NAME};
->>>>>>> f4db6522
+use super::resource_block::{Declaration, ResourceBlocks, ACTOR_UNION_NAME, RESOURCE_UNION_NAME};
 use super::rules::*;
 use super::sources::*;
 use super::terms::*;
@@ -759,7 +754,7 @@
                 // 2. when the second "implier" term points to a related Resource
                 // 3. when the second "implier" term ponits to a related Actor
                 match &shorthand_rule.body {
-                    (implier, Some(relation)) => {
+                    (implier, Some((_, relation))) => {
                         if let Some(Declaration::Relation(subject)) = self
                             .resource_blocks
                             .declarations()
