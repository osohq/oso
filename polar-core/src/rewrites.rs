--- conflicted
+++ resolved
@@ -279,11 +279,7 @@
     use std::sync::Arc;
 
     use super::*;
-<<<<<<< HEAD
-    use crate::formatting::ToPolarString;
     use crate::sources::Source;
-=======
->>>>>>> df414b94
 
     // Re-defined here for convenience
     fn parse_query(src: &str) -> Term {
