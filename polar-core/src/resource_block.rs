use serde::{Deserialize, Serialize};

use std::collections::{HashMap, HashSet};

use super::error::ValidationError;
use super::kb::KnowledgeBase;
use super::rules::*;
use super::terms::*;

pub const ACTOR_UNION_NAME: &str = "Actor";
pub const RESOURCE_UNION_NAME: &str = "Resource";

type Result<T> = core::result::Result<T, ValidationError>;

// TODO(gj): round up longhand `has_permission/3` and `has_role/3` rules to incorporate their
// referenced permissions & roles (implied & implier side) into the exhaustiveness checks.

// TODO(gj): round up longhand `has_relation/3` rules to check that every declared `relation` has a
// corresponding `has_relation/3` implementation.

// TODO(gj): disallow same string to be declared as a perm/role and a relation.
// This'll come into play for "owner"-style actor relationships.

// This type is used as a pre-validation bridge between LALRPOP & Rust.
#[derive(Clone, Debug, PartialEq)]
pub enum Production {
    Declaration((Term, Term)), // (Symbol, List<String> | Dict<Symbol, Symbol>)
    ShorthandRule(Term, (Term, Option<(Term, Term)>)), // (String, (String, Option<(Symbol, String)>))
}

fn validate_relation_keyword(keyword: &Term) -> Result<()> {
    if keyword.value().as_symbol().unwrap().0 != "on" {
        let msg = format!(
            "Unexpected relation keyword '{}'. Did you mean 'on'?",
            keyword
        );
        let term = keyword.clone();
        return Err(ValidationError::ResourceBlock { msg, term });
    }
    Ok(())
}

#[derive(Debug)]
enum ParsedDeclaration {
    Roles(Term),       // List<String>
    Permissions(Term), // List<String>
    Relations(Term),   // Dict<Symbol, Symbol>
}

fn validate_parsed_declaration((name, term): (Term, Term)) -> Result<ParsedDeclaration> {
    match (name.value().as_symbol().expect("parsed as symbol").0.as_ref(), term.value()) {
        ("roles", Value::List(_)) => Ok(ParsedDeclaration::Roles(term)),
        ("permissions", Value::List(_)) => Ok(ParsedDeclaration::Permissions(term)),
        ("relations", Value::Dictionary(_)) => Ok(ParsedDeclaration::Relations(term)),

        ("roles", Value::Dictionary(_)) | ("permissions", Value::Dictionary(_)) => Err(ValidationError::ResourceBlock {
            msg: format!("Expected '{}' declaration to be a list of strings; found a dictionary", name),
            term
        }),
        ("relations", Value::List(_)) => Err(ValidationError::ResourceBlock {
            msg: "Expected 'relations' declaration to be a dictionary; found a list".to_owned(),
            term
        }),

        (_, Value::List(_)) => Err(ValidationError::ResourceBlock {
            msg: format!("Unexpected declaration '{}'. Did you mean for this to be 'roles = [ ... ];' or 'permissions = [ ... ];'?", name),
            term
        }),
        (_, Value::Dictionary(_)) => Err(ValidationError::ResourceBlock {
            msg: format!("Unexpected declaration '{}'. Did you mean for this to be 'relations = {{ ... }};'?", name),
            term
        }),
        _ => unreachable!(),
    }
}

fn block_type_from_keyword(keyword: Option<Term>, resource: &Term) -> Result<BlockType> {
    if let Some(keyword) = keyword {
        match keyword.value().as_symbol().unwrap().0.as_ref() {
            "actor" => Ok(BlockType::Actor),
            "resource" => Ok(BlockType::Resource),
            other => Err(ValidationError::ResourceBlock {
                msg: format!("Expected 'actor' or 'resource' but found '{}'.", other),
                term: keyword.clone(),
            }),
        }
    } else {
        // TODO(gj): add `resource` into this message -- e.g., ("Expected `actor {resource}` or
        // `resource {resource}` ...", resource=resource).
        Err(ValidationError::ResourceBlock {
            msg: "Expected 'actor' or 'resource' but found nothing.".to_owned(),
            term: resource.clone(),
        })
    }
}

pub fn resource_block_from_productions(
    keyword: Option<Term>,
    resource: Term,
    productions: Vec<Production>,
) -> core::result::Result<ResourceBlock, Vec<ValidationError>> {
    let mut errors = vec![];

    let block_type = match block_type_from_keyword(keyword, &resource) {
        Ok(block_type) => Some(block_type),
        Err(e) => {
            errors.push(e);
            None
        }
    };

    let mut roles: Option<Term> = None;
    let mut permissions: Option<Term> = None;
    let mut relations: Option<Term> = None;
    let mut shorthand_rules = vec![];

    // TODO(gj): attach 'previous' to error via `related_info` section.
    let make_error = |name: &str, _previous: &Term, new: &Term| ValidationError::ResourceBlock {
        msg: format!(
            "Multiple '{}' declarations in '{}' resource block.",
            name, resource
        ),
        term: new.clone(),
    };

    for production in productions {
        match production {
            Production::Declaration(declaration) => {
                match validate_parsed_declaration(declaration) {
                    Ok(ParsedDeclaration::Roles(new)) => {
                        if let Some(previous) = roles {
                            errors.push(make_error("roles", &previous, &new));
                        }
                        roles = Some(new);
                    }
                    Ok(ParsedDeclaration::Permissions(new)) => {
                        if let Some(previous) = permissions {
                            errors.push(make_error("permissions", &previous, &new));
                        }
                        permissions = Some(new);
                    }
                    Ok(ParsedDeclaration::Relations(new)) => {
                        if let Some(previous) = relations {
                            errors.push(make_error("relations", &previous, &new));
                        }
                        relations = Some(new);
                    }
                    Err(e) => errors.push(e),
                }
            }
            Production::ShorthandRule(head, body) => {
                // TODO(gj): Warn the user on duplicate rule definitions.
                shorthand_rules.push(ShorthandRule { head, body });
            }
        }
    }

    if errors.is_empty() {
        Ok(ResourceBlock {
            block_type: block_type.expect("must exist if there are no errors"),
            resource,
            roles,
            permissions,
            relations,
            shorthand_rules,
        })
    } else {
        Err(errors)
    }
}

#[derive(Clone, Debug)]
pub enum Declaration {
    Role,
    Permission,
    /// `Term` is a `Symbol` that is the (registered) type of the relation. E.g., `Org` in `parent: Org`.
    Relation(Term),
}

#[derive(Clone, Serialize, Deserialize, Debug, Hash, PartialEq, Eq)]
pub struct ShorthandRule {
    /// `Term` is a `String`. E.g., `"member"` in `"member" if "owner";`.
    pub head: Term,
    /// The first `Term` is the 'implier' `String`, e.g., `"owner"` in `"member" if "owner";`. The
    /// `Option` is the optional 'relation' `Symbol` and `String`, e.g., `on "parent"` in `"member"
    /// if "owner" on "parent";`.
    pub body: (Term, Option<(Term, Term)>),
}

impl ShorthandRule {
    pub fn as_rule(&self, resource_name: &Term, blocks: &ResourceBlocks) -> Result<Rule> {
        let Self { head, body } = self;
        // Copy SourceInfo from head of shorthand rule.
        // TODO(gj): assert these can only be None in tests.
        let src_id = head.get_source_id().unwrap_or(0);
        let (start, end) = head.span().unwrap_or((0, 0));

        let name = blocks.get_rule_name_for_declaration_in_resource_block(head, resource_name)?;
        let params = shorthand_rule_head_to_params(head, resource_name);
        let body = shorthand_rule_body_to_rule_body(body, resource_name, blocks)?;

        Ok(Rule::new_from_parser(
            src_id, start, end, name, params, body,
        ))
    }
}

type Declarations = HashMap<Term, Declaration>;

impl Declaration {
    fn as_rule_name(&self) -> Symbol {
        match self {
            Declaration::Role => sym!("has_role"),
            Declaration::Permission => sym!("has_permission"),
            Declaration::Relation(_) => sym!("has_relation"),
        }
    }
}

// TODO(gj): this will go away when we have true unions in the future.
/// Resource blocks can either be declared as actors or resources.
#[derive(Clone, Debug, PartialEq)]
pub enum BlockType {
    Actor,
    Resource,
}

/// Successfully-parsed but not-yet-fully-validated-or-persisted resource block.
#[derive(Clone, Debug, PartialEq)]
pub struct ResourceBlock {
    pub block_type: BlockType,
    pub resource: Term,
    pub roles: Option<Term>,
    pub permissions: Option<Term>,
    pub relations: Option<Term>,
    pub shorthand_rules: Vec<ShorthandRule>,
}

#[derive(Clone, Default)]
pub struct ResourceBlocks {
    /// Map from resource (`Symbol`) to the declarations in that resource's block.
    declarations: HashMap<Term, Declarations>,
    /// Map from resource (`Symbol`) to the shorthand rules declared in that resource's block.
    pub shorthand_rules: HashMap<Term, Vec<ShorthandRule>>,
    /// Set of all resource block types declared as actors. Internally treated like a union type
    /// where all declared types are members of the union.
    pub actors: HashSet<Term>,
    /// Set of all resource block types declared as resources. Internally treated like a union type
    /// where all declared types are members of the union.
    pub resources: HashSet<Term>,
}

impl ResourceBlocks {
    pub fn new() -> Self {
        Self {
            declarations: HashMap::new(),
            shorthand_rules: HashMap::new(),
            actors: HashSet::new(),
            resources: HashSet::new(),
        }
    }

    pub fn clear(&mut self) {
        self.declarations.clear();
        self.shorthand_rules.clear();
        self.actors.clear();
        self.resources.clear();
    }

    fn add(
        &mut self,
        block_type: BlockType,
        resource: Term,
        declarations: Declarations,
        shorthand_rules: Vec<ShorthandRule>,
    ) -> PolarResult<()> {
        // Check for duplicate existing shorthand rules and return a
        // ValidationError if we discover one
        if let Some(existing_rules) = self.shorthand_rules.get(&resource) {
            let existing: HashSet<&ShorthandRule> = existing_rules.iter().collect();
            for rule in &shorthand_rules {
                if existing.contains(rule) {
                    return Err(ValidationError::DuplicateShorthandRule {
                        resource,
                        shorthand_rule: rule.clone(),
                    }
                    .into());
                }
            }
        }

        // Merge existing declarations if we are reopening a resource block, otherwise add new
        if let Some(existing) = self.declarations.get_mut(&resource) {
            existing.extend(declarations.into_iter());
        } else {
            self.declarations.insert(resource.clone(), declarations);
        }

        // Merge existing shorthand rules if we are reopening a resource block, otherwise add new
        if let Some(existing) = self.shorthand_rules.get_mut(&resource) {
            existing.extend(shorthand_rules.into_iter());
        } else {
            self.shorthand_rules
                .insert(resource.clone(), shorthand_rules);
        }

        match block_type {
            BlockType::Actor => self.actors.insert(resource),
            BlockType::Resource => self.resources.insert(resource),
        };

        Ok(())
    }

    /// Look up `declaration` in `resource` block.
    ///
    /// Invariant: `resource` _must_ exist.
    fn get_declaration_in_resource_block(
        &self,
        declaration: &Term,
        resource_name: &Term,
    ) -> Result<&Declaration> {
        let maybe_declarations = self.declarations.get(resource_name);
        let maybe_declaration = maybe_declarations.and_then(|ds| ds.get(declaration));
        if let Some(declaration) = maybe_declaration {
            Ok(declaration)
        } else {
<<<<<<< HEAD
            let msg = format!("Undeclared term {} referenced in rule in '{}' resource block. Did you mean to declare it as a role, permission, or relation?", declaration.to_polar(), resource_name);
=======
            let msg = format!("Undeclared term {} referenced in rule in the '{}' resource block. Did you mean to declare it as a role, permission, or relation?", declaration, resource_name);
>>>>>>> 413f8646
            Err(ValidationError::ResourceBlock {
                msg,
                term: declaration.clone(),
            })
        }
    }

    /// Look up `relation` in `resource` block and return its type.
    pub fn get_relation_type_in_resource_block(
        &self,
        relation: &Term,
        resource: &Term,
    ) -> Result<&Term> {
        let declaration = self.get_declaration_in_resource_block(relation, resource)?;
        if let Declaration::Relation(related_type) = declaration {
            Ok(related_type)
        } else {
            Err(ValidationError::ResourceBlock {
                term: relation.clone(),
                msg: format!("Expected Relation; got: {:?}", declaration),
            })
        }
    }

    /// Look up `declaration` in `resource` block and return the appropriate rule name for
    /// rewriting.
    fn get_rule_name_for_declaration_in_resource_block(
        &self,
        declaration: &Term,
        resource_name: &Term,
    ) -> Result<Symbol> {
        Ok(self
            .get_declaration_in_resource_block(declaration, resource_name)?
            .as_rule_name())
    }

    /// Traverse from `resource` block to a related resource block via `relation`, then look up
    /// `declaration` in the related block and return the appropriate rule name for rewriting.
    fn get_rule_name_for_declaration_in_related_resource_block(
        &self,
        declaration: &Term,
        relation: &Term,
        resource: &Term,
    ) -> Result<Symbol> {
        let related_block = self.get_relation_type_in_resource_block(relation, resource)?;

        if let Some(declarations) = self.declarations.get(related_block) {
            if let Some(declaration) = declarations.get(declaration) {
                Ok(declaration.as_rule_name())
            } else {
                let msg = format!("{}: Term {} not declared in related resource block '{}'. Did you mean to declare it as a role, permission, or relation in the '{}' resource block?", resource, declaration, related_block, related_block);
                Err(ValidationError::ResourceBlock {
                    msg,
                    term: declaration.clone(),
                })
            }
        } else {
            let msg = format!("{}: Relation {} in rule body `{} on {}` has type '{}', but no such resource block exists. Try declaring one: `resource {} {{}}`", resource, relation, declaration, relation, related_block, related_block);
            Err(ValidationError::ResourceBlock {
                msg,
                term: related_block.clone(),
            })
        }
    }

    pub fn declarations(&self) -> &HashMap<Term, Declarations> {
        &self.declarations
    }

    pub fn has_roles(&self) -> bool {
        let mut declarations = self.declarations().values().flat_map(HashMap::values);
        declarations.any(|d| matches!(d, Declaration::Role))
    }

    pub fn relation_tuples(&self) -> Vec<(&Term, &Term, &Term)> {
        let mut tuples = vec![];
        for (object, declarations) in self.declarations() {
            for (name, declaration) in declarations {
                if let Declaration::Relation(subject) = declaration {
                    tuples.push((subject, name, object));
                }
            }
        }
        tuples
    }
}

fn index_declarations(
    roles: Option<Term>,
    permissions: Option<Term>,
    relations: Option<Term>,
    resource: &Term,
) -> Result<HashMap<Term, Declaration>> {
    let mut declarations = HashMap::new();

    if let Some(roles) = roles {
        for role in roles.value().as_list().expect("parsed as list") {
            if declarations
                .insert(role.clone(), Declaration::Role)
                .is_some()
            {
                let msg = format!(
                    "{}: Duplicate declaration of {} in the roles list.",
                    resource, role
                );
                let term = role.clone();
                return Err(ValidationError::ResourceBlock { msg, term });
            }
        }
    }

    if let Some(permissions) = permissions {
        for permission in permissions.value().as_list().expect("parsed as list") {
            if let Some(previous) = declarations.insert(permission.clone(), Declaration::Permission)
            {
                let msg = if matches!(previous, Declaration::Permission) {
                    format!(
                        "{}: Duplicate declaration of {} in the permissions list.",
                        resource, permission
                    )
                } else {
                    format!(
                        "{}: {} declared as a permission but it was previously declared as a role.",
                        resource, permission
                    )
                };
                return Err(ValidationError::ResourceBlock {
                    msg,
                    term: permission.clone(),
                });
            }
        }
    }

    if let Some(relations) = relations {
        for (relation, relation_type) in
            &relations.value().as_dict().expect("parsed as dict").fields
        {
            // Stringify relation so that we can index into the declarations map with a string
            // reference to the relation. E.g., relation `creator: User` gets stored as
            // `"creator" => Relation(User)` so that when we encounter a shorthand rule
            // `"admin" if "creator";` we can easily look up what type of declaration `"creator"`
            // is.
            let stringified_relation = relation_type.clone_with_value(value!(relation.0.as_str()));
            let declaration = Declaration::Relation(relation_type.clone());
            if let Some(previous) = declarations.insert(stringified_relation, declaration) {
                let msg = match previous {
                    Declaration::Role => format!(
                        "{}: '{}' declared as a relation but it was previously declared as a role.",
                        resource,
                        relation
                    ),
                    Declaration::Permission => format!(
                        "{}: '{}' declared as a relation but it was previously declared as a permission.",
                        resource,
                        relation
                    ),
                    _ => unreachable!("duplicate dict keys aren't parseable"),
                };
                return Err(ValidationError::ResourceBlock {
                    msg,
                    term: relation_type.clone(),
                });
            }
        }
    }
    Ok(declarations)
}

fn resource_name_as_var(resource_name: &Term, related: bool) -> Value {
    let name = &resource_name.value().as_symbol().expect("sym").0;
    let mut lowercased = name.to_lowercase();

    // If the resource's name is already lowercase, append "_instance" to distinguish the variable
    // name from the resource's name. In most cases, the resource name will not be lowercase (e.g.,
    // `Organization` or `RepositorySettings`).
    if &lowercased == name {
        lowercased += "_instance";
    }

    // If the `related` flag is specified, prepend "related_" to distinguish the variable name for
    // the *related* resource from the variable name for the relatee resource. Without this logic,
    // resources in a recursive relationship will have the same variable name.
    if related {
        lowercased.insert_str(0, "related_");
    }

    value!(sym!(lowercased))
}

/// Turn a shorthand rule body into an `And`-wrapped call (for a local rule) or pair of calls (for
/// a cross-resource rule).
fn shorthand_rule_body_to_rule_body(
    (implier, relation): &(Term, Option<(Term, Term)>),
    resource_name: &Term,
    blocks: &ResourceBlocks,
) -> Result<Term> {
    // Create a variable derived from the current block's resource name. E.g., if we're in the
    // `Repo` resource block, the variable name will be `repo`.
    let resource_var = implier.clone_with_value(resource_name_as_var(resource_name, false));

    // The actor variable will always be named `actor`.
    let actor_var = implier.clone_with_value(value!(sym!("actor")));

    // If there's a relation, e.g., `if <implier> <keyword> <relation>`...
    if let Some((keyword, relation)) = relation {
        // ...then we need to validate the keyword...
        validate_relation_keyword(keyword)?;

        // ...and then link the rewritten `<implier>` and `<relation>` rules via a shared variable.
        // To be clever, we'll name the variable according to the type of the relation, e.g., if
        // the declared relation is `parent: Org` we'll name the variable `org`.
        let relation_type = blocks.get_relation_type_in_resource_block(relation, resource_name)?;
        let relation_type_var =
            relation.clone_with_value(resource_name_as_var(relation_type, true));

        // For the rewritten `<relation>` call, the rule name will always be `has_relation` and the
        // arguments, in order, will be: the shared variable we just created above, the
        // `<relation>` string, and the resource variable we created at the top of the function.
        // E.g., `vec![org, "parent", repo]`.
        let relation_call = relation.clone_with_value(value!(Call {
            name: sym!("has_relation"),
            args: vec![relation_type_var.clone(), relation.clone(), resource_var],
            kwargs: None
        }));

        // To get the rule name for the rewritten `<implier>` call, we need to figure out what type
        // (role, permission, or relation) `<implier>` is declared as _in the resource block
        // related to the current resource block via `<relation>`_. That is, given
        // `resource Repo { roles=["writer"]; relations={parent:Org}; "writer" if "owner" on "parent"; }`,
        // we need to find out whether `"owner"` is declared as a role, permission, or relation in
        // the `Org` resource block. The args for the rewritten `<implier>` call are, in order: the
        // actor variable, the `<implier>` string, and the shared variable we created above for the
        // related type.
        let implier_call = implier.clone_with_value(value!(Call {
            name: blocks.get_rule_name_for_declaration_in_related_resource_block(
                implier,
                relation,
                resource_name
            )?,
            args: vec![actor_var, implier.clone(), relation_type_var],
            kwargs: None
        }));

        // Wrap the rewritten `<relation>` and `<implier>` calls in an `And`.
        Ok(implier.clone_with_value(value!(op!(And, relation_call, implier_call))))
    } else {
        // If there's no `<relation>` (e.g., `... if "writer";`), we're dealing with a local rule,
        // and the rewriting process is a bit simpler. To get the appropriate rule name, we look up
        // the declared type (role, permission, or relation) of `<implier>` in the current resource
        // block. The call's args are, in order: the actor variable, the `<implier>` string, and
        // the resource variable. E.g., `vec![actor, "writer", repo]`.
        let implier_call = implier.clone_with_value(value!(Call {
            name: blocks.get_rule_name_for_declaration_in_resource_block(implier, resource_name)?,
            args: vec![actor_var, implier.clone(), resource_var],
            kwargs: None
        }));

        // Wrap the rewritten `<implier>` call in an `And`.
        Ok(implier.clone_with_value(value!(op!(And, implier_call))))
    }
}

/// Turn a shorthand rule head into a trio of params that go in the head of the rewritten rule.
fn shorthand_rule_head_to_params(head: &Term, resource: &Term) -> Vec<Parameter> {
    let resource_name = &resource.value().as_symbol().expect("sym").0;
    vec![
        Parameter {
            parameter: head.clone_with_value(value!(sym!("actor"))),
            specializer: Some(head.clone_with_value(value!(pattern!(instance!(ACTOR_UNION_NAME))))),
        },
        Parameter {
            parameter: head.clone(),
            specializer: None,
        },
        Parameter {
            parameter: head.clone_with_value(resource_name_as_var(resource, false)),
            specializer: Some(
                resource.clone_with_value(value!(pattern!(instance!(resource_name)))),
            ),
        },
    ]
}

<<<<<<< HEAD
fn check_that_shorthand_rule_heads_are_declared_globally(
    kb: &KnowledgeBase,
=======
// TODO(gj): better error message, e.g.:
//               duplicate resource block declared: resource Org { ... } defined on line XX of file YY
//                                                  previously defined on line AA of file BB
fn check_for_duplicate_resource_blocks(blocks: &ResourceBlocks, resource: &Term) -> Result<()> {
    if blocks.exists(resource) {
        let msg = format!("Duplicate declaration of '{}' resource block.", resource);
        let term = resource.clone();
        return Err(ValidationError::ResourceBlock { msg, term });
    }
    Ok(())
}

fn check_that_shorthand_rule_heads_are_declared_locally(
>>>>>>> 413f8646
    shorthand_rules: &[ShorthandRule],
    declarations: &Declarations,
    resource: &Term,
) -> Vec<ValidationError> {
    let mut errors = vec![];

    let mut combined = HashMap::new();
    combined.extend(declarations.iter());
    if let Some(existing) = kb.resource_blocks.declarations().get(resource) {
        combined.extend(existing.iter());
    }

    for ShorthandRule { head, .. } in shorthand_rules {
        if !combined.contains_key(head) {
            let msg = format!(
                "Undeclared term {} referenced in rule in '{}' resource block. \
                Did you mean to declare it as a role, permission, or relation?",
                head, resource
            );
            let term = head.clone();
            errors.push(ValidationError::ResourceBlock { msg, term });
        }
    }
    errors
}

impl ResourceBlock {
    pub fn add_to_kb(self, kb: &mut KnowledgeBase) -> Vec<ValidationError> {
        let mut errors = vec![];
        // Check that resource block's resource has been registered as a class.
        errors.extend(kb.get_registered_class(&self.resource).err());

        let ResourceBlock {
            block_type,
            resource,
            roles,
            permissions,
            relations,
            shorthand_rules,
        } = self;

        match index_declarations(roles, permissions, relations, &resource) {
            Ok(declarations) => {
                errors.append(&mut check_that_shorthand_rule_heads_are_declared_globally(
                    kb,
                    &shorthand_rules,
                    &declarations,
                    &resource,
                ));

                if let Err(e) =
                    kb.resource_blocks
                        .add(block_type, resource, declarations, shorthand_rules)
                {
                    errors.push(e);
                }
            }
            Err(e) => errors.push(e),
        }

        errors
    }
}

#[cfg(test)]
mod tests {
    use permute::permute;

    use std::collections::HashSet;

    use super::*;
    use crate::diagnostic::Diagnostic;
    use crate::error::{
        ErrorKind::{Runtime, Validation},
        PolarError, RuntimeError,
    };
    use crate::events::QueryEvent;
    use crate::parser::{parse_lines, Line};
    use crate::polar::Polar;

    #[track_caller]
    fn expect_error(p: &Polar, policy: &str, expected: &str) {
        let error = p.load_str(policy).unwrap_err();
        let msg = match error.kind {
            Validation(ValidationError::ResourceBlock { msg, .. }) => msg,
            Validation(ValidationError::UnregisteredClass { .. }) => error.to_string(),
            Validation(ValidationError::DuplicateShorthandRule { .. }) => error.to_string(),
            _ => panic!("Unexpected error: {}", error),
        };
        assert!(msg.contains(expected));
    }

    #[test]
    fn test_resource_block_rewrite_shorthand_rules_with_lowercase_resource_specializer() {
        let repo_resource = term!(sym!("repo"));
        let repo_roles = term!(["reader"]);
        let repo_relations = term!(btreemap! { sym!("parent") => term!(sym!("org")) });
        let repo_declarations =
            index_declarations(Some(repo_roles), None, Some(repo_relations), &repo_resource);

        let org_resource = term!(sym!("org"));
        let org_roles = term!(["member"]);
        let org_declarations = index_declarations(Some(org_roles), None, None, &org_resource);

        let mut blocks = ResourceBlocks::new();
        blocks
            .add(
                BlockType::Resource,
                repo_resource,
                repo_declarations.unwrap(),
                vec![],
            )
            .unwrap();
        blocks
            .add(
                BlockType::Resource,
                org_resource,
                org_declarations.unwrap(),
                vec![],
            )
            .unwrap();
        let shorthand_rule = ShorthandRule {
            head: term!("reader"),
            body: (term!("member"), Some((term!(sym!("on")), term!("parent")))),
        };
        let rewritten_role_role = shorthand_rule
            .as_rule(&term!(sym!("repo")), &blocks)
            .unwrap();
        assert_eq!(
            rewritten_role_role.to_polar(),
            format!("has_role(actor: {}{{}}, \"reader\", repo_instance: repo{{}}) if has_relation(related_org_instance, \"parent\", repo_instance) and has_role(actor, \"member\", related_org_instance);", ACTOR_UNION_NAME),
        );
    }

    #[test]
    fn test_resource_block_rewrite_shorthand_rules_with_recursive_relation() {
        let resource = term!(sym!("Dir"));
        let permissions = term!(["read"]);
        let relations = term!(btreemap! { sym!("parent") => resource.clone() });
        let declarations = index_declarations(None, Some(permissions), Some(relations), &resource);

        let mut blocks = ResourceBlocks::new();
        blocks
            .add(
                BlockType::Resource,
                resource.clone(),
                declarations.unwrap(),
                vec![],
            )
            .unwrap();

        let shorthand_rule = ShorthandRule {
            head: term!("read"),
            body: (term!("read"), Some((term!(sym!("on")), term!("parent")))),
        };
        let rewritten_role_role = shorthand_rule.as_rule(&resource, &blocks).unwrap();

        assert_eq!(
            rewritten_role_role.to_polar(),
            format!("has_permission(actor: {}{{}}, \"read\", dir: Dir{{}}) if has_relation(related_dir, \"parent\", dir) and has_permission(actor, \"read\", related_dir);", ACTOR_UNION_NAME),
        );
    }

    #[test]
    fn test_resource_block_local_rewrite_shorthand_rules() {
        let resource = term!(sym!("Org"));
        let roles = term!(["owner", "member"]);
        let permissions = term!(["invite", "create_repo"]);
        let declarations = index_declarations(Some(roles), Some(permissions), None, &resource);
        let mut blocks = ResourceBlocks::new();
        blocks
            .add(BlockType::Resource, resource, declarations.unwrap(), vec![])
            .unwrap();
        let shorthand_rule = ShorthandRule {
            head: term!("member"),
            body: (term!("owner"), None),
        };
        let rewritten_role_role = shorthand_rule
            .as_rule(&term!(sym!("Org")), &blocks)
            .unwrap();
        assert_eq!(
            rewritten_role_role.to_polar(),
            format!("has_role(actor: {}{{}}, \"member\", org: Org{{}}) if has_role(actor, \"owner\", org);", ACTOR_UNION_NAME),
        );

        let shorthand_rule = ShorthandRule {
            head: term!("invite"),
            body: (term!("owner"), None),
        };
        let rewritten_permission_role = shorthand_rule
            .as_rule(&term!(sym!("Org")), &blocks)
            .unwrap();
        assert_eq!(
            rewritten_permission_role.to_polar(),
            format!("has_permission(actor: {}{{}}, \"invite\", org: Org{{}}) if has_role(actor, \"owner\", org);", ACTOR_UNION_NAME),
        );

        let shorthand_rule = ShorthandRule {
            head: term!("create_repo"),
            body: (term!("invite"), None),
        };
        let rewritten_permission_permission = shorthand_rule
            .as_rule(&term!(sym!("Org")), &blocks)
            .unwrap();
        assert_eq!(
            rewritten_permission_permission.to_polar(),
            format!("has_permission(actor: {}{{}}, \"create_repo\", org: Org{{}}) if has_permission(actor, \"invite\", org);", ACTOR_UNION_NAME),
        );
    }

    #[test]
    fn test_resource_block_nonlocal_rewrite_shorthand_rules() {
        let repo_resource = term!(sym!("Repo"));
        let repo_roles = term!(["reader"]);
        let repo_relations = term!(btreemap! { sym!("parent") => term!(sym!("Org")) });
        let repo_declarations =
            index_declarations(Some(repo_roles), None, Some(repo_relations), &repo_resource);
        let org_resource = term!(sym!("Org"));
        let org_roles = term!(["member"]);
        let org_declarations = index_declarations(Some(org_roles), None, None, &org_resource);
        let mut blocks = ResourceBlocks::new();
        blocks
            .add(
                BlockType::Resource,
                repo_resource,
                repo_declarations.unwrap(),
                vec![],
            )
            .unwrap();
        blocks
            .add(
                BlockType::Resource,
                org_resource,
                org_declarations.unwrap(),
                vec![],
            )
            .unwrap();
        let shorthand_rule = ShorthandRule {
            head: term!("reader"),
            body: (term!("member"), Some((term!(sym!("on")), term!("parent")))),
        };
        let rewritten_role_role = shorthand_rule
            .as_rule(&term!(sym!("Repo")), &blocks)
            .unwrap();
        assert_eq!(
            rewritten_role_role.to_polar(),
            format!("has_role(actor: {}{{}}, \"reader\", repo: Repo{{}}) if has_relation(related_org, \"parent\", repo) and has_role(actor, \"member\", related_org);", ACTOR_UNION_NAME),
        );
    }

    #[test]
    fn test_resource_block_resource_must_be_registered() {
        let p = Polar::new();
        let valid_policy = "resource Org{}";
        expect_error(&p, valid_policy, "Unregistered class: Org");
        p.register_constant(sym!("Org"), term!("unimportant"))
            .unwrap();
        assert!(p.load_str(valid_policy).is_ok());
    }

    #[test]
    fn test_resource_block_declarations_spread_over_multiple_resource_blocks() {
        let p = Polar::new();

        let repo_instance = ExternalInstance {
            instance_id: 1,
            constructor: None,
            repr: None,
        };
        let repo_term = term!(Value::ExternalInstance(repo_instance.clone()));
        let repo_name = sym!("Repo");
        p.register_constant(repo_name.clone(), repo_term).unwrap();
        p.register_mro(repo_name, vec![repo_instance.instance_id])
            .unwrap();

        // Allow splitting roles used in shorthand rules across multiple resource blocks.
        let valid_policy = r#"
            resource Repo {
              roles = ["reader"];
            }

            resource Repo {
              permissions = ["read"];

              "read" if "reader";
            }

            has_role(actor: Actor, _role: String, repo: Repo) if
               repo in actor.repos;
        "#;
        assert!(p.load_str(valid_policy).is_ok());
        p.clear_rules();

        // Allow splitting permissions used in shorthand rules across multiple resource blocks.
        let valid_policy = r#"
            resource Repo {
              permissions = ["read"];
            }

            resource Repo {
              roles = ["reader"];

              "read" if "reader";
            }

            has_role(actor: Actor, _role: String, repo: Repo) if
               repo in actor.repos;
        "#;
        assert!(p.load_str(valid_policy).is_ok());
        p.clear_rules();

        // Allow relations in shorthand rules to be declared in earlier resource blocks
        let valid_policy = r#"
            resource Repo {
              relations = { parent: Repo };
            }

            resource Repo {
              roles = ["reader"];
              permissions = ["read"];

              "read" if "reader" on "parent";
            }

            has_relation(subject: Repo, "parent", object: Repo) if
                object.parent_id = subject.id;

            has_role(actor: Actor, _role: String, repo: Repo) if
                repo in actor.repos;
        "#;
        assert!(p.load_str(valid_policy).is_ok());
        p.clear_rules();

        // Raise a validation error if shorthand rules reference declarations
        // not found in any matching block
        let invalid_policy = r#"
            resource Repo {
                permissions = ["write"];
            }

            resource Repo {
                roles = ["reader"];
                "read" if "reader";
            }

            has_role(actor: Actor, _role: String, repo: Repo) if
                repo in actor.repos;
        "#;
        expect_error(
            &p,
            invalid_policy,
            r#"Undeclared term "read" referenced in rule in 'Repo' resource block"#,
        );

        // Multiple blocks can declare distinct roles/permissions/relations.
        let valid_policy = r#"
            resource Repo {
              relations = { readable_parent: Repo };
              roles = ["reader"];
              permissions = ["read"];

              "read" if "reader";
              "read" if "read" on "readable_parent";
            }

            resource Repo {
              relations = { writable_parent: Repo };
              roles = ["writer"];
              permissions = ["write"];

              "write" if "writer";
              "write" if "write" on "writable_parent";
            }

            has_role(_: Actor, _: String, _: Resource);
            has_relation(subject: Repo, "writable_parent", object: Repo) if
                object.parent_id = subject.id;
            has_relation(subject: Repo, "readable_parent", object: Repo) if
                object.parent_id = subject.id;
        "#;

        p.load_str(valid_policy).unwrap();
        // Create explicit scope to allow the RWLock obtained from kb.read() to
        // be dropped explicitly and independently of the function scope.
        {
            let blocks = &p.kb.read().unwrap().resource_blocks;
            let declarations = blocks.declarations.get(&term!(sym!("Repo"))).unwrap();
            assert_eq!(declarations.len(), 6);
            let shorthand_rules = blocks.shorthand_rules.get(&term!(sym!("Repo"))).unwrap();
            assert_eq!(shorthand_rules.len(), 4);
        }
        p.clear_rules();

        // Duplicate declarations are fine if they're used in multiple blocks.
        let valid_policy = r#"
            resource Repo {
              relations = { readable_parent: Repo, writable_parent: Repo };
              roles = ["reader", "writer"];
              permissions = ["read", "write"];

              "read" if "reader";
              "write" if "writer";

              "read" if "read" on "readable_parent";
              "write" if "write" on "writable_parent";
            }

            resource Repo {
              relations = { readable_parent: Repo, writable_parent: Repo };
              roles = ["reader", "writer"];
              permissions = ["read", "write"];

              "reader" if "writer";

              "read" if "reader" on "readable_parent";
              "write" if "writer" on "writable_parent";
            }

            has_role(_: Actor, _: String, _: Resource);
            has_relation(subject: Repo, "writable_parent", object: Repo) if
                object.parent_id = subject.id;
            has_relation(subject: Repo, "readable_parent", object: Repo) if
                object.parent_id = subject.id;
        "#;
        p.load_str(valid_policy).unwrap();
        {
            let blocks = &p.kb.read().unwrap().resource_blocks;
            let declarations = blocks.declarations.get(&term!(sym!("Repo"))).unwrap();
            assert_eq!(declarations.len(), 6);
            let shorthand_rules = blocks.shorthand_rules.get(&term!(sym!("Repo"))).unwrap();
            assert_eq!(shorthand_rules.len(), 7);
        }
        p.clear_rules();

        // There's no reason to declare an identical rule in two different blocks.
        let invalid_policy = r#"
            resource Repo {
              roles = ["reader", "writer"];

              "reader" if "writer";
            }

            resource Repo {
              roles = ["reader", "writer"];

              "reader" if "writer";
            }
        "#;
        expect_error(
            &p,
            invalid_policy,
            r#"Duplicate shorthand rule `"reader" if "writer";` declared for resource Repo"#,
        );
    }

    #[test]
    fn test_resource_block_with_undeclared_local_shorthand_rule_head() {
        let p = Polar::new();
        p.register_constant(sym!("Org"), term!("unimportant"))
            .unwrap();
        expect_error(
            &p,
            r#"resource Org{"member" if "owner";}"#,
            r#"Undeclared term "member" referenced in rule in 'Org' resource block. Did you mean to declare it as a role, permission, or relation?"#,
        );
    }

    #[test]
    fn test_resource_block_with_undeclared_local_shorthand_rule_body() {
        let p = Polar::new();
        p.register_constant(sym!("Org"), term!("unimportant"))
            .unwrap();
        expect_error(
            &p,
            r#"resource Org {
                roles=["member"];
                "member" if "owner";
            }"#,
            r#"Undeclared term "owner" referenced in rule in 'Org' resource block. Did you mean to declare it as a role, permission, or relation?"#,
        );
    }

    #[test]
    fn test_resource_block_with_undeclared_nonlocal_shorthand_rule_body() {
        let p = Polar::new();
        p.register_constant(sym!("Repo"), term!("unimportant"))
            .unwrap();
        p.register_constant(sym!("Org"), term!("unimportant"))
            .unwrap();

        expect_error(
            &p,
            r#"resource Repo {
                roles = ["writer"];
                relations = { parent: Org };
                "writer" if "owner" on "parent";
            }"#,
            r#"Repo: Relation "parent" in rule body `"owner" on "parent"` has type 'Org', but no such resource block exists. Try declaring one: `resource Org {}`"#,
        );

        expect_error(
            &p,
            r#"resource Repo {
                roles = ["writer"];
                relations = { parent: Org };
                "writer" if "owner" on "parent";
            }
            resource Org {}"#,
            r#"Repo: Term "owner" not declared in related resource block 'Org'. Did you mean to declare it as a role, permission, or relation in the 'Org' resource block?"#,
        );
    }

    #[test]
    #[ignore = "probably easier after the entity PR goes in"]
    fn test_resource_block_resource_relations_can_only_appear_after_on() {
        let p = Polar::new();
        p.register_constant(sym!("Repo"), term!("unimportant"))
            .unwrap();
        expect_error(
            &p,
            r#"resource Repo {
                roles = ["owner"];
                relations = { parent: Org };
                "parent" if "owner";
            }"#,
            r#"Repo: resource relation "parent" can only appear in a rule body following the keyword 'on'."#,
        );
    }

    #[test]
    #[ignore = "outside scope of current task; leaving test here to be implemented later"]
    fn test_resource_block_resource_relations_are_the_only_thing_that_can_appear_after_on() {
        let p = Polar::new();
        p.register_constant(sym!("Repo"), term!("unimportant"))
            .unwrap();
        expect_error(
            &p,
            r#"resource Repo {
                roles = ["writer"];
                "writer" if "owner" on "parent";
            }"#,
            r#"Repo: term "parent" must be declared as a relation: `relations = { parent: <SomeResource> };`"#,
        );
    }

    #[test]
    #[ignore = "not yet implemented"]
    fn test_resource_block_with_circular_shorthand_rules() {
        let p = Polar::new();
        p.register_constant(sym!("Repo"), term!("unimportant"))
            .unwrap();
        let policy = r#"resource Repo {
            roles = [ "writer" ];
            "writer" if "writer";
        }"#;
        panic!("{}", p.load_str(policy).unwrap_err());

        // let policy = r#"resource Repo {
        //     roles = [ "writer", "reader" ];
        //     "writer" if "reader";
        //     "reader" if "writer";
        // }"#;
        // panic!("{}", p.load_str(policy).unwrap_err());
        //
        // let policy = r#"resource Repo {
        //     roles = [ "writer", "reader", "admin" ];
        //     "admin" if "reader";
        //     "writer" if "admin";
        //     "reader" if "writer";
        // }"#;
        // panic!("{}", p.load_str(policy).unwrap_err());
    }

    #[test]
    fn test_resource_block_with_unregistered_relation_type() {
        let p = Polar::new();
        p.register_constant(sym!("Repo"), term!("unimportant"))
            .unwrap();
        let policy = r#"resource Repo { relations = { parent: Org }; }"#;
        expect_error(&p, policy, "Unregistered class: Org");
        p.register_constant(sym!("Org"), term!("unimportant"))
            .unwrap();
        p.load_str(policy).unwrap();
    }

    #[test]
    fn test_resource_block_with_clashing_declarations() {
        let p = Polar::new();
        p.register_constant(sym!("Org"), term!("unimportant"))
            .unwrap();

        expect_error(
            &p,
            r#"resource Org{
              roles = ["egg","egg"];
              "egg" if "egg";
            }"#,
            r#"Org: Duplicate declaration of "egg" in the roles list."#,
        );

        expect_error(
            &p,
            r#"resource Org{
              roles = ["egg","tootsie"];
              permissions = ["spring","egg"];

              "egg" if "tootsie";
              "tootsie" if "spring";
            }"#,
            r#"Org: "egg" declared as a permission but it was previously declared as a role."#,
        );

        expect_error(
            &p,
            r#"resource Org{
              permissions = [ "egg" ];
              relations = { egg: Roll };
            }"#,
            r#"Org: 'egg' declared as a relation but it was previously declared as a permission."#,
        );
    }

    #[test]
    fn test_resource_block_parsing_permutations() {
        // Policy pieces
        let roles = r#"roles = ["writer", "reader"];"#;
        let permissions = r#"permissions = ["push", "pull"];"#;
        let relations = r#"relations = { creator: User, parent: Org };"#;
        let shorthand_rules = vec![
            r#""pull" if "reader";"#,
            r#""push" if "writer";"#,
            r#""writer" if "creator";"#,
            r#""reader" if "member" on "parent";"#,
        ];

        // Maximal block
        let block = ResourceBlock {
            block_type: BlockType::Resource,
            resource: term!(sym!("Repo")),
            roles: Some(term!(["writer", "reader"])),
            permissions: Some(term!(["push", "pull"])),
            relations: Some(term!(btreemap! {
                sym!("creator") => term!(sym!("User")),
                sym!("parent") => term!(sym!("Org")),
            })),
            shorthand_rules: vec![
                // TODO(gj): shorthand_rule! macro
                ShorthandRule {
                    head: term!("pull"),
                    body: (term!("reader"), None),
                },
                ShorthandRule {
                    head: term!("push"),
                    body: (term!("writer"), None),
                },
                ShorthandRule {
                    head: term!("writer"),
                    body: (term!("creator"), None),
                },
                ShorthandRule {
                    head: term!("reader"),
                    body: (term!("member"), Some((term!(sym!("on")), term!("parent")))),
                },
            ],
        };

        // Helpers

        let equal = |line: &Line, expected: &ResourceBlock| match line {
            Line::ResourceBlock {
                keyword,
                resource,
                productions,
            } => {
                let parsed = resource_block_from_productions(
                    keyword.clone(),
                    resource.clone(),
                    productions.clone(),
                )
                .unwrap();
                let parsed_shorthand_rules: HashSet<&ShorthandRule> =
                    HashSet::from_iter(&parsed.shorthand_rules);
                let expected_shorthand_rules = HashSet::from_iter(&expected.shorthand_rules);
                parsed.resource == expected.resource
                    && parsed.roles == expected.roles
                    && parsed.permissions == expected.permissions
                    && parsed.relations == expected.relations
                    && parsed_shorthand_rules == expected_shorthand_rules
            }
            _ => false,
        };

        let test_case = |parts: Vec<&str>, expected: &ResourceBlock| {
            for permutation in permute(parts).into_iter() {
                let mut policy = "resource Repo {\n".to_owned();
                policy += &permutation.join("\n");
                policy += "}";
                assert!(equal(&parse_lines(0, &policy).unwrap()[0], expected));
            }
        };

        // Test each case with and without shorthand rules.
        let test_cases = |parts: Vec<&str>, expected: &ResourceBlock| {
            let mut parts_with_shorthand_rules = parts.clone();
            parts_with_shorthand_rules.append(&mut shorthand_rules.clone());
            test_case(parts_with_shorthand_rules, expected);

            let expected_without_shorthand_rules = ResourceBlock {
                shorthand_rules: vec![],
                ..expected.clone()
            };
            test_case(parts, &expected_without_shorthand_rules);
        };

        // Cases

        // Roles, Permissions, Relations
        test_cases(vec![roles, permissions, relations], &block);

        // Roles, Permissions, _________
        let expected = ResourceBlock {
            relations: None,
            ..block.clone()
        };
        test_cases(vec![roles, permissions], &expected);

        // Roles, ___________, Relations
        let expected = ResourceBlock {
            permissions: None,
            ..block.clone()
        };
        test_cases(vec![roles, relations], &expected);

        // _____, Permissions, Relations
        let expected = ResourceBlock {
            roles: None,
            ..block.clone()
        };
        test_cases(vec![permissions, relations], &expected);

        // Roles, ___________, _________
        let expected = ResourceBlock {
            permissions: None,
            relations: None,
            ..block.clone()
        };
        test_cases(vec![roles], &expected);

        // _____, Permissions, _________
        let expected = ResourceBlock {
            roles: None,
            relations: None,
            ..block.clone()
        };
        test_cases(vec![permissions], &expected);

        // _____, ___________, Relations
        let expected = ResourceBlock {
            roles: None,
            permissions: None,
            ..block.clone()
        };
        test_cases(vec![relations], &expected);

        // _____, ___________, _________
        let expected = ResourceBlock {
            roles: None,
            permissions: None,
            relations: None,
            ..block
        };
        test_cases(vec![], &expected);
    }

    #[test]
    fn test_resource_block_declaration_keywords() {
        let p = Polar::new();
        expect_error(
            &p,
            r#"resource Org{roles={};}"#,
            r#"Expected 'roles' declaration to be a list of strings; found a dictionary"#,
        );
        expect_error(
            &p,
            r#"resource Org{relations=[];}"#,
            r#"Expected 'relations' declaration to be a dictionary; found a list"#,
        );
        expect_error(
            &p,
            r#"resource Org{foo=[];}"#,
            r#"Unexpected declaration 'foo'. Did you mean for this to be 'roles = [ ... ];' or 'permissions = [ ... ];'?"#,
        );
        expect_error(
            &p,
            r#"resource Org{foo={};}"#,
            r#"Unexpected declaration 'foo'. Did you mean for this to be 'relations = { ... };'?"#,
        );
    }

    #[test]
    fn test_resource_block_relation_keywords() {
        let p = Polar::new();
        p.register_constant(sym!("Org"), term!("unimportant"))
            .unwrap();
        expect_error(
            &p,
            r#"resource Org {
              roles = ["foo", "bar"];
              relations = { baz: Org };
              "foo" if "bar" onn "baz";
            }"#,
            "Unexpected relation keyword 'onn'. Did you mean 'on'?",
        );
    }

    #[test]
    fn test_resource_block_types() {
        let p = Polar::new();

        expect_error(
            &p,
            "Org{}",
            "Expected 'actor' or 'resource' but found nothing.",
        );

        expect_error(
            &p,
            "seahorse Org{}",
            "Expected 'actor' or 'resource' but found 'seahorse'.",
        );
    }

    #[test]
    fn test_resource_block_declaration_keywords_are_not_reserved_words() {
        let p = Polar::new();
        p.load_str(
            "on(actor, resource, roles, permissions, relations) if on(actor, resource, roles, permissions, relations);",
        )
        .unwrap();
    }

    // TODO(gj): test union types in all of the positions where classes can appear, such as in
    // `new` expressions.

    #[test]
    #[ignore = "unimplemented"]
    fn test_resource_block_union_types_are_not_constructable() {
        let p = Polar::new();
        let q = p.new_query(&format!("new {}()", ACTOR_UNION_NAME), false);
        let msg = match q {
            Err(PolarError {
                kind: Validation(ValidationError::ResourceBlock { msg, .. }),
                ..
            }) => msg,
            Err(e) => panic!("{}", e),
            _ => panic!("succeeded when I should've failed"),
        };
        assert_eq!(msg, "hi");
    }

    #[test]
    fn test_union_type_matches() {
        // When unions exist, `Actor matches Actor` because a union matches itself.
        let polar = Polar::new();
        polar
            .register_constant(sym!("User"), term!("unimportant"))
            .unwrap();
        polar.load_str("actor User {}").unwrap();
        let query = polar.new_query(
            &format!("{} matches {}", ACTOR_UNION_NAME, ACTOR_UNION_NAME),
            false,
        );
        let next_event = query.unwrap().next_event().unwrap();
        assert!(matches!(next_event, QueryEvent::Result { .. }));

        // When unions exist, `not Actor matches Resource` because a union doesn't match a
        // different union.
        let polar = Polar::new();
        polar
            .register_constant(sym!("User"), term!("unimportant"))
            .unwrap();
        polar
            .register_constant(sym!("Repo"), term!("unimportant"))
            .unwrap();
        polar.load_str("actor User {} resource Repo {}").unwrap();
        let query = polar.new_query(
            &format!("not {} matches {}", ACTOR_UNION_NAME, RESOURCE_UNION_NAME),
            false,
        );
        let next_event = query.unwrap().next_event().unwrap();
        assert!(matches!(next_event, QueryEvent::Result { .. }));
    }

    #[test]
    fn test_union_type_names_are_reserved() {
        let polar = Polar::new();
        let err = polar
            .register_constant(sym!(ACTOR_UNION_NAME), term!("unimportant"))
            .expect_err("Expected register_constant to throw error.");
        assert!(matches!(
            err.kind,
            Runtime(RuntimeError::InvalidRegistration { .. })
        ));
    }

    #[test]
    fn test_validate_rules_with_union_type_specializers() {
        let mut kb = KnowledgeBase::new();
        kb.register_constant(
            sym!("Fruit"),
            term!(Value::ExternalInstance(ExternalInstance {
                instance_id: 1,
                constructor: None,
                repr: None
            })),
        )
        .unwrap();
        kb.register_constant(
            sym!("Citrus"),
            term!(Value::ExternalInstance(ExternalInstance {
                instance_id: 2,
                constructor: None,
                repr: None
            })),
        )
        .unwrap();
        kb.register_constant(
            sym!("Orange"),
            term!(Value::ExternalInstance(ExternalInstance {
                instance_id: 3,
                constructor: None,
                repr: None
            })),
        )
        .unwrap();
        kb.add_mro(sym!("Fruit"), vec![1]).unwrap();
        // Citrus is a subclass of Fruit
        kb.add_mro(sym!("Citrus"), vec![2, 1]).unwrap();
        // Orange is a subclass of Citrus
        kb.add_mro(sym!("Orange"), vec![3, 2, 1]).unwrap();

        kb.register_constant(
            sym!("User"),
            term!(Value::ExternalInstance(ExternalInstance {
                instance_id: 4,
                constructor: None,
                repr: None
            })),
        )
        .unwrap();
        kb.add_mro(sym!("User"), vec![4]).unwrap();

        // Add member to 'Resource' union.
        kb.resource_blocks.resources.insert(term!(sym!("Citrus")));
        // Add member to 'Actor' union.
        kb.resource_blocks.actors.insert(term!(sym!("User")));

        // Union matches union.
        kb.add_rule_type(rule!("f", ["x"; instance!(sym!(RESOURCE_UNION_NAME))]));
        kb.add_rule(rule!("f", ["x"; instance!(sym!(RESOURCE_UNION_NAME))]));
        assert!(kb.validate_rules().is_empty());

        kb.clear_rules();
        kb.resource_blocks.resources.insert(term!(sym!("Citrus")));
        kb.resource_blocks.actors.insert(term!(sym!("User")));

        // TODO(gj): revisit when we have unions beyond Actor & Resource. Union A matches
        // union B if union A is a member of union B.
        //
        // Union A does not match union B.
        kb.add_rule_type(rule!("f", ["x"; instance!(sym!(RESOURCE_UNION_NAME))]));
        kb.add_rule(rule!("f", ["x"; instance!(sym!(ACTOR_UNION_NAME))]));
        assert!(matches!(
            kb.validate_rules().first().unwrap(),
            Diagnostic::Error(PolarError {
                kind: Validation(ValidationError::InvalidRule { .. }),
                ..
            })
        ));

        kb.clear_rules();
        kb.resource_blocks.resources.insert(term!(sym!("Citrus")));
        kb.resource_blocks.actors.insert(term!(sym!("User")));

        // Member of union matches union.
        kb.add_rule_type(rule!("f", ["x"; instance!(sym!(RESOURCE_UNION_NAME))]));
        kb.add_rule(rule!("f", ["x"; instance!(sym!("Citrus"))]));
        assert!(kb.validate_rules().is_empty());

        kb.clear_rules();
        kb.resource_blocks.resources.insert(term!(sym!("Citrus")));
        kb.resource_blocks.actors.insert(term!(sym!("User")));

        // TODO(gj): revisit when we have unions beyond Actor & Resource. Member of union A matches
        // union B if union A is a member of union B.
        //
        // Member of union A does not match union B.
        kb.add_rule_type(rule!("f", ["x"; instance!(sym!(ACTOR_UNION_NAME))]));
        kb.add_rule(rule!("f", ["x"; instance!(sym!("Citrus"))]));
        assert!(matches!(
            kb.validate_rules().first().unwrap(),
            Diagnostic::Error(PolarError {
                kind: Validation(ValidationError::InvalidRule { .. }),
                ..
            })
        ));

        kb.clear_rules();
        kb.resource_blocks.resources.insert(term!(sym!("Citrus")));
        kb.resource_blocks.actors.insert(term!(sym!("User")));

        // Subclass of member of union matches union.
        kb.add_rule_type(rule!("f", ["x"; instance!(sym!(RESOURCE_UNION_NAME))]));
        kb.add_rule(rule!("f", ["x"; instance!(sym!("Orange"))]));
        assert!(kb.validate_rules().is_empty());

        kb.clear_rules();
        kb.resource_blocks.resources.insert(term!(sym!("Citrus")));
        kb.resource_blocks.actors.insert(term!(sym!("User")));

        // Superclass of member of union does not match union.
        kb.add_rule_type(rule!("f", ["x"; instance!(sym!(RESOURCE_UNION_NAME))]));
        kb.add_rule(rule!("f", ["x"; instance!(sym!("Fruit"))]));
        assert!(matches!(
            kb.validate_rules().first().unwrap(),
            Diagnostic::Error(PolarError {
                kind: Validation(ValidationError::InvalidRule { .. }),
                ..
            })
        ));

        // kb.clear_rules();
        // kb.resource_blocks.resources.insert(term!(sym!("Citrus")));
        // kb.resource_blocks.actors.insert(term!(sym!("User")));
        //
        // TODO(gj): revisit when we have unions beyond Actor & Resource. Not currently possible to
        // have an instance of a member of a union as a specializer until we have true unions where
        // we could define, e.g., `type MyUnion = Integer;`
        //
        // Instance of member of union matches union.
        // kb.add_rule_type(rule!("f", ["x"; instance!(sym!(RESOURCE_UNION_NAME))]));
        // kb.add_rule(rule!("f", ["x"; 1]));
        // assert!(kb.validate_rules().is_ok());

        // kb.clear_rules();
        // kb.resource_blocks.resources.insert(term!(sym!("Citrus")));
        // kb.resource_blocks.actors.insert(term!(sym!("User")));
        //
        // TODO(gj): revisit when we have unions beyond Actor & Resource. Not currently possible to
        // have an instance of a member of a union as a specializer until we have true unions where
        // we could define, e.g., `type MyUnion = Integer;`
        //
        // Instance of subclass of member of union matches union.
        // kb.add_rule_type(rule!("f", ["x"; instance!(sym!(RESOURCE_UNION_NAME))]));
        // kb.add_rule(rule!("f", ["x"; 1]));
        // assert!(kb.validate_rules().is_ok());
    }

    // TODO(gj): add test for union pattern with fields. Behavior will probably be the same as for
    // fieldless union pattern where we create a choicepoint of matches against every union member
    // with the same set of fields.

    // Test creation of resource-specific rule type (for `has_relation`) and general rule type (for
    // `has_role`):
    //   - has_relation between (Organization, "parent", Repository)
    //   - has_role created because at least one resource block has roles declared
    #[test]
    fn test_create_resource_specific_rule_types() -> core::result::Result<(), PolarError> {
        let policy = r#"
            resource Organization {
                roles = ["member"];
            }

            resource Repository {
                roles = ["reader"];
                relations = {parent: Organization};
                "reader" if "member" on "parent";
            }

            has_relation(organization: Organization, "parent", repository: Repository) if
                repository.org_id = organization.id;

            has_role(user: Actor, _role: String, organization: Organization) if
                organization.id in user.org_ids;
        "#;

        let polar = Polar::new();

        let repo_instance = ExternalInstance {
            instance_id: 1,
            constructor: None,
            repr: None,
        };
        let repo_term = term!(Value::ExternalInstance(repo_instance.clone()));
        let repo_name = sym!("Repository");
        polar.register_constant(repo_name.clone(), repo_term)?;
        polar.register_mro(repo_name.clone(), vec![repo_instance.instance_id])?;

        let org_instance = ExternalInstance {
            instance_id: 2,
            constructor: None,
            repr: None,
        };
        let org_term = term!(Value::ExternalInstance(org_instance.clone()));
        let org_name = sym!("Organization");
        polar.register_constant(org_name.clone(), org_term)?;
        polar.register_mro(org_name.clone(), vec![org_instance.instance_id])?;

        polar.load_str(policy)?;

        let kb = polar.kb.read().unwrap();

        let has_role_rule_types = kb.get_rule_types(&sym!("has_role")).unwrap();
        // has_role(actor: Actor, role: String, resource: Resource)
        let expected = rule!("has_role", ["actor"; instance!(ACTOR_UNION_NAME), "role"; instance!("String"), "resource"; instance!(RESOURCE_UNION_NAME)]);
        assert_eq!(1, has_role_rule_types.len());
        assert_eq!(has_role_rule_types[0], expected);

        let has_relation_rule_types = kb.get_rule_types(&sym!("has_relation")).unwrap();
        // has_relation(organization: Organization, "parent", repository: Repository)
        let expected = rule!("has_relation", ["subject"; instance!(org_name), "parent", "object"; instance!(repo_name)]);
        assert_eq!(1, has_relation_rule_types.len());
        assert_eq!(has_relation_rule_types[0], expected,);

        Ok(())
    }
}<|MERGE_RESOLUTION|>--- conflicted
+++ resolved
@@ -325,11 +325,7 @@
         if let Some(declaration) = maybe_declaration {
             Ok(declaration)
         } else {
-<<<<<<< HEAD
             let msg = format!("Undeclared term {} referenced in rule in '{}' resource block. Did you mean to declare it as a role, permission, or relation?", declaration.to_polar(), resource_name);
-=======
-            let msg = format!("Undeclared term {} referenced in rule in the '{}' resource block. Did you mean to declare it as a role, permission, or relation?", declaration, resource_name);
->>>>>>> 413f8646
             Err(ValidationError::ResourceBlock {
                 msg,
                 term: declaration.clone(),
@@ -614,24 +610,8 @@
     ]
 }
 
-<<<<<<< HEAD
 fn check_that_shorthand_rule_heads_are_declared_globally(
     kb: &KnowledgeBase,
-=======
-// TODO(gj): better error message, e.g.:
-//               duplicate resource block declared: resource Org { ... } defined on line XX of file YY
-//                                                  previously defined on line AA of file BB
-fn check_for_duplicate_resource_blocks(blocks: &ResourceBlocks, resource: &Term) -> Result<()> {
-    if blocks.exists(resource) {
-        let msg = format!("Duplicate declaration of '{}' resource block.", resource);
-        let term = resource.clone();
-        return Err(ValidationError::ResourceBlock { msg, term });
-    }
-    Ok(())
-}
-
-fn check_that_shorthand_rule_heads_are_declared_locally(
->>>>>>> 413f8646
     shorthand_rules: &[ShorthandRule],
     declarations: &Declarations,
     resource: &Term,
