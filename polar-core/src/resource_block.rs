--- conflicted
+++ resolved
@@ -1344,12 +1344,7 @@
         // union B if union A is a member of union B.
         //
         // Union A does not match union B.
-<<<<<<< HEAD
-        kb.add_rule_prototype(rule!("f", ["x"; instance!(sym!(RESOURCE_UNION_NAME))]));
-=======
-        kb.clear_rules();
         kb.add_rule_type(rule!("f", ["x"; instance!(sym!(RESOURCE_UNION_NAME))]));
->>>>>>> ce146595
         kb.add_rule(rule!("f", ["x"; instance!(sym!(ACTOR_UNION_NAME))]));
         assert!(matches!(
             kb.validate_rules().unwrap_err(),
@@ -1360,15 +1355,11 @@
         ));
 
         kb.clear_rules();
-<<<<<<< HEAD
         kb.resource_blocks.resources.insert(term!(sym!("Citrus")));
         kb.resource_blocks.actors.insert(term!(sym!("User")));
 
         // Member of union matches union.
-        kb.add_rule_prototype(rule!("f", ["x"; instance!(sym!(RESOURCE_UNION_NAME))]));
-=======
         kb.add_rule_type(rule!("f", ["x"; instance!(sym!(RESOURCE_UNION_NAME))]));
->>>>>>> ce146595
         kb.add_rule(rule!("f", ["x"; instance!(sym!("Citrus"))]));
         assert!(kb.validate_rules().is_ok());
 
@@ -1380,12 +1371,7 @@
         // union B if union A is a member of union B.
         //
         // Member of union A does not match union B.
-<<<<<<< HEAD
-        kb.add_rule_prototype(rule!("f", ["x"; instance!(sym!(ACTOR_UNION_NAME))]));
-=======
-        kb.clear_rules();
         kb.add_rule_type(rule!("f", ["x"; instance!(sym!(ACTOR_UNION_NAME))]));
->>>>>>> ce146595
         kb.add_rule(rule!("f", ["x"; instance!(sym!("Citrus"))]));
         assert!(matches!(
             kb.validate_rules().unwrap_err(),
@@ -1396,28 +1382,20 @@
         ));
 
         kb.clear_rules();
-<<<<<<< HEAD
         kb.resource_blocks.resources.insert(term!(sym!("Citrus")));
         kb.resource_blocks.actors.insert(term!(sym!("User")));
 
         // Subclass of member of union matches union.
-        kb.add_rule_prototype(rule!("f", ["x"; instance!(sym!(RESOURCE_UNION_NAME))]));
-=======
         kb.add_rule_type(rule!("f", ["x"; instance!(sym!(RESOURCE_UNION_NAME))]));
->>>>>>> ce146595
         kb.add_rule(rule!("f", ["x"; instance!(sym!("Orange"))]));
         assert!(kb.validate_rules().is_ok());
 
         kb.clear_rules();
-<<<<<<< HEAD
         kb.resource_blocks.resources.insert(term!(sym!("Citrus")));
         kb.resource_blocks.actors.insert(term!(sym!("User")));
 
         // Superclass of member of union does not match union.
-        kb.add_rule_prototype(rule!("f", ["x"; instance!(sym!(RESOURCE_UNION_NAME))]));
-=======
         kb.add_rule_type(rule!("f", ["x"; instance!(sym!(RESOURCE_UNION_NAME))]));
->>>>>>> ce146595
         kb.add_rule(rule!("f", ["x"; instance!(sym!("Fruit"))]));
         assert!(matches!(
             kb.validate_rules().unwrap_err(),
@@ -1436,12 +1414,7 @@
         // we could define, e.g., `type MyUnion = Integer;`
         //
         // Instance of member of union matches union.
-<<<<<<< HEAD
-        // kb.add_rule_prototype(rule!("f", ["x"; instance!(sym!(RESOURCE_UNION_NAME))]));
-=======
-        // kb.clear_rules();
         // kb.add_rule_type(rule!("f", ["x"; instance!(sym!(RESOURCE_UNION_NAME))]));
->>>>>>> ce146595
         // kb.add_rule(rule!("f", ["x"; 1]));
         // assert!(kb.validate_rules().is_ok());
 
@@ -1454,12 +1427,7 @@
         // we could define, e.g., `type MyUnion = Integer;`
         //
         // Instance of subclass of member of union matches union.
-<<<<<<< HEAD
-        // kb.add_rule_prototype(rule!("f", ["x"; instance!(sym!(RESOURCE_UNION_NAME))]));
-=======
-        // kb.clear_rules();
         // kb.add_rule_type(rule!("f", ["x"; instance!(sym!(RESOURCE_UNION_NAME))]));
->>>>>>> ce146595
         // kb.add_rule(rule!("f", ["x"; 1]));
         // assert!(kb.validate_rules().is_ok());
     }
