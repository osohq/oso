use std::fmt::Write;
use std::rc::Rc;

use super::error::{PolarError, PolarResult};
use super::formatting::{source_lines, ToPolarString};
use super::partial::simplify_bindings;
use super::sources::*;
use super::terms::*;
use super::traces::*;

use super::bindings::Binding;
use super::kb::KnowledgeBase;
use super::vm::*;

impl PolarVirtualMachine {
    pub fn query_summary(&self, query: &Term) -> String {
        let relevant_bindings = self.relevant_bindings(&[query]);
        let bindings_str = relevant_bindings
            .iter()
            .map(|(var, val)| format!("{} = {}", var.0, val.to_polar()))
            .collect::<Vec<String>>()
            .join(", ");
        let query_str = query.to_polar();
        format!("QUERY: {}, BINDINGS: {{{}}}", query_str, bindings_str)
    }

    /// If the inner [`Debugger`](struct.Debugger.html) returns a [`Goal`](../vm/enum.Goal.html),
    /// push it onto the goal stack.
    pub fn maybe_break(&mut self, event: DebugEvent) -> PolarResult<bool> {
        self.debugger.maybe_break(event, self).map_or_else(
            || Ok(false),
            |goal| {
                self.push_goal(goal)?;
                Ok(true)
            },
        )
    }
}

/// [`Debugger`](struct.Debugger.html) step granularity.
#[derive(Clone, Debug)]
enum Step {
    /// Pause after evaluating the next [`Goal`](../vm/enum.Goal.html).
    Goal,
    /// Step **over** the current query. Will break on the next query where the trace stack is at the same
    /// level as the current one.
    Over {
        level: usize,
    },
    /// Step **out** of the current query. Will break on the next query where the trace stack is at a lower
    /// level than the current one.
    Out {
        level: usize,
    },
    /// Step **in**. Will break on the next query.
    Into,
    Error,
    Rule,
}

/// VM breakpoints.
///
/// There are currently two breakpoints in the VM, one that fires after every
/// [`Goal`](../vm/enum.Goal.html) and another that fires before every
/// [`Goal::Query`](../vm/enum.Goal.html). When either breakpoint is hit, we check the
/// [`Debugger`](struct.Debugger.html)'s internal [`step`](struct.Debugger.html#structfield.step)
/// field to determine how evaluation should proceed.
#[derive(Clone, Debug)]
pub enum DebugEvent {
    Goal(Rc<Goal>),
    Query,
    Pop,
    Error(PolarError),
    Rule,
}

/// Tracks internal debugger state.
#[derive(Clone, Debug, Default)]
pub struct Debugger {
    /// Next stopping point, as set by the user.
    ///
    /// - `None`: Don't stop.
    /// - `Some(step)`: View the stopping logic in
    ///   [`maybe_break`](struct.Debugger.html#method.maybe_break).
    step: Option<Step>,
    last: Option<String>,
}

impl Debugger {
    /// Retrieve the original source line (and, optionally, additional lines of context) for the
    /// current query.
    fn query_source(&self, query: &Term, sources: &Sources, num_lines: usize) -> String {
        query
            .get_source_id()
            .and_then(|id| sources.get_source(id))
            .map_or_else(
                || "".to_string(),
                |source| source_lines(&source, query.offset(), num_lines),
            )
    }

    /// When the [`VM`](../vm/struct.PolarVirtualMachine.html) hits a breakpoint, check if
    /// evaluation should pause.
    ///
    /// The check is a comparison of the [`Debugger`](struct.Debugger.html)'s
    /// [`step`](struct.Debugger.html#structfield.step) field with the passed-in
    /// [`DebugEvent`](enum.DebugEvent.html). If [`step`](struct.Debugger.html#structfield.step) is
    /// set to `None`, evaluation continues. For details about how the `Some()` values of
    /// [`step`](struct.Debugger.html#structfield.step) are handled, see the explanations in the
    /// [`Step`](enum.Step.html) documentation.
    ///
    /// ## Returns
    ///
    /// - `Some(Goal::Debug { message })` -> Pause evaluation.
    /// - `None` -> Continue evaluation.
    fn maybe_break(&self, event: DebugEvent, vm: &PolarVirtualMachine) -> Option<Goal> {
        self.step.as_ref().and_then(|step| match (step, event) {
            (Step::Goal, DebugEvent::Goal(goal)) => Some(Goal::Debug {
                message: goal.to_string(),
            }),
            (Step::Into, DebugEvent::Query) => self.break_query(vm),
            (Step::Out { level }, DebugEvent::Query)
                if vm.trace_stack.is_empty() || vm.trace_stack.len() < *level =>
            {
                self.break_query(vm)
            }
            (Step::Over { level }, DebugEvent::Query) if vm.trace_stack.len() == *level => {
                self.break_query(vm)
            }
            (Step::Error, DebugEvent::Error(error)) => {
                self.break_msg(vm).map(|message| Goal::Debug {
                    message: format!("{}\nERROR: {}\n", message, error.to_string()),
                })
            }
            (Step::Rule, DebugEvent::Rule) => self.break_query(vm),
            _ => None,
        })
    }

    pub fn break_msg(&self, vm: &PolarVirtualMachine) -> Option<String> {
        vm.trace.last().and_then(|trace| match trace.node {
            Node::Term(ref q) => match q.value() {
                Value::Expression(Operation {
                    operator: Operator::And,
                    args,
                }) if args.len() == 1 => None,
                _ => {
                    let source = self.query_source(q, &vm.kb.read().unwrap().sources, 3);
                    Some(format!("{}\n\n{}\n", vm.query_summary(q), source))
                }
            },
            Node::Rule(ref r) => Some(vm.rule_source(r)),
        })
    }

    /// Produce the `Goal::Debug` for breaking on a Query (as opposed to breaking on a Goal).
    /// This is used to implement the `step`, `over`, and `out` debug commands.
    fn break_query(&self, vm: &PolarVirtualMachine) -> Option<Goal> {
        self.break_msg(vm).map(|message| Goal::Debug { message })
    }

    /// Process debugging commands from the user.
    ///
    /// For informational commands (`"bindings"`, `"goals"`, `"line"`, `"queries"`, and `"var"`),
    /// look up relevant data via the passed-in
    /// [`PolarVirtualMachine`](../vm/struct.PolarVirtualMachine.html), format it, and return a
    /// [`Goal::Debug`](../vm/enum.Goal.html) containing the formatted string that will be
    /// displayed to the user.
    ///
    /// For movement commands (`"continue"`, `"over"`, `"out"`, `"step"`), set the internal state
    /// of the [`Debugger`](struct.Debugger.html) to the appropriate
    /// [`Option<Step>`](struct.Debugger.html#structfield.step).
    pub fn debug_command(&mut self, command: &str, vm: &PolarVirtualMachine) -> Option<Goal> {
        fn show<T>(stack: &[T]) -> Goal
        where
            T: std::fmt::Display,
        {
            Goal::Debug {
                message: stack
                    .iter()
                    .map(ToString::to_string)
                    .collect::<Vec<_>>()
                    .join("\n"),
            }
        }
        let parts: Vec<&str> = command.split_whitespace().collect();
<<<<<<< HEAD
        let default_command = match self.last.take() {
            Some(s) => s,
            _ => "help".to_owned(),
        };
        let command = *parts.get(0).unwrap_or(&&default_command[..]);
        self.last = Some(String::from(command));
        match command {
=======
        let dflt = match self.last.take() {
            Some(s) => s,
            _ => "help".to_owned(),
        };
        let fst = *parts.get(0).unwrap_or(&&dflt[..]);
        self.last = Some(String::from(fst));
        match fst {
>>>>>>> df559204
            "c" | "continue" | "q" | "quit" => self.step = None,

            "n" | "next" | "over" => {
                self.step = Some(Step::Over{ level: vm.trace_stack.len() })
            }
            "s" | "step" | "into" => {
                self.step = Some(Step::Into)
            }
            "o" | "out" => {
                self.step = Some(Step::Out{ level: vm.trace_stack.len() })
            }
            "g" | "goal" => {
                self.step = Some(Step::Goal)
            }
            "e" | "error" => {
                self.step = Some(Step::Error)
            }
            "r" | "rule" => {
                self.step = Some(Step::Rule)
            }
            "l" | "line" => {
                let lines = parts.get(1).and_then(|s| s.parse().ok()).unwrap_or(0);
                return Some(Goal::Debug {
                    message: vm.queries.last().map_or_else(
                        || "".to_string(),
                        |query| self.query_source(query, &vm.kb.read().unwrap().sources, lines),
                    ),
                });
            }
            "query" => {
                let mut level = parts.get(1).and_then(|s| s.parse().ok()).unwrap_or(0);
                let mut trace_stack = vm.trace_stack.clone();

                // Walk up the trace stack to get the query at the requested level.
                let mut term = vm.trace.last().and_then(|t| t.term());
                while level > 0 {
                    if let Some(trace) = trace_stack.pop().map(|ts| ts.as_ref().clone()) {
                        if let Some(t) = trace.last() {
                            if let Trace{node: Node::Term(t), ..} = &**t {
                                term = Some(t.clone());
                                level-=1;
                            }
                        }
                    } else {
                        return Some(Goal::Debug {
                            message: "Error: level is out of range".to_owned()
                        })
                    }
                }

                if let Some(query) = term {
                    return Some(Goal::Debug {
                        message: vm.query_summary(&query)});
                } else {
                    return Some(Goal::Debug {
                        message: "".to_owned()
                    })
                }
            }
            "stack" | "trace" => {
                let mut trace_stack = vm.trace_stack.clone();
                let mut trace = vm.trace.clone();

                // Walk up the trace stack so we can print out the current query at each level.
                let mut stack = vec![];
                while let Some(t) = trace.last() {
                    stack.push(t.clone());
                    trace = trace_stack
                        .pop()
                        .map(|ts| ts.as_ref().clone())
                        .unwrap_or_else(Vec::new);
                }

                stack.reverse();

                // Only index queries, not rules. Rule nodes are just used as context for where the query comes from.
                let mut i = stack.iter().filter(|t| t.term().is_some()).count();

                let mut st = String::new();
                let mut rule = None;
                for t in stack {
                    match &t.node {
                        Node::Rule(r) => {
                            rule = Some(r.clone());
                        }
                        Node::Term(t) => {
                            if matches!(t.value(), Value::Expression(Operation { operator: Operator::And, args}) if args.len() == 1)
                            {
                                continue;
                            }


                            let _ = write!(st, "{}: {}", i-1, vm.term_source(t, false));
                            i -= 1;
                            let _ = write!(st, "\n  ");
                            if let Some(source) = vm.source(t) {
                                if let Some(rule) = &rule {
                                    let _ = write!(st, "in rule {} ", rule.name.to_polar());
                                } else {
                                    let _ = write!(st, "in query ");
                                }
                                let (row, column) = crate::lexer::loc_to_pos(&source.src, t.offset());
                                let _ = write!(st, "at line {}, column {}", row + 1, column + 1);
                                if let Some(filename) = source.filename {
                                    let _ = write!(st, " in file {}", filename);
                                }
                                let _ = writeln!(st);
                            };
                        }
                    }
                }

                return Some(Goal::Debug {
                    message: st
                })
            }
            "goals" => return Some(show(&vm.goals)),
            "bindings" => {
                return Some(show(vm.bindings_debug().as_slice()))
            }
            "var" => {
                if parts.len() > 1 {
                    let vars: Vec<Binding> = parts[1..]
                        .iter()
                        .map(|name| {
                            // *** variable name mapping ***
                            // if the requested variable is bound, then we return that binding.
                            // otherwise, we look for the matching bound temp variable with the
                            // highest numeric component in its name, and return that binding
                            // if we find it. otherwise, show that the variable is unbound.
                            let var = Symbol::new(name);
                            let bindings = simplify_bindings(vm.bindings(true), true).unwrap();
                            bindings.get(&var).cloned().map_or_else(|| {
                                let prefix = KnowledgeBase::temp_prefix(name);
                                bindings.keys()
                                    .filter_map(|k| k.0.strip_prefix(&prefix).and_then(|i|
                                        i.parse::<i64>().map_or(None, |i| Some((k, i)))))
                                    .max_by(|a, b| a.1.cmp(&b.1))
                                    .map_or_else(
                                        || Binding(Symbol::new(name), Term::new_temporary(Value::Variable(Symbol::new("<unbound>")))),
                                        |b| Binding(Symbol::new(format!("{}@{}", name, b.0.0).as_str()), bindings.get(b.0).unwrap().clone()))
                            },
                            |val| Binding(var, val))
                        })
                        .collect();
                    return Some(show(&vars));
                } else {
                    let mut vars = vm
                        .bindings(true)
                        .keys()
                        .map(|k| k.to_polar())
                        .collect::<Vec<_>>()
                        .join(", ");
                    if vars.is_empty() {
                        vars = "No variables in scope.".to_string();
                    }
                    return Some(Goal::Debug { message: vars });
                }
            }
            _ => {
                return Some(Goal::Debug {
                    message: "Debugger Commands
  h[elp]                  Print this help documentation.
  c[ontinue]              Continue evaluation.
  s[tep] | into           Step to the next query (will step into rules).
  n[ext] | over           Step to the next query at the same level of the query stack (will not step into rules).
  o[ut]                   Step out of the current query stack level to the next query in the level above.
  g[oal]                  Step to the next goal of the Polar VM.
  e[rror]                 Step to the next error.
  r[ule]                  Step to the next rule.
  l[ine] [<n>]            Print the current line and <n> lines of context.
  query [<i>]             Print the current query or the query at level <i> in the query stack.
  stack | trace           Print the current query stack.
  goals                   Print the current goal stack.
  bindings                Print all bindings
  var [<name> ...]        Print available variables. If one or more arguments
                          are provided, print the value of those variables.
  q[uit]                  Alias for 'continue'."
                        .to_string(),
                })
            }
        }
        None
    }
}<|MERGE_RESOLUTION|>--- conflicted
+++ resolved
@@ -184,7 +184,6 @@
             }
         }
         let parts: Vec<&str> = command.split_whitespace().collect();
-<<<<<<< HEAD
         let default_command = match self.last.take() {
             Some(s) => s,
             _ => "help".to_owned(),
@@ -192,15 +191,6 @@
         let command = *parts.get(0).unwrap_or(&&default_command[..]);
         self.last = Some(String::from(command));
         match command {
-=======
-        let dflt = match self.last.take() {
-            Some(s) => s,
-            _ => "help".to_owned(),
-        };
-        let fst = *parts.get(0).unwrap_or(&&dflt[..]);
-        self.last = Some(String::from(fst));
-        match fst {
->>>>>>> df559204
             "c" | "continue" | "q" | "quit" => self.step = None,
 
             "n" | "next" | "over" => {
