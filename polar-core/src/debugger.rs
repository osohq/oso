--- conflicted
+++ resolved
@@ -1,15 +1,10 @@
 use std::fmt::Write;
 use std::rc::Rc;
 
-<<<<<<< HEAD
 use super::bindings::Binding;
 use super::error::{PolarError, PolarResult};
-use super::formatting::{source_lines, ToPolarString};
+use super::formatting::source_lines;
 use super::kb::KnowledgeBase;
-=======
-use super::error::RuntimeError;
-use super::formatting::source_lines;
->>>>>>> df414b94
 use super::partial::simplify_bindings;
 use super::terms::*;
 use super::traces::*;
@@ -289,11 +284,7 @@
                             let _ = write!(st, "\n  ");
                             if let Some(context) = t.parsed_context() {
                                 if let Some(rule) = &rule {
-<<<<<<< HEAD
-                                    let _ = write!(st, "in rule {}", rule.name.to_polar());
-=======
-                                    let _ = write!(st, "in rule {} ", rule.name);
->>>>>>> df414b94
+                                    let _ = write!(st, "in rule {}", rule.name);
                                 } else {
                                     let _ = write!(st, "in query");
                                 }
