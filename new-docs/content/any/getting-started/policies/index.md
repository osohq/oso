---
title: Write Oso Policies (30 min)
weight: 3
any: false
aliases:
  - ../getting-started/policies/index.html
description: Learn about writing Oso policies - the source of truth for authorization logic.
---

# Write Oso Policies

This tutorial will teach you how to write policies for the
Oso authorization system. You will learn what policies are,
how they're queried, and the basic structure and operations
of the rules that comprise them. You will also learn how to
write rules that refer to application classes, instances,
and fields.

# What is a policy in Oso?

An **authorization policy** is a set of logical **rules** for
who is allowed to access what resources in an application.
Some examples of rules expressed in English are:

* The user named "Banned B. User" may not access any resources.
* No user may access any resource before 06:00 in their local timezone.
* A user may access any resource that they created.

In any particular application, such rules may be represented
and enforced in many different ways; e.g., as `if` statements
in code, with database access control, filesystem permissions, etc.

Oso is a library designed to express and enforce
authorization policies. Policies are kept separate from both
application code and the underlying database/filesystem/etc.
But because Oso is a library that runs in your application
process, it has direct access to application objects and types,
which lets you express application-specific policies in a very
natural way.

Authorization policies in Oso are expressed in a declarative,
logic-based programming language called Polar. You've probably
already seen some Polar policies in the [Quickstart](quickstart)
and [Add to an App]({{< ref path="/getting-started/application/index.md" lang="python" >}})
guides, and the [Polar Syntax guide](polar-syntax) has a detailed
description of the language syntax and features.

The purpose of _this_ guide is to serve as a tutorial introduction
to the Polar language. When you've finished it, you should be able
to read and write simple Polar rules over your own application objects
and types.

If you have some prior exposure to logic programming, the Polar
language will feel very familiar. If not, don't panic! Polar is
designed to be simple, often allowing more concise
expression of authorization rules than equivalent code in an
imperative language. If you can express an authorization rule
as a simple declarative sentence of English (or other natural language),
it should be straightforward to turn into a Polar rule.

If you're unsure of what _kind_ of authorization policy to write,
you may want to head over to the [Conceptual Guides](learn) or
start with a familiar pattern such as [roles](/guides/roles).
This tutorial will not be concerned with a specific kind of policy,
but rather with the language in which many different kinds of
policies may be expressed.

## Application Setup

To use Oso for authorization, your application must first:

1. Load the Oso library: `from oso import Oso`
2. Create an `Oso` instance: `oso = Oso()`
3. Load a policy: `oso.load_file(policy)`.

Then, at authorization time, you can call:

```python
oso.is_allowed(actor, action, resource)
```

This returns a boolean indicating whether the given `actor`
is authorized to perform `action` on `resource` according to
the current policy.

The arguments to `oso.is_allowed` may be arbitrary {{< lang >}}
objects. We'll often use strings for examples, but in your
application they could be ORM model objects, URIs, numbers, etc.

## Rules

The way you control whether `oso.is_allowed` returns `True`
or `False` is to define and load Polar rules that **match**
only the desired set of `actor`, `action`, and `resource`
arguments. This matching may involve logical connectives,
type checks, equality checks, variable bindings, field lookups,
method calls, arithmetic, comparisons, etc. See the
[Polar Syntax guide](polar-syntax) for a complete list
of available operators.

Let's start with the basic syntax. A **rule definition** in Polar
has a **name**, a **parameter list**, and an optional **body**.
Here's a very simple rule definition:

```polar
allow("Zora", "read", "document-1");
```

The name of this rule is `allow`. It has three string-valued
parameters: `"Zora"`, `"read"`, and `"document-1"`, which must
match the supplied arguments exactly. The terminating semicolon
comes right after the parameter list, so it has no body; we say
that this rule is **unconditional**.

Here's a **conditional** rule definition:

```polar
allow("Zora", "read", "document-1") if 1 = 0;
```

Like the previous rule, this one tries to match the query arguments
exactly. But this rule also has a body, introduced by the keyword
`if` after the parameter list. The body has one condition, which
must also be true in order for this rule to match a query. (_We_
can see that that the condition `1 = 0` is always false, but Polar
does not know that; it must perform the comparison each time.)
We could add more conditions with the logical connective `and`:

```polar
allow("Zora", "read", "document-1") if
    1 = 0 and
    0 = 1;
```

The logical operators `or` (binary) and `not` (unary) can also
be used in a rule body, as well as a variety of mathematical,
matching, and lookup operators.

## The Big Picture

Before diving any deeper into the details of rules and matching,
let's take a moment to put them in context. Rules are loaded into
a **knowledge base**, a kind of specialized in-memory database that
supports **queries** by pattern matching and logical inference.

![Oso Architecture](getting-started/policies/arch.svg)

To determine whether a given argument tuple is authorized,
the Oso library issues a query to the knowledge base.
Abstractly, a query means: "Given the rules you know, is
this expression true?" If the expression can be proved true,
the query **succeeds** with some results (variable bindings)
indicating how; otherwise, it **fails**.

If the knowledge base is empty, nothing is known to be true,
so _every_ query will fail, and so _nothing_ is authorized.
This makes Oso _deny by default_.

If the knowledge base is non-empty, then a given query is true
if it successfully matches one or more known rules. A query
matches a rule if:

* The names match, _and_
* Each query argument matches the corresponding rule parameter, _and_
* Queries for each condition in the rule body all succeed.
  (Note that this is trivially true if the rule has no body.)

Let's make this concrete by considering a very simple policy:
suppose users named Abagail, Carol, and Johann are allowed to
read some document. We'll represent users, actions, and documents
as strings for now, but we'll see richer representations in just
a moment. We could express this policy with the following three
Polar rule definitions:

```polar
allow("Abagail", "read", "document-1");
allow("Carol", "read", "document-1");
allow("Johann", "read", "document-1");
```

After we load this file into the knowledge base, we can make
authorization decisions from our {{< lang >}} application by
calling:

```python
oso.is_allowed("Johann", "read", "document-1")
```

The Oso library issues a Polar query to the knowledge base:

```polar
allow("Johann", "read", "document-1")
```

The knowledge base then searches for a definition that matches the
query. For the query to succeed, it must find at least one match.
In this case, the first rule definition fails to match, because its
first parameter does not match the first argument: `"Abagail" != "Johann"`.
The second rule also fails to match, because `"Carol" != "Johann"`.
The third rule, however, successfully matches each of the arguments
with the corresponding parameter: `"Johann" = "Johann"`, `"read" = "read"`,
and `"document-1" = "document-1"`. So the query succeeds,
and `oso.is_allowed` returns `True`.

## Variables

In the example above, `allow` rules were used to explicitly
enumerate sets of permissions using exact matching (value equality).
That style of rule is sometimes useful, but such policies can become
unmanageably large. The Polar knowledge base does index rules,
so policies containing tens or hundreds of thousands of rules like
that can still be used efficiently should your application and
policy require it, but it's not really recommended.

What we usually want instead is to write rules that match more
than one argument by exploiting regularities or abstractions in
our application objects and policy. For instance, each of the three
rules above has the same second and third parameters, so we can
collapse all three rules into one if we _conditionally_ match the
first argument.

We can do that by using a **variable** parameter named `actor`
(instead of a literal string), and checking whether its value
matches any of the three allowed names:

```polar
allow(actor, "read", "document-1") if
    actor = "Abagail" or
    actor = "Carol" or
    actor = "Johann";
```

We would read this in English as: "allow an actor to read document-1
if the actor is Abagail, or it is Carol, or is Johann".

### Bindings

Let's look now in detail at what happens when a query is matched
against a rule like the one above. Suppose the query is:

```polar
allow("Zora", "read", "document-1")
```

Polar first matches the names (`allow`), then tries to match
each of the arguments `("Zora", "read", "document-1")` with
the parameters `(actor, "read", "document-1")`. These all succeed,
but in two different ways: the string `"Zora"` matches the variable
`actor` by **binding** the variable to the string, while the latter
two arguments match the corresponding parameters by value (string)
equality.

This operation of either binding an unbound variable _or_
comparing two values (of bound variables) is called
[**unification**](https://en.wikipedia.org/wiki/Unification_(computer_science)).
It happens implicitly when Polar matches query arguments
with rule parameters, and you can also use it explicitly
(e.g., in a rule body) with the [`=`](polar-syntax#unification)
operator, which we read as "equals".

Sometimes it's useful to distinguish the binding aspect of
unification from equality checking, so Polar also offers an
[assignment operator `:=`](polar-syntax#assignment) which
raises an error if its left-hand side isn't an unbound variable
(unification can bind either side), and an [equality operator
`==`](polar-syntax#numerical-comparison) which will never
bind a variable.

Once a variable is bound, there is no way to reassign or change
its value. This is because references to a bound variable are
replaced by the variable's value. For instance, `x = 1 and x = 2`
fails, because once `x` is bound to `1`, it can't be rebound,
and its value isn't equal to `2`.

Going back to our example above, once the variable `actor` is
bound to the supplied argument `"Zora"`, subsequent uses of it
are automatically dereferenced, i.e., replaced with `"Zora"`.
So when Polar queries for the first body condition,
`actor = "Abagail"` becomes `"Zora" = "Abagail"`, which fails.

You should try to work through for yourself what happens with
the query:

```polar
allow("Johann", "read", "document-1")
```

## Instances and Fields

We still have an explicit enumeration of permissions in the rule
above. That's fine for users represented by strings and such, but
most applications use more structured representations for their
actors, actions, and resources.

Suppose then that our actors are represented by instances of a
{{< lang >}} `User` class, with, say, a user ID and administrator
flag:

```python
@dataclass
class User:
    id: int
    admin: bool
```

Let's also assume also a simple `Document` class, also with an
ID and an `owner` field that references a user ID (in a real app
these would both be ORM model classes):

```python
@dataclass
class Document:
    id: int
    owner: int
```

The two policy rules we'll implement are:

* A user that is an administrator may read any document.
* A user may read any document that they own.

Our application will be making calls like this:

```python
oso.is_allowed(User(id=0, admin=True), "read", Document(id=1, owner=0))
```

The Oso library will generate a Polar query like this:

```polar
allow(User{id: 0, admin: true}, "read", Document{id: 1, owner: 0})
```

One way to define policy rules that match such queries is to bind
`user` and `document` variables to the first and third arguments,
then use the `.` ("dot") operator to lookup field values in the
bodies:

```polar
# A user that is an administrator may read any document.
allow(user, "read", document) if
    user.admin = true;

# A user may read any document that they own.
allow(user, "read", document) if
    user.id = document.owner;
```

Lookups happen at query time, on the live application objects.
Polar uses a [foreign-function
interface](https://en.wikipedia.org/wiki/Foreign_function_interface)
to perform the lookup and pass the result back to the query engine.

For the query above, both of these rules would match, since the
lookups would yield values that satisfy the conditions. If the call
were, however, something like:

```python
oso.is_allowed(User(id=1, admin=False), "read", Document(id=1, owner=0))
```

This call would return `False`, since neither rule would match
the supplied instances. The first rule would fail because the
`admin` flag isn't true, and the second because the user's ID
`1` isn't equal to the document's owner ID `0`.

## Classes

There's a potential problem with the rules above: they refer to fields
of objects without checking the **types** of those objects. For example,
if we were to pass strings again instead of instances, we'd get an error
at query time:

```console
query> allow("Johann", "read", "document-1")
PolarRuntimeError
...
Application error: 'str' object has no attribute 'admin'
```

To guard against this, we can add explicit type checks using
the Polar `matches` operator:

```polar
# A user that is an administrator may read any document.
allow(user, "read", document) if
    actor matches User and
    user.admin = true;

# A user may read any document that they own.
allow(user, "read", document) if
    user matches User and
    document matches Document and
    user.id = document.owner;
```

The `matches` operator succeeds when its left-hand side is an
instance of the type on its right-hand side. For our example
query above, since a `str` is not an instance of either `User`
or `Document`, the `matches` would fail, causing Polar to abort
the query before attempting to access any non-existent fields.

Here `User` and `Document` refer to the application classes defined
above. But in order for Polar to use a class in a type check, it must
first be **registered**. If you're using an ORM adapter, this happens
automatically for all model classes; otherwise, you can register
classes manually using `Oso.register_class`. If you forget, Polar
will warn you about an "unknown specializer" at load time.

### Specializers

Since type checks are common and helpful for rule parameters,
Polar provides a shortcut syntax:

```polar
# A user that is an administrator may read any document.
allow(user: User, "read", document: Document) if
    user.admin = true;

# A user may read any document that they own.
allow(user: User, "read", document: Document) if
    user.id = document.owner;
```

These rules mean the same thing as the ones above, but their
first and third parameters are **specialized** on the `User`
and `Document` classes, respectively: they will only match
when the supplied arguments are instances of (subclasses of)
those classes.

It's considered good practice to use a specializer on any
parameter whose fields you access.

#### Specializers with Fields

Specializers can be used for more than simple type checks.
If the class name is immediately followed by a dictionary
`{field: value, ...}`, then the specializer will only
match the argument if it is of the correct type _and_ all
of the specified fields are present and their values match.
Field matching is done by unification, so may bind variables
to field values. For example, we could rewrite our rules
above as:

```polar
# A user that is an administrator may read any document.
allow(user: User{admin: true}, "read", document: Document);

# A user may read any document that they own.
allow(user: User{id: user_id}, "read", document: Document{owner: document_owner}) if
    user_id = document_owner;
```

Notice that we've dropped the body from the first rule, since
the required condition is now handled entirely by the specializer,
by matching the value of `user.admin` against the literal `true`.

In the second rule, the first specializer binds the variable
`user_id` to the value of `user.id`, and the second binds
`document_owner` to that of `document.owner`. The unification
in the body checks that those two values are equal. But we can
drop that, too, by using the same variable in both specializers:

```polar
# A user may read any document that they own.
allow(user: User{id: user_id}, "read", document: Document{owner: user_id});
```

The first specializer binds `user_id` to `user.id`. Then, since
`user_id` is already bound, the second specializer compares its
value against that of `document.owner`, making the explicit
unification unnecessary.

### Built-in Classes

We said above that any class you use as a specializer
(or on the right-hand side of the `matches` operator) must be
registered with Polar. For convenience, Polar automatically
registers a few **built-in** classes, such as:

* `Dictionary`
* `String`
* `List`
* `Integer`
* `Float`

These classes correspond to ones in the application language,
e.g., in Python, `String` is actually the built-in `str` class.

## Method Calls

In addition to accessing the fields of application objects in a rule,
you can also call methods on them. We'll demonstrate this using the
built-in `String` class, but it applies to instances of any registered
class.

Suppose we wanted to match a range of actions that all started
with the letter "r". (A silly encoding, perhaps, but illustrative.)
We could allow all such actions using a rule like this:

```polar
allow(actor, action: String, resource) if
    action.startswith("r");
```

This calls the {{< lang >}} method `str.startswith`, guarding
against invalid calls with the `String` specializer.

## Other Rules

So far all of our examples have involved only `allow` rules
with three parameters. That's a natural place to start with Oso,
because the `is_allowed` function generates queries of the form
`allow(actor, action, resource)`. But you can write rules for
whatever you like, and use them from within your `allow` rules.
For instance, the built-in [roles library](/guides/roles) supplies
an `allow` rule that looks like this:

```polar
allow(user, action, resource) if
    resource_role_applies_to(resource, role_resource) and
    user_in_role(user, role, role_resource) and
    role_allow(role, action, resource);
```

All three parameters are variables, so they are [bound](#bindings)
to any three arguments. Then queries for each condition in the body
must also succeed, so the rules `resource_role_applies_to`,
`user_in_role`, and `role_allow` must also be defined and match
the supplied arguments.

Rules may also be recursive, i.e., may refer to themselves.
But be sure to define a base case, or queries may loop until
they time out.

## Summary

In this tutorial, we've seen that:

<<<<<<< HEAD
* A policy in Oso is written as a set of Polar rules.
* Authorization decisions are made by evaluating a query of the
  form `allow(actor, action, resource)` with respect to a policy.
* Rules have names and parameters that may be matched by a query.
* Rules may have bodies, which are conditions that must also be
  true for a query to successfully match the rule.
* Rules may refer to application classes, instances, fields, and methods.
* Rules may refer to other rules, including themselves.
=======
- You can use **built-in methods** on primitive types & literals like
strings and dictionaries, exactly as if they were application types.

{{% callout "What's next" "blue" %}}

- Check out our [How-To Guides](guides) for more on using Polar
  policies for authorization.
- Check out the [Polar reference](reference/polar) for more on the Polar
  language and syntax.

{{% /callout %}}
>>>>>>> 2f79ff17
<|MERGE_RESOLUTION|>--- conflicted
+++ resolved
@@ -537,7 +537,6 @@
 
 In this tutorial, we've seen that:
 
-<<<<<<< HEAD
 * A policy in Oso is written as a set of Polar rules.
 * Authorization decisions are made by evaluating a query of the
   form `allow(actor, action, resource)` with respect to a policy.
@@ -546,9 +545,6 @@
   true for a query to successfully match the rule.
 * Rules may refer to application classes, instances, fields, and methods.
 * Rules may refer to other rules, including themselves.
-=======
-- You can use **built-in methods** on primitive types & literals like
-strings and dictionaries, exactly as if they were application types.
 
 {{% callout "What's next" "blue" %}}
 
@@ -557,5 +553,4 @@
 - Check out the [Polar reference](reference/polar) for more on the Polar
   language and syntax.
 
-{{% /callout %}}
->>>>>>> 2f79ff17
+{{% /callout %}}