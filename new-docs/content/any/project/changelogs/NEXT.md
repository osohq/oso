---
title: Release YYYY-MM-DD
menuTitle: YYYY-MM-DD
any: true
description: >-
  Changelog for Release YYYY-MM-DD (RELEASED_VERSIONS) containing new features,
  bug fixes, and more.
draft: true
---

## `oso` NEW_VERSION

<<<<<<< HEAD
### Node.js

#### Other bugs & improvements

- Added `free()` method to enable manually freeing the underlying Polar WASM
  instance. This should *not* be something you need to do during the course of
  regular usage. It's generally only useful for scenarios where large numbers
  of instances are spun up and not cleanly reaped by the GC, such as during a
  long-running test process in 'watch' mode.
=======
### Rust

#### Other bugs & improvements

- The Rust CLI now uses [`clap`](https://crates.io/crates/clap) to expose a
  prettier interface thanks to
  [@joshrotenberg](https://github.com/joshrotenberg) via [PR
  #828](https://github.com/osohq/oso/pull/828).
>>>>>>> 4e0df153

### OTHER_LANGUAGE

#### Breaking changes

<!-- TODO: remove warning and replace with "None" if no breaking changes. -->

{{% callout "Warning" "orange" %}}
  This release contains breaking changes. Be sure to follow migration steps
  before upgrading.
{{% /callout %}}

##### Breaking change 1

Summary of breaking change.

Link to [migration guide]().

#### New features

##### Feature 1

Summary of user-facing changes.

Link to [relevant documentation section]().

#### Other bugs & improvements

- Bulleted list
- Of smaller improvements
- Potentially with doc [links]().<|MERGE_RESOLUTION|>--- conflicted
+++ resolved
@@ -10,7 +10,6 @@
 
 ## `oso` NEW_VERSION
 
-<<<<<<< HEAD
 ### Node.js
 
 #### Other bugs & improvements
@@ -20,7 +19,7 @@
   regular usage. It's generally only useful for scenarios where large numbers
   of instances are spun up and not cleanly reaped by the GC, such as during a
   long-running test process in 'watch' mode.
-=======
+
 ### Rust
 
 #### Other bugs & improvements
@@ -29,7 +28,6 @@
   prettier interface thanks to
   [@joshrotenberg](https://github.com/joshrotenberg) via [PR
   #828](https://github.com/osohq/oso/pull/828).
->>>>>>> 4e0df153
 
 ### OTHER_LANGUAGE
 
