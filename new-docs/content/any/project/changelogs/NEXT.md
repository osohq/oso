---
title: Release YYYY-MM-DD
menuTitle: YYYY-MM-DD
any: true
description: >-
  Changelog for Release YYYY-MM-DD (RELEASED_VERSIONS) containing new features,
  bug fixes, and more.
draft: true
---

## `oso` NEW_VERSION

### Core

#### Breaking Changes

{{% callout "Warning" "orange" %}}
  This release contains breaking changes. Be sure to follow migration steps
  before upgrading.
{{% /callout %}}

- Behavior of `a(x) if x;` has changed:
  - It's now equivalent to `a(x) if x == true;`.
  - It now works if `x` is unbound.

### Rust

#### Other bugs & improvements

- The Rust CLI now uses [`clap`](https://crates.io/crates/clap) to expose a
  prettier interface thanks to
  [@joshrotenberg](https://github.com/joshrotenberg) via [PR
  #828](https://github.com/osohq/oso/pull/828).

### Node.js

#### Other bugs & improvements

- Added `free()` method to enable manually freeing the underlying Polar WASM
  instance. This should *not* be something you need to do during the course of
  regular usage. It's generally only useful for scenarios where large numbers
  of instances are spun up and not cleanly reaped by the GC, such as during a
  long-running test process in 'watch' mode.

- The Polar `Variable` type is now exposed in the Node.js library, allowing users to pass unbound variables to `queryRule()` and `isAllowed()`.

```js
const oso = new Oso();
await oso.loadStr('hello("world"); hello("something else");');
const query = oso.queryRule("hello", new Variable("var"));
for await (const result of query) {
  console.log(result);
}

=> Map(1) { 'var' => 'world' }
=> Map(1) { 'var' => 'something else' }
```

### Go

#### Other bugs & improvements

<<<<<<< HEAD
- Go lib no longer tries to print the zero values it uses for bookkeeping. This would crash when running on macOS under delve.
=======
- The Rust CLI now uses [`clap`](https://crates.io/crates/clap) to expose a
  prettier interface thanks to
  [@joshrotenberg](https://github.com/joshrotenberg) via [PR
  #828](https://github.com/osohq/oso/pull/828).
- Added `FromPolar` and `ToPolar` implementations for more `std::collections` types.
  Thanks to [`@gjvnq`](https://github.com/gjvnq) for [PR #822](https://github.com/osohq/oso/pull/822)!
>>>>>>> e438ebfa


#### Breaking changes

<!-- TODO: remove warning and replace with "None" if no breaking changes. -->

{{% callout "Warning" "orange" %}}
  This release contains breaking changes. Be sure to follow migration steps
  before upgrading.
{{% /callout %}}

##### Breaking change 1

Summary of breaking change.

Link to [migration guide]().

#### New features

##### Feature 1

Summary of user-facing changes.

Link to [relevant documentation section]().

#### Other bugs & improvements

- Bulleted list
- Of smaller improvements
- Potentially with doc [links]().<|MERGE_RESOLUTION|>--- conflicted
+++ resolved
@@ -31,6 +31,8 @@
   prettier interface thanks to
   [@joshrotenberg](https://github.com/joshrotenberg) via [PR
   #828](https://github.com/osohq/oso/pull/828).
+ - Added `FromPolar` and `ToPolar` implementations for more `std::collections` types.
+  Thanks to [`@gjvnq`](https://github.com/gjvnq) for [PR #822](https://github.com/osohq/oso/pull/822)!
 
 ### Node.js
 
@@ -60,17 +62,7 @@
 
 #### Other bugs & improvements
 
-<<<<<<< HEAD
 - Go lib no longer tries to print the zero values it uses for bookkeeping. This would crash when running on macOS under delve.
-=======
-- The Rust CLI now uses [`clap`](https://crates.io/crates/clap) to expose a
-  prettier interface thanks to
-  [@joshrotenberg](https://github.com/joshrotenberg) via [PR
-  #828](https://github.com/osohq/oso/pull/828).
-- Added `FromPolar` and `ToPolar` implementations for more `std::collections` types.
-  Thanks to [`@gjvnq`](https://github.com/gjvnq) for [PR #822](https://github.com/osohq/oso/pull/822)!
->>>>>>> e438ebfa
-
 
 #### Breaking changes
 
