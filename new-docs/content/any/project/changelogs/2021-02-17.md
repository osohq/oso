---
title: Release 2021-02-17
menuTitle: 2021-02-17
any: true
description: Changelog for Release 2021-02-17 (oso 0.0.0) containing new features, bug fixes, and more.
---

## `oso`

### Go

<<<<<<< HEAD
#### New features

The Go library now supports Windows!

### Node.js

#### Bug fixes & improvements

* Fix issue of incomplete TypeScript type definition files introduced in
  version 0.10.0.
=======
* The `go-oso` library now supports windows.
* You can now register a constructor function for a type. This function will be called to create
new instances when using polar's [new](https://docs.osohq.com/go/reference/polar-syntax.html#new) operator.
>>>>>>> fc3b7d3f
<|MERGE_RESOLUTION|>--- conflicted
+++ resolved
@@ -9,19 +9,20 @@
 
 ### Go
 
-<<<<<<< HEAD
 #### New features
 
+##### Windows support
+
 The Go library now supports Windows!
+
+##### Registering constructors
+
+You can now register a constructor function for a type. This function will be called to create
+new instances when using polar's [new](https://docs.osohq.com/go/reference/polar-syntax.html#new) operator.
 
 ### Node.js
 
 #### Bug fixes & improvements
 
 * Fix issue of incomplete TypeScript type definition files introduced in
-  version 0.10.0.
-=======
-* The `go-oso` library now supports windows.
-* You can now register a constructor function for a type. This function will be called to create
-new instances when using polar's [new](https://docs.osohq.com/go/reference/polar-syntax.html#new) operator.
->>>>>>> fc3b7d3f
+  version 0.10.0.