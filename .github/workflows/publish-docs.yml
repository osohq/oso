--- conflicted
+++ resolved
@@ -49,10 +49,6 @@
         uses: ruby/setup-ruby@v1
         with:
           bundler-cache: true
-<<<<<<< HEAD
-=======
-          ruby-version: '2.7'
->>>>>>> 1aa4b0b7
           working-directory: "languages/ruby"
       - name: Install yard
         run: gem install yard
