--- conflicted
+++ resolved
@@ -520,27 +520,12 @@
           go test -v ./tests/ ./internal/host
         working-directory: go
       - name: "test musl"
-<<<<<<< HEAD
         if: runner.os == 'Linux'
-        run: docker run --rm -v `pwd`:/oso tetafro/golang-gcc:${{ matrix.go-version }}-alpine /bin/sh -c 'cd /oso && go test -v ./tests/'
-=======
-        # TODO(gj): the dependency fetching step in the
-        # tetafro/golang-gcc:1.12-alpine image seems to require Git (unlike Go
-        # versions 1.13 -> 1.17), and the image doesn't contain Git. We could
-        # create our own image that extends tetafro/golang-gcc:1.12-alpine and
-        # contains Git, but for now I'm skipping it.
-        if: runner.os == 'Linux' && matrix.go-version != '1.12'
         run: docker run --rm -v `pwd`:/oso tetafro/golang-gcc:${{ matrix.go-version }}-alpine /bin/sh -c 'cd /oso && go test -v ./tests/ ./internal/host'
->>>>>>> d62ae01f
         working-directory: go
       - name: "test buster"
-<<<<<<< HEAD
         if: runner.os == 'Linux'
-        run: docker run --rm -v `pwd`:/oso golang:${{ matrix.go-version }}-buster /bin/sh -c 'cd /oso && go test -v ./tests/'
-=======
-        if: runner.os == 'Linux' && matrix.go-version != '1.12'
         run: docker run --rm -v `pwd`:/oso golang:${{ matrix.go-version }}-buster /bin/sh -c 'cd /oso && go test -v ./tests/ ./internal/host'
->>>>>>> d62ae01f
         working-directory: go
 
   validate_go_macos_arm:
