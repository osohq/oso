name: Create Release
on:
  push:
    tags:
      - "v*" # Push events to matching v*, i.e. v1.0, v20.15.10
    branches:
      - main

jobs:
  version:
    name: Compute and verify the version number
    runs-on: ubuntu-latest
    steps:
      - uses: actions/checkout@v2
      - uses: ./.github/actions/check_version
      - name: Set version env
        run: echo "oso_version=$(cat VERSION)" >> $GITHUB_ENV
      - name: Check github ref matches
        if: startsWith(github.ref, 'refs/tags/')
        env:
          github_ref: ${{ github.ref }}
        run: grep "${github_ref/refs\/tags\/v/}" VERSION

  # Dispatch an oso_release event to other repos to test against this commit
  dispatch:
    strategy:
      matrix:
        repo: ["osohq/oso-flask-integration"]
    runs-on: ubuntu-latest
    steps:
      - name: Repository Dispatch
        uses: peter-evans/repository-dispatch@v1
        with:
          token: ${{ secrets.REPO_API_TOKEN }}
          repository: ${{ matrix.repo }}
          event-type: oso_release
          client-payload: '{"commit": "${{ github.sha }}"}'

  linux_libs:
    name: Build release libraries on Linux
    runs-on: ubuntu-latest
    needs: [version]
    steps:
      - uses: actions/checkout@v2
      - uses: actions/cache@v2
        with:
          path: |
            ~/.cargo/registry
            ~/.cargo/git
            target
          key: ${{ runner.os }}-cargo-release-${{ hashFiles('**/Cargo.lock') }}
      - name: Install Rust stable toolchain
        uses: actions-rs/toolchain@v1
        with:
          profile: minimal
          toolchain: 1.69.0
          override: true
      - name: Build release libraries
        run: cargo build --release -p polar-c-api
      - name: Build x86_64 release musl library
        run: |
          rustup target add x86_64-unknown-linux-musl
          RUSTFLAGS="-C target-feature=-crt-static" cargo build --target x86_64-unknown-linux-musl --release -p polar-c-api
      - name: Install cross
        env:
          GH_TOKEN: ${{ github.token }}
        run: |
          gh release download --repo cross-rs/cross --pattern 'cross-x86_64-unknown-linux-gnu\.tar\.gz'
          tar -xzvf cross-x86_64-unknown-linux-gnu.tar.gz
      - name: Build aarch64 release musl library
        run: |
          rustup target add aarch64-unknown-linux-musl
          RUSTFLAGS="-C target-feature=-crt-static" ./cross build --target aarch64-unknown-linux-musl --release -p polar-c-api
      - name: Build aarch64 dynamic lib
        run: |
          rustup target add aarch64-unknown-linux-gnu
          RUSTFLAGS="-C target-feature=-crt-static" ./cross build --target aarch64-unknown-linux-gnu --release -p polar-c-api
      - name: Rename static lib
        run: mv target/release/libpolar.a target/libpolar-${{runner.os}}.a
      - name: Rename x86_64 static lib
        run: mv target/x86_64-unknown-linux-musl/release/libpolar.a target/libpolar-musl-x86_64.a
      - name: Rename aarch64 static lib
        run: mv target/aarch64-unknown-linux-musl/release/libpolar.a target/libpolar-musl-aarch64.a
      - name: Rename x86_64 dynamic lib
        run: mv target/release/libpolar.so target/libpolar-x86_64.so
      - name: Rename aarch64 dynamic lib
        run: mv target/aarch64-unknown-linux-gnu/release/libpolar.so target/libpolar-aarch64.so
      - uses: actions/upload-artifact@v2
        with:
          name: oso_library
          path: |
            target/libpolar-x86_64.so
            target/libpolar-aarch64.so
      - uses: actions/upload-artifact@v2
        with:
          name: oso_library
          path: polar-c-api/polar.h
      - uses: actions/upload-artifact@v2
        with:
          name: oso_static_library
          path: |
            target/libpolar-${{runner.os}}.a
            target/libpolar-musl-x86_64.a
            target/libpolar-musl-aarch64.a
      - uses: actions/upload-artifact@v2
        with:
          name: oso_static_library
          path: polar-c-api/polar.h

  macos_libs:
    name: Build release libraries on MacOS
    runs-on: macos-11
    needs: [version]
    steps:
      - uses: actions/checkout@v2
      - name: Install Rust stable toolchain
        uses: actions-rs/toolchain@v1
        with:
          profile: minimal
          toolchain: 1.69.0
          override: true
      - name: Build release library
        run: cargo build --release -p polar-c-api
      - name: Build release arm library
        run: |
          rustup target add aarch64-apple-darwin
          SDKROOT=$(xcrun -sdk macosx11.0 --show-sdk-path) \
            MACOSX_DEPLOYMENT_TARGET=$(xcrun -sdk macosx11.0 --show-sdk-platform-version) \
            cargo build --target aarch64-apple-darwin --release -p polar-c-api
      - name: Rename static lib
        run: mv target/release/libpolar.a target/libpolar-macOS.a
      - name: Rename static ARM lib
        run: mv target/aarch64-apple-darwin/release/libpolar.a target/libpolar-macOS-arm.a
      - name: Rename dynamic lib
        run: mv target/release/libpolar.dylib target/libpolar-macOS.dylib
      - name: Rename dynamic ARM lib
        run: mv target/aarch64-apple-darwin/release/libpolar.dylib target/libpolar-macOS-arm.dylib
      - name: Merge dynamic libs into fat dynamic lib
        run: lipo -create target/libpolar-macOS.dylib target/libpolar-macOS-arm.dylib -output target/libpolar-macOS-fat.dylib
      - name: Merge static libs into fat static lib
        run: lipo -create target/libpolar-macOS.a target/libpolar-macOS-arm.a -output target/libpolar-macOS-fat.a
      - uses: actions/upload-artifact@v2
        with:
          name: oso_library
          path: |
            target/libpolar-macOS-fat.dylib
            target/libpolar-macOS.dylib
            target/libpolar-macOS-arm.dylib
      - uses: actions/upload-artifact@v2
        with:
          name: oso_static_library
          if-no-files-found: error
          path: |
            target/libpolar-macOS-fat.a
            target/libpolar-macOS.a
            target/libpolar-macOS-arm.a
      - uses: actions/upload-artifact@v2
        with:
          name: oso_static_library
          path: polar-c-api/polar.h
          if-no-files-found: error

  windows_libs:
    name: Build release libraries on Windows
    runs-on: windows-2019
    needs: [version]
    steps:
      - uses: actions/checkout@v2
      - uses: actions/cache@v2
        with:
          path: |
            ~/.cargo/registry
            ~/.cargo/git
            target
          key: ${{ runner.os }}-cargo-release-${{ hashFiles('**/Cargo.lock') }}
      - name: Install Rust stable toolchain
        uses: actions-rs/toolchain@v1
        with:
          profile: minimal
          toolchain: 1.69.0
          override: true
      - name: Build release library
        run: cargo build --release -p polar-c-api
      - name: Build release MinGW library
        run: |
          rustup target add x86_64-pc-windows-gnu
          cargo build --target x86_64-pc-windows-gnu --release -p polar-c-api
      - name: Rename static lib
        run: |
          mv -Force target/x86_64-pc-windows-gnu/release/libpolar.a target/x86_64-pc-windows-gnu/release/libpolar-${{runner.os}}.a
      - uses: actions/upload-artifact@v2
        with:
          name: oso_library
          path: target/release/polar.dll
      - uses: actions/upload-artifact@v2
        with:
          name: oso_static_library
          path: target/release/polar.lib
      - uses: actions/upload-artifact@v2
        with:
          name: oso_static_library
          path: target/x86_64-pc-windows-gnu/release/libpolar-${{runner.os}}.a
      - uses: actions/upload-artifact@v2
        with:
          name: oso_static_library
          path: polar-c-api/polar.h

  build_go:
    name: Build go.
    runs-on: ubuntu-latest
    needs: [linux_libs, macos_libs, windows_libs]
    steps:
      - uses: actions/checkout@v2
      - name: Set version env
        id: version
        run: echo "::set-output name=oso_version::$(cat VERSION)"
      - name: Download static libs
        uses: actions/download-artifact@v1
        with:
          name: oso_static_library
      - name: Copy specs into go test package.
        run: cp -r test/spec languages/go/tests/spec
      - name: Copy policies into go test package.
        run: cp -r test/policies languages/go/tests/policies
      - name: Copy libraries into go package.
        run: |
          mkdir -p languages/go/native
          cp -r oso_static_library/polar.h languages/go/internal/ffi/native/polar.h
          mkdir -p languages/go/native/linux/amd64
          cp -r oso_static_library/libpolar-musl-x86_64.a languages/go/internal/ffi/native/linux/amd64/libpolar.a
          mkdir -p languages/go/native/linux/arm64
          cp -r oso_static_library/libpolar-musl-aarch64.a languages/go/internal/ffi/native/linux/arm64/libpolar.a
          mkdir -p languages/go/native/macos/amd64
          cp -r oso_static_library/libpolar-macOS.a languages/go/internal/ffi/native/macos/amd64/libpolar.a
          mkdir -p languages/go/native/macos/arm64
          cp -r oso_static_library/libpolar-macOS-arm.a languages/go/internal/ffi/native/macos/arm64/libpolar.a
          mkdir -p languages/go/native/windows
          cp -r oso_static_library/libpolar-Windows.a languages/go/internal/ffi/native/windows/libpolar.a
          rm languages/go/Makefile
      - name: Copy license.
        run: cp LICENSE languages/go/LICENSE
      - uses: actions/upload-artifact@v2
        with:
          name: go
          path: languages/go

  build_jar:
    name: Build jar.
    runs-on: ubuntu-latest
    needs: [linux_libs, macos_libs, windows_libs]
    steps:
      - uses: actions/checkout@v2
      - name: Set version env
        id: version
        run: echo "::set-output name=oso_version::$(cat VERSION)"
      - uses: actions/setup-java@v1
        with:
          java-version: "11"
      - name: Download dylibs
        uses: actions/download-artifact@v1
        with:
          name: oso_library
      - name: Copy libraries into resources.
        run: |
          mkdir -p languages/java/oso/src/main/resources/linux
          cp -r oso_library/libpolar-x86_64.so languages/java/oso/src/main/resources/linux/libpolar.so
          mkdir -p languages/java/oso/src/main/resources/macos
          cp -r oso_library/libpolar-macOS-fat.dylib languages/java/oso/src/main/resources/macos/libpolar.dylib
          mkdir -p languages/java/oso/src/main/resources/win
          cp -r oso_library/polar.dll languages/java/oso/src/main/resources/win/
      - name: Test
        run: |
          mvn -q test
        working-directory: languages/java/oso
      - name: Build
        run: |
          mvn -q package
        working-directory: languages/java/oso
      - uses: actions/upload-artifact@v2
        with:
          name: jar
          path: languages/java/oso/target/oso-${{ steps.version.outputs.oso_version }}.jar

  build_gem:
    name: Build Gem.
    runs-on: ubuntu-latest
    needs: [linux_libs, macos_libs, windows_libs]
    steps:
      - uses: actions/checkout@v2
      - name: Install Ruby + gems
        uses: ruby/setup-ruby@v1
        with:
          bundler-cache: true
<<<<<<< HEAD
=======
          ruby-version: '2.7'
>>>>>>> 1aa4b0b7
          working-directory: "languages/ruby"
      - name: Set version env
        id: version
        run: echo "oso_version=$(cat VERSION)" >> $GITHUB_ENV
      - name: Download dylibs
        uses: actions/download-artifact@v1
        with:
          name: oso_library
      - name: Copy libraries into resources.
        run: |
          mkdir -p languages/ruby/ext/oso-oso/lib
          cp -r oso_library/libpolar-x86_64.so languages/ruby/ext/oso-oso/lib/
          cp -r oso_library/libpolar-aarch64.so languages/ruby/ext/oso-oso/lib/
          cp -r oso_library/libpolar-macOS-fat.dylib languages/ruby/ext/oso-oso/lib/libpolar.dylib
          cp -r oso_library/polar.dll languages/ruby/ext/oso-oso/lib/
      - name: Test
        run: |
          bundle install
          bundle exec rake spec
        working-directory: languages/ruby
      - name: Build
        run: |
          gem build oso-oso.gemspec
        working-directory: languages/ruby
      - uses: actions/upload-artifact@v2
        with:
          name: gem
          path: languages/ruby/*.gem

  build_linux_wheels:
    name: Build wheels on Linux
    runs-on: ubuntu-latest
    needs: [version, linux_libs]
    steps:
      - uses: actions/checkout@v2
      - name: Download static libs
        uses: actions/download-artifact@v1
        with:
          name: oso_static_library
      - name: Copy static library.
        run: |
          mkdir -p languages/python/oso/native
          cp -r oso_static_library/libpolar-musl-x86_64.a languages/python/oso/native/libpolar.a
          cp -r oso_static_library/polar.h languages/python/oso/native/polar.h
      - name: Copy in readme
        run: |
          rm languages/python/oso/README.md
          cp README.md languages/python/oso/README.md
      - name: Build wheels
        uses: pypa/cibuildwheel@v2.16.2
        env:
          # Skip Python 2.7 and Python 3.5
          CIBW_SKIP: "cp27-* cp35-* pp27-*"
          # 64-bit builds only
          CIBW_BUILD: "*64"
          # Used in build.py to find right files
          CIBW_ENVIRONMENT: OSO_ENV=CI
        with:
          package-dir: languages/python/oso
      - uses: actions/upload-artifact@v2
        with:
          name: wheel
          path: ./wheelhouse/*.whl

  build_macos_wheels:
    name: Build wheels on MacOS
    runs-on: macos-12
    needs: [version, macos_libs]
    steps:
      - uses: actions/checkout@v2
      - name: Download static libs
        uses: actions/download-artifact@v1
        with:
          name: oso_static_library
      - name: Copy static library.
        run: |
          mkdir -p languages/python/oso/native
          cp -r oso_static_library/libpolar-macOS-fat.a languages/python/oso/native/libpolar.a
          cp -r oso_static_library/polar.h languages/python/oso/native/polar.h
      - name: Copy in readme
        run: |
          rm languages/python/oso/README.md
          cp README.md languages/python/oso/README.md
      - name: Build wheels
        uses: pypa/cibuildwheel@v2.16.2
        env:
          # Skip Python 2.7 and Python 3.5
          CIBW_SKIP: "cp27-* cp35-* pp27-*"
          # 64-bit builds only
          CIBW_BUILD: "*64"
          # Used in build.py to find right files
          CIBW_ENVIRONMENT: OSO_ENV=CI
          # Build a macos wheel that works for x86 and ARM
          CIBW_ARCHS: x86_64 arm64 universal2
        with:
          package-dir: languages/python/oso
      - uses: actions/upload-artifact@v2
        with:
          name: wheel
          path: ./wheelhouse/*.whl

  build_windows_wheels:
    name: Build wheels on Windows
    runs-on: windows-2019
    needs: [version, windows_libs]
    steps:
      - uses: actions/checkout@v2
      - name: Download static libs
        uses: actions/download-artifact@v1
        with:
          name: oso_static_library
      - name: Copy static library.
        run: |
          mkdir -p languages/python/oso/native
          cp -r oso_static_library/polar.lib languages/python/oso/native/polar.lib
          cp -r oso_static_library/polar.h languages/python/oso/native/polar.h
      - name: Copy in readme
        run: |
          rm languages/python/oso/README.md
          cp README.md languages/python/oso/README.md
      - name: Build wheels
        uses: pypa/cibuildwheel@v2.16.2
        env:
          # Skip Python 2.7 and Python 3.5
          CIBW_SKIP: "cp27-* cp35-* pp27-*"
          # 64-bit builds only
          CIBW_BUILD: "*64"
          # Used in build.py to find right files
          CIBW_ENVIRONMENT: OSO_ENV=CI
        with:
          package-dir: languages/python/oso
      - uses: actions/upload-artifact@v2
        with:
          name: wheel
          path: ./wheelhouse/*.whl

  build_js:
    name: Build js.
    runs-on: ubuntu-latest
    needs: [version]
    steps:
      - uses: actions/checkout@v2
      - uses: actions/cache@v2
        with:
          path: |
            ~/.cargo/registry
            ~/.cargo/git
            target
          key: ${{ runner.os }}-cargo-release-${{ hashFiles('**/Cargo.lock') }}

      - name: Use Node.js 12
        uses: actions/setup-node@v1
        with:
          node-version: "12"
      - name: Install Rust stable toolchain
        uses: actions-rs/toolchain@v1
        with:
          profile: minimal
          toolchain: 1.69.0
          override: true
      - name: Add WebAssembly target
        run: rustup target add wasm32-unknown-unknown
      - name: Install wasm-pack
        run: curl https://rustwasm.github.io/wasm-pack/installer/init.sh -sSf | sh
      - name: Build
        working-directory: languages/js
        run: |
          make CARGO_FLAGS=--release build
          rm -rf node_modules
      - name: Copy main README into project directory
        working-directory: languages/js
        run: cp ../../README.md .
      - uses: actions/upload-artifact@v2
        with:
          name: oso_js_node
          path: languages/js/*

  validate_go:
    name: Test go ${{ matrix.go-version }} on ${{ matrix.os }}
    needs: [build_go]
    runs-on: ${{ matrix.os }}
    strategy:
      matrix:
        os: [ubuntu-latest, macos-11, windows-2019]
        go-version: ["1.14", "1.15", "1.16", "1.17"]
    steps:
      - uses: actions/checkout@v2
      - name: Set version env
        id: version
        run: echo "::set-output name=oso_version::$(cat VERSION)"
      - name: Set up go
        uses: actions/setup-go@v2
        with:
          go-version: ${{ matrix.go-version }}
      - name: Download go package from package run
        uses: actions/download-artifact@v1
        with:
          name: go
      - name: "test"
        env:
          POLAR_IGNORE_NO_ALLOW_WARNING: 1
        run: |
          go build
          go test -v ./internal/host
          cd tests && go test -v

        working-directory: go
      - name: "test musl"
        if: runner.os == 'Linux'
        run: docker run --rm --env POLAR_IGNORE_NO_ALLOW_WARNING=1 -v `pwd`:/oso tetafro/golang-gcc:${{ matrix.go-version }}-alpine /bin/sh -c 'cd /oso && go test -v ./internal/host && cd tests && go test -v'
        working-directory: go
      - name: "test buster"
        if: runner.os == 'Linux'
        run: docker run --rm --env POLAR_IGNORE_NO_ALLOW_WARNING=1 -v `pwd`:/oso golang:${{ matrix.go-version }}-buster /bin/sh -c 'cd /oso && go test -v ./internal/host && cd tests && go test -v'
        working-directory: go

  validate_go_macos_arm:
    name: Test go ${{ matrix.go-version }} on m1
    needs: [build_go]
    runs-on: [self-hosted, m1]
    strategy:
      matrix:
        # go 1.16 is the earliest version supported on m1
        go-version: ["1.16", "1.17"]
    steps:
      - uses: actions/checkout@v2
      - name: Set version env
        id: version
        run: echo "::set-output name=oso_version::$(cat VERSION)"
      - name: Download go package from package run
        uses: actions/download-artifact@v1
        with:
          name: go
      - name: "test"
        run: |
          ~/go/bin/go${{ matrix.go-version }} build
          ~/go/bin/go${{ matrix.go-version }} test -v ./internal/host
          cd tests && ~/go/bin/go${{ matrix.go-version }} test -v
        working-directory: go
        env:
          POLAR_IGNORE_NO_ALLOW_WARNING: 1
          CGO_ENABLED: 1
          GOOS: darwin
          GOARCH: arm64

  validate_python_linux:
    name: Test python ${{ matrix.python-version }} on Linux
    needs: [build_linux_wheels]
    runs-on: ubuntu-latest
    strategy:
      matrix:
        python-version: ["3.7", "3.8", "3.9", "3.10", "3.11", "3.12"]
    steps:
      - uses: actions/checkout@v2
      - name: Set version env
        id: version
        run: echo "::set-output name=oso_version::$(cat VERSION)"
      - name: Set up Python ${{ matrix.python-version }}
        uses: actions/setup-python@v1
        with:
          python-version: ${{ matrix.python-version }}
      - name: Download oso python wheels from package run
        uses: actions/download-artifact@v1
        with:
          name: wheel
      - name: "test"
        run: |
          # first install _only_ the wheel and make sure it's available
          pip install oso==${{ steps.version.outputs.oso_version }} -f ../wheel --no-deps --no-index
          # then install deps too
          pip install oso==${{ steps.version.outputs.oso_version }} -f ../wheel
          python test.py
        working-directory: test

  validate_python_macos_11:
    name: Test python ${{ matrix.python-version }} on MacOS
    needs: [build_macos_wheels]
    runs-on: macos-11
    strategy:
      matrix:
        python-version: ["3.7", "3.8", "3.9", "3.10", "3.11", "3.12"]
    steps:
      - uses: actions/checkout@v2
      - name: Set version env
        id: version
        run: echo "::set-output name=oso_version::$(cat VERSION)"
      - name: Set up Python ${{ matrix.python-version }}
        uses: actions/setup-python@v1
        with:
          python-version: ${{ matrix.python-version }}
      - name: Download oso python wheels from package run
        uses: actions/download-artifact@v1
        with:
          name: wheel
      - name: "test"
        run: |
          # first install _only_ the wheel and make sure it's available
          pip install oso==${{ steps.version.outputs.oso_version }} -f ../wheel --no-deps --no-index
          # then install deps too
          pip install oso==${{ steps.version.outputs.oso_version }} -f ../wheel
          python test.py
        working-directory: test

  validate_python_macos_arm:
    name: Test python on MacOS M1
    needs: [build_macos_wheels]
    runs-on: [self-hosted, m1]
    steps:
      - uses: actions/checkout@v2
      - name: Set version env
        id: version
        run: echo "::set-output name=oso_version::$(cat VERSION)"
      - name: Download oso python wheels from package run
        uses: actions/download-artifact@v1
        with:
          name: wheel
      # 3.8 is the earliest python for M1
      - name: "test python 3.8"
        run: |
          arch -arm64 /opt/homebrew/opt/python@3.8/bin/python3 -m venv venv38
          arch -arm64 ./venv38/bin/pip install oso==${{ steps.version.outputs.oso_version }} -f ../wheel --no-deps --no-index
          arch -arm64 ./venv38/bin/pip install oso==${{ steps.version.outputs.oso_version }} -f ../wheel
          arch -arm64 ./venv38/bin/python test.py
        working-directory: test
      - name: "test python 3.9"
        run: |
          arch -arm64 /opt/homebrew/opt/python@3.9/bin/python3 -m venv venv39
          arch -arm64 ./venv39/bin/pip install oso==${{ steps.version.outputs.oso_version }} -f ../wheel --no-deps --no-index
          arch -arm64 ./venv39/bin/pip install oso==${{ steps.version.outputs.oso_version }} -f ../wheel
          arch -arm64 ./venv39/bin/python test.py
        working-directory: test
      - name: "test python 3.10"
        run: |
          arch -arm64 /opt/homebrew/opt/python@3.10/bin/python3 -m venv venv310
          arch -arm64 ./venv310/bin/pip install oso==${{ steps.version.outputs.oso_version }} -f ../wheel --no-deps --no-index
          arch -arm64 ./venv310/bin/pip install oso==${{ steps.version.outputs.oso_version }} -f ../wheel
          arch -arm64 ./venv310/bin/python test.py
        working-directory: test
      - name: "test python 3.11"
        run: |
          arch -arm64 /opt/homebrew/opt/python@3.11/bin/python3 -m venv venv311
          arch -arm64 ./venv311/bin/pip install oso==${{ steps.version.outputs.oso_version }} -f ../wheel --no-deps --no-index
          arch -arm64 ./venv311/bin/pip install oso==${{ steps.version.outputs.oso_version }} -f ../wheel
          arch -arm64 ./venv311/bin/python test.py
        working-directory: test
      - name: "test python 3.12"
        run: |
          arch -arm64 /opt/homebrew/opt/python@3.12/bin/python3 -m venv venv312
          arch -arm64 ./venv312/bin/pip install oso==${{ steps.version.outputs.oso_version }} -f ../wheel --no-deps --no-index
          arch -arm64 ./venv312/bin/pip install oso==${{ steps.version.outputs.oso_version }} -f ../wheel
          arch -arm64 ./venv312/bin/python test.py
        working-directory: test

  validate_python_windows:
    name: Test python ${{ matrix.python-version }} on Windows
    needs: [build_windows_wheels]
    runs-on: windows-2019
    strategy:
      matrix:
        python-version: ["3.7", "3.8", "3.9", "3.10", "3.11", "3.12"]
    steps:
      - uses: actions/checkout@v2
      - name: Set version env
        id: version
        run: echo "::set-output name=oso_version::$(cat VERSION)"
      - name: Set up Python ${{ matrix.python-version }}
        uses: actions/setup-python@v1
        with:
          python-version: ${{ matrix.python-version }}
      - name: Download oso python wheels from package run
        uses: actions/download-artifact@v1
        with:
          name: wheel
      - name: "test"
        run: |
          # first install _only_ the wheel and make sure it's available
          pip install oso==${{ steps.version.outputs.oso_version }} -f ../wheel --no-deps --no-index
          # then install deps too
          pip install oso==${{ steps.version.outputs.oso_version }} -f ../wheel
          python test.py
        working-directory: test

  validate_python_musl:
    name: Test python ${{ matrix.python-version }} on Alpine
    needs: [build_linux_wheels]
    runs-on: ubuntu-latest
    strategy:
      matrix:
        python-version: ["3.7", "3.8", "3.9", "3.10", "3.11", "3.12"]
    steps:
      - uses: actions/checkout@v2
      - name: Set version env
        id: version
        run: echo "::set-output name=oso_version::$(cat VERSION)"
      - name: Download oso python wheels from package run
        uses: actions/download-artifact@v1
        with:
          name: wheel
      - run: docker run --rm --env OSO_VERSION -v `pwd`:/oso python:${{ matrix.python-version }}-alpine oso/scripts/test_musl.sh
        env:
          OSO_VERSION: ${{ steps.version.outputs.oso_version }}

  validate_ruby:
    name: Test ruby ${{ matrix.ruby-version }} on ${{ matrix.os }}
    needs: [build_gem]
    runs-on: ${{ matrix.os }}
    strategy:
      matrix:
<<<<<<< HEAD
        os: [ubuntu-latest, macos-11, windows-latest]
        ruby-version: ["2.6", "2.7", "3.0", "3.1", "3.2"]
=======
        os: [ubuntu-latest, macos-11, windows-2019]
        ruby-version: ['2.5', '2.6', '2.7', '3.0', '3.1', '3.2']
>>>>>>> 1aa4b0b7
    steps:
      - uses: actions/checkout@v2
      - name: Set version env
        id: version
        run: echo "oso_version=$(cat VERSION)" >> $GITHUB_ENV
      - name: Set up ruby ${{ matrix.ruby-version }}
        uses: ruby/setup-ruby@v1
        with:
          ruby-version: ${{ matrix.ruby-version }}
          working-directory: "languages/ruby"
      - name: Download oso gem from package run
        uses: actions/download-artifact@v1
        with:
          name: gem
      - name: "test"
        if: runner.os != 'Windows'
        run: |
          gem install gem/*.gem
          ruby languages/ruby/spec/oso/language_parity_spec.rb
      - name: "test"
        if: runner.os == 'Windows'
        run: |
          gem install gem/*.gem
          ruby languages\ruby\spec\oso\language_parity_spec.rb

  validate_java:
    name: Test java ${{ matrix.java-version }} on ${{ matrix.os }}
    needs: [build_jar]
    runs-on: ${{ matrix.os }}
    strategy:
      matrix:
        os: [ubuntu-latest, macos-11, windows-2019]
        java-version: [11, 12, 13, 14]
    steps:
      - uses: actions/checkout@v2
      - name: Set version env
        id: version
        run: echo "::set-output name=oso_version::$(cat VERSION)"
      - uses: actions/setup-java@v1
        with:
          java-version: ${{ matrix.java-version }}
      - name: Download oso jar from package run
        uses: actions/download-artifact@v1
        with:
          name: jar
      - name: Run tests
        if: runner.os != 'Windows'
        run: |
          javac -cp "../jar/oso-${{ steps.version.outputs.oso_version }}.jar:." Test.java
          java -cp "../jar/oso-${{ steps.version.outputs.oso_version }}.jar:." Test
        working-directory: test
      - name: Run tests
        if: runner.os == 'Windows'
        env:
          github_ref: ${{ github.ref }}
        run: |
          javac -cp "..\jar\oso-${{ steps.version.outputs.oso_version }}.jar;." Test.java
          java -cp "..\jar\oso-${{ steps.version.outputs.oso_version }}.jar;." Test
        working-directory: test

  validate_js:
    name: Test node ${{ matrix.node-version }} on ${{ matrix.os }}
    needs: [build_js]
    runs-on: ${{ matrix.os }}
    strategy:
      matrix:
        os: [ubuntu-latest, macos-11, windows-2019]
        node-version: ["12", "14", "16"]
    steps:
      - uses: actions/checkout@v2
      - name: Set version env
        id: version
        run: echo "oso_version=$(cat VERSION)" >> $GITHUB_ENV
      - name: Use Node.js
        uses: actions/setup-node@v1
        with:
          node-version: ${{ matrix.node-version }}
      - name: Download oso js from package run
        uses: actions/download-artifact@v1
        with:
          name: oso_js_node
      - name: Install production dependencies
        run: yarn install --production
        working-directory: oso_js_node
      - name: Run parity tests
        run: node dist/test/parity.js
        working-directory: oso_js_node

  test_quickstarts:
    name: Test Quickstarts
    runs-on: ubuntu-latest
    needs: [version]
    steps:
      - uses: actions/checkout@v2
      - name: Initialize submodules
        run: make -C docs/examples update-submodules
      - name: Check that submodules are all up-to-date
        run: |
          git submodule foreach git remote update
          git submodule foreach '[ -z $(git --no-pager diff origin/main main) ]'
      - uses: actions/cache@v2
        with:
          path: |
            ~/.cargo/registry
            ~/.cargo/git
            target
          key: ${{ runner.os }}-cargo-debug-${{ hashFiles('**/Cargo.lock') }}
      - name: Use Python 3.7
        uses: actions/setup-python@v1
        with:
          python-version: "3.7"
<<<<<<< HEAD
      - name: Use Ruby 2.6
        uses: ruby/setup-ruby@v1
        with:
          bundler-cache: true
          ruby-version: "2.6"
=======
      - name: Use Ruby 2.7
        uses: ruby/setup-ruby@v1
        with:
          bundler-cache: true
          ruby-version: '2.7'
>>>>>>> 1aa4b0b7
          working-directory: "docs/examples/quickstart/ruby"
      - name: Use Node.js 12
        uses: actions/setup-node@v1
        with:
          node-version: "12"
      - name: Use Java 11
        uses: actions/setup-java@v1
        with:
          java-version: "11"
      - name: Use stable Rust
        uses: actions-rs/toolchain@v1
        with:
          profile: minimal
          toolchain: 1.69.0
          override: true
      - name: Use Go 1.14
        uses: actions/setup-go@v2
        with:
          go-version: "1.14"
      - name: Run quickstart tests
        run: make -C docs test-quickstarts-release

  release:
    name: Create release
    runs-on: ubuntu-latest
    if: startsWith(github.ref, 'refs/tags/')
    needs:
      [
        build_linux_wheels,
        build_macos_wheels,
        build_windows_wheels,
        build_jar,
        build_gem,
        build_go,
        validate_python_linux,
        validate_python_macos_11,
        validate_python_windows,
        validate_python_musl,
        validate_ruby,
        validate_java,
        validate_js,
        validate_go,
        test_quickstarts,
      ]
    steps:
      - name: Set version env
        id: version
        env:
          github_ref: ${{ github.ref }}
        run: echo "::set-output name=oso_version::${github_ref/refs\/tags\/v/}"
      - name: Download oso dylibs
        uses: actions/download-artifact@v1
        with:
          name: oso_library
      - name: Zip libraries
        run: zip --junk-paths -r oso-lib.zip oso_library/
      - name: Download oso python wheels from package run
        uses: actions/download-artifact@v1
        with:
          name: wheel
      - name: Zip wheels
        run: zip --junk-paths -r oso-python.zip wheel/
      - name: Download oso gem from package run
        uses: actions/download-artifact@v1
        with:
          name: gem
      - name: Zip ruby gem
        run: zip --junk-paths -r oso-ruby.zip gem/
      - name: Download oso jar from package run
        uses: actions/download-artifact@v1
        with:
          name: jar
      - name: Zip Java JAR
        run: zip --junk-paths -r oso-java.zip jar/
      - name: Download oso javascript package from package run
        uses: actions/download-artifact@v1
        with:
          name: oso_js_node
      - name: Create JS release artifact
        working-directory: oso_js_node
        run: npm pack
      - name: Download oso go lib
        uses: actions/download-artifact@v1
        with:
          name: go
      - name: Zip Go source code
        run: zip -r go-oso.zip go/
      - name: Create Release
        id: create_release
        uses: actions/create-release@latest
        env:
          GITHUB_TOKEN: ${{ secrets.GITHUB_TOKEN }}
        with:
          tag_name: v${{ steps.version.outputs.oso_version }}
          release_name: oso ${{ steps.version.outputs.oso_version }}
          body: |
            oso ${{ steps.version.outputs.oso_version }}
          draft: false
          prerelease: true
      - name: Upload Libraries
        uses: actions/upload-release-asset@v1
        env:
          GITHUB_TOKEN: ${{ secrets.GITHUB_TOKEN }}
        with:
          upload_url: ${{ steps.create_release.outputs.upload_url }}
          asset_path: ./oso-lib.zip
          asset_name: oso-lib-${{ steps.version.outputs.oso_version }}.zip
          asset_content_type: application/zip
      - name: Upload Python Package
        uses: actions/upload-release-asset@v1
        env:
          GITHUB_TOKEN: ${{ secrets.GITHUB_TOKEN }}
        with:
          upload_url: ${{ steps.create_release.outputs.upload_url }}
          asset_path: ./oso-python.zip
          asset_name: oso-python-${{ steps.version.outputs.oso_version }}.zip
          asset_content_type: application/zip
      - name: Upload Ruby Gem
        uses: actions/upload-release-asset@v1
        env:
          GITHUB_TOKEN: ${{ secrets.GITHUB_TOKEN }}
        with:
          upload_url: ${{ steps.create_release.outputs.upload_url }}
          asset_path: ./oso-ruby.zip
          asset_name: oso-ruby-${{ steps.version.outputs.oso_version }}.zip
          asset_content_type: application/zip
      - name: Upload Java Jar
        uses: actions/upload-release-asset@v1
        env:
          GITHUB_TOKEN: ${{ secrets.GITHUB_TOKEN }}
        with:
          upload_url: ${{ steps.create_release.outputs.upload_url }}
          asset_path: ./oso-java.zip
          asset_name: oso-java-${{ steps.version.outputs.oso_version }}.zip
          asset_content_type: application/zip
      - name: Upload Js Package
        uses: actions/upload-release-asset@v1
        env:
          GITHUB_TOKEN: ${{ secrets.GITHUB_TOKEN }}
        with:
          upload_url: ${{ steps.create_release.outputs.upload_url }}
          asset_path: ./oso_js_node/oso-${{ steps.version.outputs.oso_version }}.tgz
          asset_name: oso-js-node-${{ steps.version.outputs.oso_version }}.tgz
          asset_content_type: application/gzip
      - name: Upload go package
        uses: actions/upload-release-asset@v1
        env:
          GITHUB_TOKEN: ${{ secrets.GITHUB_TOKEN }}
        with:
          upload_url: ${{ steps.create_release.outputs.upload_url }}
          asset_path: ./go-oso.zip
          asset_name: go-oso-${{ steps.version.outputs.oso_version }}.zip
          asset_content_type: application/zip
  # TODO(gj): update this to post to Quill or a private channel on community Slack.
  alert-failure:
    name: Alert on failure
    if: ${{ !success() }}
    runs-on: ubuntu-latest
    needs:
      [
        validate_python_linux,
        validate_python_macos_11,
        validate_python_macos_arm,
        validate_python_windows,
        validate_python_musl,
        validate_ruby,
        validate_java,
        validate_js,
        validate_go,
        validate_go_macos_arm,
        test_quickstarts,
      ]
    steps:
      - uses: rtCamp/action-slack-notify@master
        if: startsWith(github.ref, 'refs/tags/') || github.ref == 'refs/heads/main'
        env:
          SLACK_CHANNEL: firehose
          SLACK_COLOR: "danger"
          SLACK_MESSAGE: "${{ github.event.head_commit.url }}"
          SLACK_TITLE: "Release job failed."
          SLACK_USERNAME: github-actions
          SLACK_WEBHOOK: ${{ secrets.SLACK_WEBHOOK_TO_FIREHOSE }}<|MERGE_RESOLUTION|>--- conflicted
+++ resolved
@@ -291,10 +291,6 @@
         uses: ruby/setup-ruby@v1
         with:
           bundler-cache: true
-<<<<<<< HEAD
-=======
-          ruby-version: '2.7'
->>>>>>> 1aa4b0b7
           working-directory: "languages/ruby"
       - name: Set version env
         id: version
@@ -703,13 +699,8 @@
     runs-on: ${{ matrix.os }}
     strategy:
       matrix:
-<<<<<<< HEAD
-        os: [ubuntu-latest, macos-11, windows-latest]
+        os: [ubuntu-latest, macos-11, windows-2019]
         ruby-version: ["2.6", "2.7", "3.0", "3.1", "3.2"]
-=======
-        os: [ubuntu-latest, macos-11, windows-2019]
-        ruby-version: ['2.5', '2.6', '2.7', '3.0', '3.1', '3.2']
->>>>>>> 1aa4b0b7
     steps:
       - uses: actions/checkout@v2
       - name: Set version env
@@ -821,19 +812,11 @@
         uses: actions/setup-python@v1
         with:
           python-version: "3.7"
-<<<<<<< HEAD
-      - name: Use Ruby 2.6
-        uses: ruby/setup-ruby@v1
-        with:
-          bundler-cache: true
-          ruby-version: "2.6"
-=======
       - name: Use Ruby 2.7
         uses: ruby/setup-ruby@v1
         with:
           bundler-cache: true
-          ruby-version: '2.7'
->>>>>>> 1aa4b0b7
+          ruby-version: "2.7"
           working-directory: "docs/examples/quickstart/ruby"
       - name: Use Node.js 12
         uses: actions/setup-node@v1
