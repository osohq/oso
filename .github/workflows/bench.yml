name: Rust benchmark
on:
  push:
    branches:

jobs:
  benchmark:
    name: Run Rust benchmark example
    runs-on: ubuntu-latest
    steps:
      - uses: actions/checkout@v2
      - uses: actions/cache@v2
        with:
          path: |
            ~/.cargo/registry
            ~/.cargo/git
            target
          key: ${{ runner.os }}-cargo-release-${{ hashFiles('**/Cargo.lock') }}
      - name: Run benchmark
<<<<<<< HEAD
        run: cargo bench -- --output-format bencher | tee ../output.txt
        working-directory: polar-core
=======
        run: cargo bench -- --output-format bencher | tee output.txt
>>>>>>> 93e45f0a
      - name: Store benchmark result
        uses: rhysd/github-action-benchmark@v1
        with:
          name: Rust Benchmark
          tool: "cargo"
          output-file-path: output.txt
          # Use personal access token instead of GITHUB_TOKEN due to https://github.community/t5/GitHub-Actions/Github-action-not-triggering-gh-pages-upon-push/td-p/26869/highlight/false
          github-token: ${{ secrets.GITHUB_TOKEN }}
          comment-on-alert: true
          alert-comment-cc-users: "@osohq/eng"
          alert-threshold: "150%"
          # Only push, save + comment on main
          auto-push: ${{ github.ref == 'refs/heads/main' }}
          comment-always: ${{ github.ref == 'refs/heads/main' }}
          save-data-file: ${{ github.ref == 'refs/heads/main' }}<|MERGE_RESOLUTION|>--- conflicted
+++ resolved
@@ -17,12 +17,8 @@
             target
           key: ${{ runner.os }}-cargo-release-${{ hashFiles('**/Cargo.lock') }}
       - name: Run benchmark
-<<<<<<< HEAD
         run: cargo bench -- --output-format bencher | tee ../output.txt
         working-directory: polar-core
-=======
-        run: cargo bench -- --output-format bencher | tee output.txt
->>>>>>> 93e45f0a
       - name: Store benchmark result
         uses: rhysd/github-action-benchmark@v1
         with:
