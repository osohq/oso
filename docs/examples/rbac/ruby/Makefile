--- conflicted
+++ resolved
@@ -1,10 +1,7 @@
 # By unexporting BUNDLE_GEMFILE here, we prevent bundler from using the
 # Gemfile defined in `docs/examples/Makefile`.
 unexport BUNDLE_GEMFILE
-<<<<<<< HEAD
-=======
 
->>>>>>> 383e8e40
 .PHONY: test install
 
 test: install
