# Configuration file for the Sphinx documentation builder.
#
# This file only contains a selection of the most common options. For a full
# list see the documentation:
# https://www.sphinx-doc.org/en/master/usage/configuration.html

# -- Path setup --------------------------------------------------------------

# If extensions (or modules to document with autodoc) are in another directory,
# add these directories to sys.path here. If the directory is relative to the
# documentation root, use os.path.abspath to make it absolute, like shown here.
#
import os
import sys

from sphinx.highlighting import lexers
from sphinxcontrib.spelling.filters import ContractionFilter

from enchant.tokenize import Filter

sys.path.insert(0, os.path.abspath(".."))
sys.path.insert(0, os.path.abspath("."))
import lexer


# -- Project information -----------------------------------------------------

project = "oso"
copyright = "2020 Oso Security, Inc"
author = "oso"
<<<<<<< HEAD
version = "0.4"
=======
version = "0.5"
>>>>>>> e1b5e7df
release = "0.5.0"


# -- General configuration ---------------------------------------------------

release_mode = os.environ.get("DOCS_RELEASE", "") == "1"

master_doc = "index"

sys.path.append(os.path.abspath("./_ext"))

# Add any Sphinx extension module names here, as strings. They can be
# extensions coming with Sphinx (named 'sphinx.ext.*') or your custom
# ones.
extensions = [
    "button",
    "email_role",
    "form_role",
    "fontawesome",
    "recommonmark",
    "sphinx_copybutton",
    "sphinx_tabs.tabs",
    "sphinx.ext.autodoc",
    "sphinx.ext.doctest",
    "sphinx.ext.extlinks",
    "sphinx.ext.githubpages",
    "sphinx.ext.ifconfig",
    "sphinx.ext.todo",
    "sphinxcontrib.contentui",
    "sphinxcontrib.spelling",
]


class HyphenatedWordFilter(Filter):
    """Treat some hypthenated words as allowed due to made up words in our docs."""

    # This cannot just be allowed words because hypthenated words are split.

    words = {"un-taken", "un-run"}

    def _skip(self, word):
        return word in self.words


spelling_word_list_filename = "spelling_allowed_words.txt"
spelling_filters = [
    # Fix spell check of contractions
    ContractionFilter,
    HyphenatedWordFilter,
]

html_static_path = ["_static"]

# Add any paths that contain templates here, relative to this directory.
templates_path = ["_templates"]

# List of patterns, relative to source directory, that match files and
# directories to ignore when looking for source files.
# This pattern also affects html_static_path and html_extra_path.
exclude_patterns = [
    "**.tmp",
    "_build",
    "Thumbs.db",
    ".DS_Store",
    "theme/**",
    "changelogs/vNEXT.rst",
    "changelogs/vTEMPLATE.rst",
    "**.pytest_cache**",
    "ruby/README.md",
    "more/language/polar-classes.rst",  # we don't currently have classes
    "**/venv/**",
    "**/node_modules/**",
]

# Don't copy the source or show a link
html_copy_source = False
html_show_sourcelink = False

# add copy button to <pre> elements inside a div with class="copyable"
copybutton_selector = "div.copybutton pre"
copybutton_prompt_text = "\\[\\d*\\]: |\\.\\.\\.: "
copybutton_prompt_is_regexp = True

# The name of the Pygments (syntax highlighting) style to use.
pygments_style = "borland"

### Show/hide TODOs

todo_include_todos = False

# -- Options for HTML output -------------------------------------------------

# Add any paths that contain custom static files (such as style sheets) here,
# relative to this directory. They are copied after the builtin static files,
# so a file named "default.css" will overwrite the builtin "default.css".
# html_static_path = ["_static"]

html_extra_path = ["_api_docs"]

# The theme to use for HTML and HTML Help pages.  See the documentation for
# a list of builtin themes.
#
# html_theme = "sphinx_rtd_theme"
html_theme = "sphinx_material"
# html_theme_options = {"logo_only": True}
html_theme_options = {
    # Include the master document at the top of the page in the breadcrumb bar.
    "master_doc": False,
    # Set the name of the project to appear in the navigation.
    "nav_title": "oso Documentation",
    # Set you GA account ID to enable tracking
    "google_analytics_account": "UA-139858805-1" if release_mode else "",
    # Specify a base_url used to generate sitemap.xml. If not
    # specified, then no sitemap will be built.
    "base_url": "https://docs.osohq.com/",
    # Set the color and the accent color
    "color_primary": "#0E024E",
    "color_accent": "#FFFFFF",
    # Set the repo location to get a badge with stats
    "repo_url": "https://github.com/osohq/oso/",
    "repo_name": "osohq/oso",
    # Visible levels of the global TOC; -1 means unlimited
    "globaltoc_depth": 3,
    # If False, expand all TOC entries
    "globaltoc_collapse": True,
    # If True, show hidden TOC entries
    "globaltoc_includehidden": True,
    # "heroes": {"index": "Welcome to the home of the oso documentation!",},
    "html_minify": release_mode,
    "css_minify": release_mode,
    "nav_links": False,
}
html_show_sphinx = False
version_dropdown = True
version_info = {"release": "/", "devel": "/devel"}
html_sidebars = {"**": ["globaltoc.html", "localtoc.html"]}

html_logo = "oso_logo_trimmed.png"
html_js_files = [
    # "js/custom.js",
]
html_css_files = [
    "css/custom.css",
    "css/matter.css",
]

html_favicon = "favicon.ico"

# --- doctest options ----

doctest_test_doctest_blocks = ""

lexers["polar"] = lexer.PolarLexer()
lexers["jshell"] = lexer.JShellLexer()
lexers["oso"] = lexer.OsoLexer()


#### Subsitutions

extlinks = {
    "gh-oso": ("https://github.com/osohq/oso", None),
}


def ultimate_replace(app, docname, source):
    result = source[0]
    for key in app.config.ultimate_replacements:
        result = result.replace(key, app.config.ultimate_replacements[key])
    source[0] = result


ultimate_replacements = {
    "{JAR}": f"oso-{release}.jar",
    "{version}": f"{version}",
    "{release}": f"{release}",
}


def setup(app):
    app.add_config_value("ultimate_replacements", {}, True)
    app.connect("source-read", ultimate_replace)<|MERGE_RESOLUTION|>--- conflicted
+++ resolved
@@ -28,11 +28,7 @@
 project = "oso"
 copyright = "2020 Oso Security, Inc"
 author = "oso"
-<<<<<<< HEAD
-version = "0.4"
-=======
 version = "0.5"
->>>>>>> e1b5e7df
 release = "0.5.0"
 
 
