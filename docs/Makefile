# Minimal makefile for Sphinx documentation
#

# You can set these variables from the command line, and also
# from the environment for the first two.
SPHINXOPTS    ?=
SPHINXBUILD   ?= sphinx-build
SOURCEDIR     = .
BUILDDIR      = _build

export BUNDLE_GEMFILE := $(abspath ../languages/ruby/Gemfile)
export RUBY_DIR := $(abspath ../languages/ruby)
export JAVA_DIR := $(abspath ../languages/java/oso)
export JS_DIR := $(abspath ../languages/js)


rwildcard=$(foreach d,$(wildcard $(1:=/*)),$(call rwildcard,$d,$2) $(filter $(subst *,%,$2),$d))

JAVA_PACKAGE_JAR_PATH := $(JAVA_DIR)/target/oso-0.11.0.jar

RUBY_FILES := $(call rwildcard,../languages/ruby/lib,*.rb)
JAVA_FILES := $(call rwildcard ../languages/java/oso/src, *.java)
JS_FILES := $(call rwildcard ../languages/js/src, *.ts)

# Put it first so that "make" without argument is like "make help".
help:
	@$(SPHINXBUILD) -M help "$(SOURCEDIR)" "$(BUILDDIR)" $(SPHINXOPTS) $(O)

.PHONY: help Makefile html doctest test-quickstarts

_api_docs/ruby: $(RUBY_FILES)
	mkdir -p _api_docs
	cd "$(RUBY_DIR)" && yard doc
	rm -rf _api_docs/ruby
	cp -R $(RUBY_DIR)/doc _api_docs/ruby

_api_docs/java: $(JAVA_FILES)
	mkdir -p _api_docs
	cd "$(JAVA_DIR)" && mvn -q javadoc:javadoc
	rm -rf _api_docs/java
	cp -R $(JAVA_DIR)/target/site/apidocs _api_docs/java

_api_docs/js/node: $(JS_FILES)
	mkdir -p _api_docs/js
	make -C $(JS_DIR) docs
	rm -rf _api_docs/js/node
	cp -R $(JS_DIR)/docs _api_docs/js/node

_api_docs: _api_docs/ruby _api_docs/java _api_docs/js/node

# Catch-all target: route all unknown targets to Sphinx using the new
# "make mode" option.  $(O) is meant as a shortcut for $(SPHINXOPTS).
html doctest spelling: Makefile deps deps_test _api_docs submodules
	@$(SPHINXBUILD) -M $@ "$(SOURCEDIR)" "$(BUILDDIR)" $(SPHINXOPTS) $(O)

build: Makefile deps check-deps _api_docs submodules
	@DOCS_RELEASE=1 $(SPHINXBUILD) -M html "$(SOURCEDIR)" "$(BUILDDIR)" $(SPHINXOPTS) $(O)

clean:
	@$(SPHINXBUILD) -M $@ "$(SOURCEDIR)" "$(BUILDDIR)" $(SPHINXOPTS) $(O)
	rm -rf _api_docs

livehtml: deps _api_docs submodules
	@sphinx-autobuild -b html "$(SOURCEDIR)" "$(BUILDDIR)" $(SPHINXOPTS) $(O)

livehtml-light: deps
	@sphinx-autobuild -b html "$(SOURCEDIR)" "$(BUILDDIR)" $(SPHINXOPTS) $(O)

$(JAVA_PACKAGE_JAR_PATH):
	$(MAKE) -C ../languages/java package

java-test: $(JAVA_PACKAGE_JAR_PATH)
	cd examples/abac/java && javac -cp $(JAVA_PACKAGE_JAR_PATH):. TestAbac.java && java -cp $(JAVA_PACKAGE_JAR_PATH):. TestAbac
	# The way this test works for context is pretty sketchy.
	# We can't set environment variables from within Java like the Python & Ruby
	# tests, so instead we call the test twice, expecting it to fail for production.
	cd examples/context/java && javac -cp $(JAVA_PACKAGE_JAR_PATH):. TestContext.java && ENV="development" java -cp $(JAVA_PACKAGE_JAR_PATH):. TestContext
	cd examples/context/java && (ENV="production" java -cp $(JAVA_PACKAGE_JAR_PATH):. TestContext && exit 1 || exit 0)
	@echo "Ignore that failure it actually worked!"

python-test:
	cd examples/inheritance/python && pytest .
	cd examples/abac/python && pytest .
	cd examples/rbac/python && pytest .
	cd examples/context/python && pytest .
	cd examples/user_types/python && pytest .
	cd examples/list-filtering/sqlalchemy && pytest sqlalchemy_example
	cd examples/roles/sqlalchemy/oso-sqlalchemy-roles-guide && pytest .
	$(MAKE) -C examples/list-filtering/django test

ruby-test:
	cd examples/abac/ruby && bundle exec rspec test_spec.rb
	cd examples/rbac/ruby && bundle exec rspec test_spec.rb
	cd examples/context/ruby && bundle exec rspec test_spec.rb
	cd examples/inheritance/ruby && bundle exec rspec test_spec.rb
	cd examples/user_types/ruby && bundle exec rspec test_spec.rb

nodejs-test:
	$(MAKE) -C ../languages/js build
	cd examples/rbac/nodejs && yarn && yarn jest
	cd examples/abac/nodejs && yarn && yarn jest
	cd examples/context/nodejs && yarn && yarn jest
	cd examples/inheritance/nodejs && yarn && yarn jest
	cd examples/user_types/nodejs && yarn && yarn jest

test-quickstarts:
	$(MAKE) -C examples/quickstart test

test: doctest
	$(MAKE) python-test
	$(MAKE) ruby-test
	$(MAKE) java-test
	$(MAKE) nodejs-test

deps:
	pip3 install -r requirements-docs.txt

deps-test:
	pip3 install -r requirements-docs-test.txt

# Check that all the dependencies have been installed
# in release mode, this means they should be installed
# from the wheels
check-deps:
<<<<<<< HEAD
	pip3 show oso
	pip3 show django-oso
	pip3 show flask-oso
	pip3 show sqlalchemy-oso
=======
	python3 -c "import pkg_resources; pkg_resources.require(open('requirements-docs-test.txt'))"
>>>>>>> 38141305

submodules:
	git submodule update --checkout --init --recursive --remote
	cd examples/roles/sqlalchemy/oso-sqlalchemy-roles-guide && git checkout basic_roles_complete && git pull<|MERGE_RESOLUTION|>--- conflicted
+++ resolved
@@ -122,14 +122,7 @@
 # in release mode, this means they should be installed
 # from the wheels
 check-deps:
-<<<<<<< HEAD
-	pip3 show oso
-	pip3 show django-oso
-	pip3 show flask-oso
-	pip3 show sqlalchemy-oso
-=======
 	python3 -c "import pkg_resources; pkg_resources.require(open('requirements-docs-test.txt'))"
->>>>>>> 38141305
 
 submodules:
 	git submodule update --checkout --init --recursive --remote
