{{/*
  Options

  - dynPath: specify this if you need to set a path to a different file for
      each language. The value should be a key that will be looked up
      dynamically in every language's data/data.md file. That value of that key
      in each language's data/data.md file should be the relative path to the
      file starting from the root of the docs directory, e.g.,
      "examples/foo/bar.js". You should only specify one of dynPath and path;
      not both.
  - path: specify this if every language can use the same file, e.g., if they
      all share the same Polar code. It should be the relative path to the file
      starting from the root of the docs directory. E.g.,
      "examples/foo/bar.polar". You should only specify one of dynPath and
      path; not both.
  - fallback: specify this if you're using a dynPath but not every language has
      a file to include. This is useful when we haven't created example apps in
      all languages and we're just using inline snippets for one of the
      languages. The value should be a key that will be looked up dynamically
      in every language's data/data.md file. That value of that key in each
      language's data/data.md file should be a literal code snippet (without
      code fence backticks). Every language's data/data.md file should only
      contain the dynPath key *or* the fallback key, but not both.
  - syntax: haven't had to use this yet and might remove. It's just a way to
      manually override the file extension-based syntax detection.
  - from: this should be a string that identifies a unique line in the file by
      substring match. E.g., "user-class-start". The snippet will start after
      that line.
  - to: this should be a string that identifies a unique line in the file by
      substring match. E.g., "user-class-end". The snippet will end before that line.
  - hlFrom: similarly to $from, this should be a string that identifies a unique
      line in the file. This will be used as the starting point for highlighting.
      It must be within the bounds of the code being displayed. and it will be
      stripped from the output.
  - hlTo: similarly to $to, this should be a string that identifies a unique line
      in the file. It will be used as the ending point for highlighting. It must
      be withing the bounds of the code being displayed, and it will be stripped
      from the output.
  - lines: specify this if you want to display noncontiguous segments of a
      file. E.g., `lines="2,5-7,10-15"`. Segments should be comma-separated and
      can be either a single line number or a range of lines (represented as a
      pair of numbers separated by a hyphen). In the resulting code snippet,
      segments will be separated by an ellipsis to indicate elided code.
  - gitHub: specify GitHub link to generate a link to example. E.g
    ``https://github.com/osohq/gitclub/``
  - ellipsis: override the default marker for elided code ("...").
*/}}

{{ $ellipsis := $.Params.ellipsis | default "..." }}
{{ $dynPath := $.Params.dynPath }}
{{ $path := $.Params.path }}
{{ $content := $.Params.fallback }}
{{ $syntax := "" }}
{{ $syntaxoverride := $.Params.syntax }}
{{ $id := "" }}
{{ $file := "" }}
{{ $hlFrom := $.Params.hlFrom | default "" }}
{{ $hlTo := $.Params.hlTo | default "" }}
{{ $hlOpts := "" }}
{{ $lines := $.Params.lines }}
{{ $loc := slice }}
{{ $gitHub := $.Params.gitHub }}
{{ $gitHubRef := "" }}
{{ $pathTrim := "" }}
{{ $firstLine := 0 }}
{{ $lastLine := 0 }}
{{ $linenos := $.Params.linenos | default false }}
<<<<<<< HEAD
=======
{{ $ellipsis := $.Params.ellipsis | default "..." }}
>>>>>>> 35b9b3ac
{{ $hl_lines := $.Params.hl_lines | default "" }}

{{/* Turn "1,3-5,11-17" into a slice of maps consisting of a single key-value
     pair where the key is the starting line and the value is the length of the
     segment. */}}
{{ with $lines }}
  {{ with replace . " " "" }}
    {{ with split . "," }}
      {{ range . }}
        {{ $nums := split . "-" }}
        {{ if (eq (len $nums) 1) }}
          {{ $start := index $nums 0 }}
          {{ $loc = $loc | append (dict $start 1) }}
        {{ else }}
          {{ $start := index $nums 0 }}
          {{ $count := (add 1 (sub (int (index $nums 1)) (int (index $nums 0)))) }}
          {{ $loc = $loc | append (dict $start $count) }}
        {{ end }}
      {{ end }}
    {{ end }}
  {{ end }}
{{ end }}

{{ if $path }}
  {{ if $dynPath }}
    {{ errorf "[%v] Cannot specify 'path' and 'dynPath'.\n\t%v" $.Page.Language.LanguageName $.Position }}
  {{ else if $content }}
    {{ errorf "[%v] Specifying 'fallback' not allowed when 'path' is present.\n\t%v" $.Page.Language.LanguageName $.Position }}
  {{ end }}
{{ else if $dynPath }}
  {{ with $.Page.Resources.GetMatch "data/data.md" }}
    {{ with (index .Params $dynPath) }}
      {{ $path = . }}
    {{ else }}
      {{ if $content }}
      {{ else }}
        {{ errorf "[%v] Missing entry '%v' in data/data.md file with no 'fallback' specified.\n\t%v" $.Page.Language.LanguageName $dynPath $.Position }}
      {{ end }}
    {{ end }}
  {{ else }}
    {{ if (eq $.Page.Language.Lang "any") }}
      {{ if $.Params.any }}
        {{ errorf "[%v] Missing data/data.md file.\n\t%v" $.Page.Language.LanguageName $.Position }}
      {{ else if (and (not (isset $.Params "any")) (ne $.Parent nil)) }}
        {{ if in $.Parent.Params "any" }}
          {{ if $.Parent.Params.any }}
            {{ errorf "[%v] Missing data/data.md file.\n\t%v" $.Page.Language.LanguageName $.Position }}
          {{ end }}
        {{ end }}
      {{ end }}
    {{ else }}
      {{ errorf "[%v] Missing data/data.md file.\n\t%v" $.Page.Language.LanguageName $.Position }}
    {{ end }}
  {{ end }}
{{ end }}

{{ if $path }}
{{ else if $content }}
  {{ with $.Page.Resources.GetMatch "data/data.md" }}
    {{ with (index .Params $content) }}
      {{ $content = . }}
    {{ else }}
      {{ errorf "[%v] Missing fallback entry '%v' in data/data.md file.\n\t%v" $.Page.Language.LanguageName $content $.Position }}
    {{ end }}
  {{ else }}
    {{ if (eq $.Page.Language.Lang "any") }}
      {{ if $.Params.any }}
        {{ errorf "[%v] Missing data/data.md file.\n\t%v" $.Page.Language.LanguageName $.Position }}
      {{ else if (and (not (isset $.Params "any")) (ne $.Parent nil)) }}
        {{ if in $.Parent.Params "any" }}
          {{ if $.Parent.Params.any }}
            {{ errorf "[%v] Missing data/data.md file.\n\t%v" $.Page.Language.LanguageName $.Position }}
          {{ end }}
        {{ end }}
      {{ end }}
    {{ else }}
      {{ errorf "[%v] Missing data/data.md file.\n\t%v" $.Page.Language.LanguageName $.Position }}
    {{ end }}
  {{ end }}
{{ else }}
  {{ if (eq $.Page.Language.Lang "any") }}
    {{ if $.Params.any }}
      {{ errorf "[%v] What u doin' here w/ no 'fallback'?\n\t%v" $.Page.Language.LanguageName $.Position }}
    {{ else if (and (not (isset $.Params "any")) (ne $.Parent nil)) }}
      {{ if in $.Parent.Params "any" }}
        {{ if $.Parent.Params.any }}
          {{ errorf "[%v] What u doin' here w/ no 'fallback'?\n\t%v" $.Page.Language.LanguageName $.Position }}
        {{ end }}
      {{ end }}
    {{ end }}
  {{ else }}
    {{ errorf "[%v] What u doin' here w/ no 'fallback'?\n\t%v" $.Page.Language.LanguageName $.Position }}
  {{ end }}
{{ end }}

{{ if $path }}
  {{ $file = (index (split $path "/" | last 1) 0) }}
  {{ $id = printf "%s-%s" $file .Ordinal }}

  {{ $syntax = (index (split $file "." | last 1) 0) }}

  {{ $from := $.Params.from }}
  {{ $to := $.Params.to }}
  {{ $length := 0 }}
  {{ $content = readFile $path }}

  {{ with $content }}
    {{ with split . "\n" }}
      {{ $contentLines := . }}
      {{/* Default the snippet length to the file length. */}}
      {{ $length = len . }}

      {{/* Find snippet boundaries if valid values were provided for 'from' and/or 'to'. */}}
      {{ range $index, $line := . }}
        {{ if in $line $from }}
          {{/* This check ensures that we are not accidentally on the $hlFrom line,
               such as if $from is a substring of $hLFrom */}}
          {{ if not (and $hlFrom (in $line $hlFrom)) }}
            {{ $firstLine = add $index 1 }}
          {{ end }}
        {{ else if in $line $to }}
          {{/* Similarly to above, check if we are on a substring of $hlTo */}}
          {{ if not (and $hlTo (in $line $hlTo)) }}
            {{ $length = sub $index $firstLine }}
          {{ end }}
        {{ end }}
      {{ end }}

      {{ $lastLine = add $firstLine $length }}

      {{/* Trim snippet to boundaries. */}}
      {{ with first $length (after $firstLine $contentLines) }}
        {{/* If 'lines' were provided, drop any lines that aren't specified and
             fill gaps between line groups with ellipses. */}}
        {{ if $loc }}
          {{ $bounded := . }}
          {{ $temp := slice }}
          {{ $last := (sub (len $loc) 1) }}
          {{ range $index, $segment := $loc }}
            {{ range $start, $count := $segment }}
              {{ with first $count (after (sub (int $start) 1) $bounded) }}
                {{ $temp = $temp | append . }}
                {{ if ne $index $last }}
                  {{ $temp = $temp | append "" $ellipsis "" }}
                {{ end }}
              {{ end }}
            {{ end }}
          {{ end }}
          {{ $contentLines = $temp }}
        {{ else }}
          {{ $contentLines = . }}
        {{ end }}
      {{ end }}

      {{ if and $hlFrom $hlTo }}
        {{/* calculate hl_lines */}}
        {{ $hlStart := slice }}
        {{ $hlEnd := slice }}
        {{ range $index, $line := $contentLines }}
          {{ if in $line $hlFrom }}
            {{ $hlStart = $hlStart | append (add $index 1) }}
            {{ $contentLines = (first $index $contentLines) | append (after (add $index 1) $contentLines) }}
          {{ else if in $line $hlTo }}
            {{ $hlEnd = $hlEnd | append $index }}
            {{ $contentLines = (first $index $contentLines) | append (after (add $index 1) $contentLines) }}
          {{ end }}
        {{ end }}
        {{ if and $hlStart $hlEnd }}
          {{ $hlPairs := slice }}
          {{ range $index, $startLine := $hlStart }}
            {{ $endLine := index $hlEnd $index }}
            {{ $hlPairs = $hlPairs | append (printf "%d-%d" $startLine $endLine) }}
          {{ end }}
          {{ $hlOpts = printf "hl_lines=%s" (delimit $hlPairs " ") }}
        {{ else }}
          {{ $hlOpts = "" }}
        {{ end }}
      {{ end }}

      {{/* Strip any remaining lines containing the 'docs:' magic string. */}}
      {{ $withoutDocsTags := slice }}
      {{ range $index, $line := $contentLines }}
        {{ if not (in $line "docs:") }}
          {{ $withoutDocsTags = $withoutDocsTags | append $line }}
        {{ end }}
      {{ end }}
      {{ $contentLines = $withoutDocsTags }}

      {{ $content = delimit $contentLines "\n" }}
    {{ end }}
  {{ end }}
{{ else }}
  {{/* If we aren't loading a file, hash the content for a unique ID. */}}
  {{ $id = md5 $content }}
{{ end }}

{{ if (not $syntax) }}
  {{ $syntax = $.Page.Language.Lang }}
{{ end }}

{{ with $syntaxoverride }}
  {{ $syntax = $syntaxoverride }}
{{ end }}

{{ $gFirstLine := 0 }}
{{ $gLastLine := 0 }}
{{ if $loc }}
    {{ $firstLoc := (index $loc 0) }}
    {{ $lastLoc := (index $loc (sub (len $loc) 1)) }}
    {{ range $start, $count := $firstLoc }}
        {{ $gFirstLine = (int $start) }}
    {{ end }}
    {{ range $start, $count := $lastLoc }}
        {{ $gLastLine = (add (int $start) (int $count)) }}
    {{ end }}
{{ else }}
    {{ $gFirstLine = (add $firstLine 1) }}
    {{ $gLastLine = $lastLine }}
{{ end }}

{{ $pathTrim := "" }}
{{ with $gitHub }}
    {{ $pathTrim = ( split $path "/" | after 2 | path.Join) }}
    {{ $gitHubRef = (printf "%s/blob/main/%s#L%d-L%d" $gitHub $pathTrim $gFirstLine $gLastLine) }}
{{ end }}

<div class="code" id="{{ $file | urlize}}" data-hl_lines="{{ $hl_lines }}">
  <div class="filename rounded-t-md bg-gray-200 text-gray-700 text-sm py-2">
    {{- with $syntax -}}
      <span class="px-2{{ if eq . "go" }} block w-10{{end}}">
        {{- partialCached "fontawesome.html" . . -}}
      </span>
    {{- end -}}
    {{ if $gitHub }}
        {{ $pathTrim }}
    {{ else }}
        {{ $file }}
    {{ end }}
    {{ with $gitHubRef }}
        <a class="float-right mr-2" href="{{ $gitHubRef }}"><button class="btn-outline">Browse on GitHub</button></a>
    {{ end }}
  </div>
  {{ $syntax  = $syntax | default "plaintext" }}
  {{ if $linenos }}
      {{ if $hlOpts }}
          {{ $hlOpts = (printf "linenos=table,linenostart=%d,%s" $gFirstLine $hlOpts) }}
      {{ else }}
          {{ $hlOpts = (printf "linenos=table,linenostart=%d" $gFirstLine) }}
      {{ end }}
  {{ end }}
  {{- highlight $content $syntax $hlOpts -}}
</div><|MERGE_RESOLUTION|>--- conflicted
+++ resolved
@@ -46,7 +46,6 @@
   - ellipsis: override the default marker for elided code ("...").
 */}}
 
-{{ $ellipsis := $.Params.ellipsis | default "..." }}
 {{ $dynPath := $.Params.dynPath }}
 {{ $path := $.Params.path }}
 {{ $content := $.Params.fallback }}
@@ -65,10 +64,7 @@
 {{ $firstLine := 0 }}
 {{ $lastLine := 0 }}
 {{ $linenos := $.Params.linenos | default false }}
-<<<<<<< HEAD
-=======
 {{ $ellipsis := $.Params.ellipsis | default "..." }}
->>>>>>> 35b9b3ac
 {{ $hl_lines := $.Params.hl_lines | default "" }}
 
 {{/* Turn "1,3-5,11-17" into a slice of maps consisting of a single key-value
