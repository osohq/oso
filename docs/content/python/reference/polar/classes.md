---
title: Python Types in Polar
weight: 2
aliases:
  - /using/libraries/python/index.html
description: |
   Reference for working with Python types in Polar.
---

# Working with Python Types

Oso’s Python authorization library allows you to write policy rules over Python
objects directly. This document explains how different types of Python objects
can be used in Oso policies.

{{% callout "Note" "blue" %}}
More detailed examples of working with application classes can be found in our
[Guides](guides).
{{% /callout %}}

## Class Instances

You can pass an instance of any Python class into Oso and access its methods
and fields from your policy (see [Application
<<<<<<< HEAD
Types](getting-started/policies#instances-and-fields)).
=======
Types](guides/policies#application-types)).
>>>>>>> 06c13e6d

<!-- TODO(gj): link to API docs. -->

Python instances can be constructed from inside an Oso policy using the
[`new`](polar-syntax#new) operator if the Python class has been **registered**
using either the `register_class()` method or the `polar_class()` decorator. An
<<<<<<< HEAD
example of this can be found [here](getting-started/policies#instances-and-fields).
=======
example of this can be found [here](guides/policies#application-types).
>>>>>>> 06c13e6d

## Numbers and Booleans

Polar supports integer and floating point real numbers, as well as booleans
(see [Primitive Types](polar-syntax#primitive-types)). These map to the Python
`int`, `float`, and `bool` types.

## Strings

Python strings are mapped to Polar [strings](polar-syntax#strings). Python’s
string methods may be accessed from policies:

```polar
allow(actor, _action, _resource) if actor.username.endswith("example.com");
```

```python
user = User()
user.username = "alice@example.com"
assert(oso.is_allowed(user, "foo", "bar))
```

{{% callout "Warning" "orange" %}}
Polar does not support methods that mutate strings in place. E.g.,
`capitalize()` will have no effect on a string in Polar.
{{% /callout %}}

## Lists

Python lists are mapped to Polar [lists](polar-syntax#lists). Python’s list
methods may be accessed from policies:

```polar
allow(actor, _action, _resource) if actor.groups.index("HR") == 0;
```

```python
user = User()
user.groups = ["HR", "payroll"]
assert(oso.is_allowed(user, "foo", "bar"))
```

{{% callout "Warning" "orange" %}}
Polar does not support methods that mutate lists in place. E.g. `reverse()`
will have no effect on a list in Polar.
{{% /callout %}}

Likewise, lists constructed in Polar may be passed into Python methods:

```polar
allow(actor, _action, _resource) if actor.has_groups(["HR", "payroll"]);
```

```python
class User:
   def has_groups(self, groups):
      """ Check if a user has all of the provided groups. """
         for g in groups:
            if not g in self.groups:
               return False
         return True

user = User()
user.groups = ["HR", "payroll"]
assert(oso.is_allowed(user, "foo", "bar))
```

There is currently no syntax for random access to a list element within a
policy; i.e., there is no Polar equivalent of the Python expression
`user.groups[1]`. To access the elements of a list, you may iterate over it
with [the `in` operator](polar-syntax#in-list-membership) or destructure it
with [pattern matching](polar-syntax#patterns-and-matching).

## Dictionaries

Python dictionaries are mapped to Polar
[dictionaries](polar-syntax#dictionaries):

```polar
allow(actor, _action, _resource) if actor.roles.project1 = "admin";
```

```python
user = User()
user.roles = {"project1": "admin"}
assert(oso.is_allowed(user, "foo", "bar))
```

Likewise, dictionaries constructed in Polar may be passed into Python methods.

## Iterables

You may iterate over any Python
[iterable](https://docs.python.org/3/glossary.html#term-iterable), such as
those yielded by a
[generator](https://docs.python.org/3/glossary.html#term-generator), using
Polar's [`in` operator](polar-syntax#in-list-membership):

```polar
allow(actor, _action, _resource) if "payroll" in actor.get_groups();
```

```python
class User:
   def get_groups(self):
      """Generator method to yield user groups."""
      yield from ["HR", "payroll"]

user = User()
assert(oso.is_allowed(user, "foo", "bar))
```

## `None`

The Python value `None` is registered as the Polar constant nil. If a Python
method can return `None`, you may want to compare the result to `nil`:

```polar
allow(actor, _action, _resource) if actor.get_optional() != nil;
```

```python
class User:
   def get_optional(self):
      """Return something or None."""
      if self.some_condition():
          return self.some_thing
      else:
          return None

user = User()
assert(oso.is_allowed(user, "foo", "bar))
```

## Python → Polar Types Summary

| Python type | Polar type   |
| ----------- | ------------ |
| `int`       | `Integer`    |
| `float`     | `Float`      |
| `bool`      | `Boolean`    |
| `list`      | `List`       |
| `dict`      | `Dictionary` |
| `str`       | `String`     |<|MERGE_RESOLUTION|>--- conflicted
+++ resolved
@@ -22,22 +22,14 @@
 
 You can pass an instance of any Python class into Oso and access its methods
 and fields from your policy (see [Application
-<<<<<<< HEAD
-Types](getting-started/policies#instances-and-fields)).
-=======
-Types](guides/policies#application-types)).
->>>>>>> 06c13e6d
+Types](guides/policies#instances-and-fields)).
 
 <!-- TODO(gj): link to API docs. -->
 
 Python instances can be constructed from inside an Oso policy using the
 [`new`](polar-syntax#new) operator if the Python class has been **registered**
 using either the `register_class()` method or the `polar_class()` decorator. An
-<<<<<<< HEAD
-example of this can be found [here](getting-started/policies#instances-and-fields).
-=======
-example of this can be found [here](guides/policies#application-types).
->>>>>>> 06c13e6d
+example of this can be found [here](guides/policies#instances-and-fields).
 
 ## Numbers and Booleans
 
