--- conflicted
+++ resolved
@@ -101,14 +101,7 @@
 
 In this brief example we covered what the *data filtering API* does. For
 a more detailed how to of using data filtering and implementing query
-<<<<<<< HEAD
-<!-- todo remove lang -->
-builder functions, see: [How to: Filter data]({{< ref href="/guides/data_access" lang="python" >}}).
-
-This is the end of __Add to Your App__! For more detail on using
-=======
-builder functions, see: [How to: Filter data]({{< ref href="/guides/filtering" >}}).
+builder functions, see: the [Data Filtering](guides/data_filtering) guide.
 
 This is the end of __Add to your app__! For more detail on using
->>>>>>> f49e38db
-Oso, see the [How to guides](/guides).+Oso, see the [guides](/guides) section.