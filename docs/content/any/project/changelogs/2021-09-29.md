---
title: Release 2021-09-29
menuTitle: 2021-09-29
any: true
description: >-
  Changelog for Release 2021-09-29 (oso 0.20.2) containing new features, bug
  fixes, and more.
---

## `oso` 0.20.2

<<<<<<< HEAD
### Node.js

#### Breaking changes

{{% callout "Warning" "orange" %}}
  This release contains breaking changes. Be sure to follow migration steps
  before upgrading.
{{% /callout %}}

##### Undefined attributes now error

To help with catching erroneous policies, accessing an undefined attribute
on an object will now return an error.

Policy:

```polar
allow(user, "read", "document") if user.isAdmin;
```

Code:

```js
const user = {name: "notanadmin"};
await oso.isAllowed(user, "read", document);
```

Before this would silently fail, since `user.isAdmin = undefined` in JavaScript, and
`undefined` is not `true`.

Now, this will error since `isAdmin` is not a property on `user`.

This will still work (1) if `user = {isAdmin: undefined}`,
and (2) by instead using the policy

```polar
allow(user: {isAdmin: true}, "read", "document");
```
since specializers will not error if a field is missing.
=======
### Core

#### Other bugs & improvements
- Unification constraints on dot properties are no longer elided when emitting 
  partial results for queries over multiple unbound variables.

### JavaScript

#### Other bugs & improvements
- Data filtering API functions (`authorizedQuery`, `authorizedResources`) now
  correctly restrict their output to records of the user-supplied resource type.
>>>>>>> a9cb8128


### Go

#### Breaking changes

<!-- TODO: remove warning and replace with "None" if no breaking changes. -->

{{% callout "Warning" "orange" %}}
  This release contains breaking changes. Be sure to follow migration steps
  before upgrading.
{{% /callout %}}

##### Breaking change 1

Summary of breaking change.

Link to [migration guide]().

#### New features

##### Feature 1

Summary of user-facing changes.

Link to [relevant documentation section]().

#### Other bugs & improvements

- The CLI to the Go REPL has been updated to use the new `LoadFiles` API. This
  re-enables support for loading multiple files via the CLI.<|MERGE_RESOLUTION|>--- conflicted
+++ resolved
@@ -9,7 +9,12 @@
 
 ## `oso` 0.20.2
 
-<<<<<<< HEAD
+### Core
+
+#### Other bugs & improvements
+- Unification constraints on dot properties are no longer elided when emitting 
+  partial results for queries over multiple unbound variables.
+
 ### Node.js
 
 #### Breaking changes
@@ -49,45 +54,12 @@
 allow(user: {isAdmin: true}, "read", "document");
 ```
 since specializers will not error if a field is missing.
-=======
-### Core
-
-#### Other bugs & improvements
-- Unification constraints on dot properties are no longer elided when emitting 
-  partial results for queries over multiple unbound variables.
-
-### JavaScript
 
 #### Other bugs & improvements
 - Data filtering API functions (`authorizedQuery`, `authorizedResources`) now
   correctly restrict their output to records of the user-supplied resource type.
->>>>>>> a9cb8128
-
 
 ### Go
-
-#### Breaking changes
-
-<!-- TODO: remove warning and replace with "None" if no breaking changes. -->
-
-{{% callout "Warning" "orange" %}}
-  This release contains breaking changes. Be sure to follow migration steps
-  before upgrading.
-{{% /callout %}}
-
-##### Breaking change 1
-
-Summary of breaking change.
-
-Link to [migration guide]().
-
-#### New features
-
-##### Feature 1
-
-Summary of user-facing changes.
-
-Link to [relevant documentation section]().
 
 #### Other bugs & improvements
 
