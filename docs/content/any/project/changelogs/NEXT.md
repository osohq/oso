---
title: Release YYYY-MM-DD
menuTitle: YYYY-MM-DD
any: true
description: >-
  Changelog for Release YYYY-MM-DD (RELEASED_VERSIONS) containing new features,
  bug fixes, and more.
draft: true
---

## `RELEASED_PACKAGE_1` NEW_VERSION

### LANGUAGE (e.g., 'Core' or 'Python' or 'Node.js')

#### Breaking changes

<!-- TODO: remove warning and replace with "None" if no breaking changes. -->

{{% callout "Warning" "orange" %}}
  This release contains breaking changes. Be sure to follow migration steps
  before upgrading.
{{% /callout %}}

##### Breaking change 1

Summary of breaking change.

Link to [migration guide]().

#### New features

##### Feature 1

Summary of user-facing changes.

Link to [relevant documentation section]().

#### Other bugs & improvements

- Bulleted list
- Of smaller improvements
<<<<<<< HEAD
- Potentially with doc [links]().

## `oso` NEW_VERSION

### Core

#### Breaking changes

{{% callout "Warning" "orange" %}}
  This release contains breaking changes. Be sure to follow migration steps
  before upgrading.
{{% /callout %}}

The `or` operator has had its precedence lowered to be consistent with other
programming languages. Existing policies using `or` should be updated where
necessary to group `or` operations using parentheses:

```polar
foo(a, b, c) if a and b or c;
```

becomes

```polar
foo(a, b, c) if a and (b or c);
```

#### Other bugs & improvements

- Native types (`Integer`, `String`, `Dictionary`, etc.) and
  equivalent host objects created with the `new` operator can now
  be unified transparently.
- The debugger can now break on runtime errors.
- The `var` command  in the debugger now automatically maps variable
  names to their temporary bindings.
- The VM can now represent circular data without crashing.
- The `in` operator now correctly handles rest variables.

### Ruby

#### Other bugs & improvements

- Comparison operations on Ruby objects are now fully supported.

### Rust

#### New features

##### Roles in Rust

The Rust library now has
[built-in support for Role-Based Access Control (RBAC) policies](/guides/roles),
which you can turn on with `.enable_roles()`.

### Python

#### Other bugs & improvements

- The python library will no longer call `repr` on every object passed into a
  query. Instead, instances will be stringified only when needed (during a log,
  debug, or error event).
  - This leads to a performance improvement when you have instances with heavy
    `repr` calls (e.g. when `repr` requires a round-trip to the database).

## `flask-oso` NEW_VERSION

### Other bugs & improvements

- Thanks to [`@arusahni`](https://github.com/arusahni) for surfacing and
  documenting a potential gotcha when using `flask-oso` with other Flask
  libraries that rely on `LocalProxy` objects.
=======
- Potentially with doc [links]().
>>>>>>> df559204
<|MERGE_RESOLUTION|>--- conflicted
+++ resolved
@@ -7,6 +7,31 @@
   bug fixes, and more.
 draft: true
 ---
+
+## `oso` NEW_VERSION
+
+### Core
+
+#### Breaking changes
+
+{{% callout "Warning" "orange" %}}
+  This release contains breaking changes. Be sure to follow migration steps
+  before upgrading.
+{{% /callout %}}
+
+The `or` operator has had its precedence lowered to be consistent with other
+programming languages. Existing policies using `or` should be updated where
+necessary to group `or` operations using parentheses:
+
+```polar
+foo(a, b, c) if a and b or c;
+```
+
+becomes
+
+```polar
+foo(a, b, c) if a and (b or c);
+```
 
 ## `RELEASED_PACKAGE_1` NEW_VERSION
 
@@ -39,78 +64,4 @@
 
 - Bulleted list
 - Of smaller improvements
-<<<<<<< HEAD
-- Potentially with doc [links]().
-
-## `oso` NEW_VERSION
-
-### Core
-
-#### Breaking changes
-
-{{% callout "Warning" "orange" %}}
-  This release contains breaking changes. Be sure to follow migration steps
-  before upgrading.
-{{% /callout %}}
-
-The `or` operator has had its precedence lowered to be consistent with other
-programming languages. Existing policies using `or` should be updated where
-necessary to group `or` operations using parentheses:
-
-```polar
-foo(a, b, c) if a and b or c;
-```
-
-becomes
-
-```polar
-foo(a, b, c) if a and (b or c);
-```
-
-#### Other bugs & improvements
-
-- Native types (`Integer`, `String`, `Dictionary`, etc.) and
-  equivalent host objects created with the `new` operator can now
-  be unified transparently.
-- The debugger can now break on runtime errors.
-- The `var` command  in the debugger now automatically maps variable
-  names to their temporary bindings.
-- The VM can now represent circular data without crashing.
-- The `in` operator now correctly handles rest variables.
-
-### Ruby
-
-#### Other bugs & improvements
-
-- Comparison operations on Ruby objects are now fully supported.
-
-### Rust
-
-#### New features
-
-##### Roles in Rust
-
-The Rust library now has
-[built-in support for Role-Based Access Control (RBAC) policies](/guides/roles),
-which you can turn on with `.enable_roles()`.
-
-### Python
-
-#### Other bugs & improvements
-
-- The python library will no longer call `repr` on every object passed into a
-  query. Instead, instances will be stringified only when needed (during a log,
-  debug, or error event).
-  - This leads to a performance improvement when you have instances with heavy
-    `repr` calls (e.g. when `repr` requires a round-trip to the database).
-
-## `flask-oso` NEW_VERSION
-
-### Other bugs & improvements
-
-- Thanks to [`@arusahni`](https://github.com/arusahni) for surfacing and
-  documenting a potential gotcha when using `flask-oso` with other Flask
-  libraries that rely on `LocalProxy` objects.
-=======
-- Potentially with doc [links]().
->>>>>>> df559204
+- Potentially with doc [links]().