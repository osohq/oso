---
title: Release YYYY-MM-DD
menuTitle: YYYY-MM-DD
any: true
description: >-
  Changelog for Release YYYY-MM-DD (RELEASED_VERSIONS) containing new features,
  bug fixes, and more.
draft: true
---

## `RELEASED_PACKAGE_1` NEW_VERSION

### LANGUAGE (e.g., 'Core' or 'Python' or 'Node.js')

#### Breaking changes

<!-- TODO: remove warning and replace with "None" if no breaking changes. -->

{{% callout "Warning" "orange" %}}
  This release contains breaking changes. Be sure to follow migration steps
  before upgrading.
{{% /callout %}}

##### Breaking change 1

Summary of breaking change.

Link to [migration guide]().

##### Feature 1

Summary of user-facing changes.

Link to [relevant documentation section]().

#### Other bugs & improvements

- Bulleted list
- Of smaller improvements
- Potentially with doc [links]().

## `oso` NEW_VERSION

### Core

#### Other bugs & improvements

- Native types (`Integer`, `String`, `Dictionary`, etc.) and
  equivalent host objects created with the `new` operator can now
  be unified transparently.
<<<<<<< HEAD
- The debugger can now break on runtime errors.
=======
- The `var` command  in the debugger now automatically maps variable
  names to their temporary bindings.
>>>>>>> da08e2ad

### Ruby

#### Other bugs & improvements

- Comparison operations on Ruby objects are now fully supported.

### Rust 

#### New features

##### Roles in Rust

The Rust library now has
[built-in support for Role-Based Access Control (RBAC) policies](/guides/roles),
which you can turn on with `.enable_roles()`.

## `flask-oso` NEW_VERSION

### Other bugs & improvements

- Thanks to [`@arusahni`](https://github.com/arusahni) for surfacing and
  documenting a potential gotcha when using `flask-oso` with other Flask
  libraries that rely on `LocalProxy` objects.<|MERGE_RESOLUTION|>--- conflicted
+++ resolved
@@ -48,12 +48,9 @@
 - Native types (`Integer`, `String`, `Dictionary`, etc.) and
   equivalent host objects created with the `new` operator can now
   be unified transparently.
-<<<<<<< HEAD
 - The debugger can now break on runtime errors.
-=======
 - The `var` command  in the debugger now automatically maps variable
   names to their temporary bindings.
->>>>>>> da08e2ad
 
 ### Ruby
 
