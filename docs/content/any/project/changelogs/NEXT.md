--- conflicted
+++ resolved
@@ -8,9 +8,8 @@
 draft: true
 ---
 
-## `RELEASED_PACKAGE_1` NEW_VERSION
+## `oso 0.26.2`
 
-<<<<<<< HEAD
 ### Java
 
 #### Other bugs & improvements.
@@ -24,8 +23,6 @@
 - Resolved an `IndexError` exception in `sqlalchemy-oso` Data Filtering. (thanks to @jackdreillyvia for the contribution)
 - Resolved a false-negative in `sqlalchemy-oso` Data Filtering when comparing ORM objects. (thanks to @jackdreillyvia for the contribution)
 
-=======
->>>>>>> 284c7616
 ### LANGUAGE (e.g., 'Core' or 'Python' or 'Node.js')
 
 #### Breaking changes
