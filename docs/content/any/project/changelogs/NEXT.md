--- conflicted
+++ resolved
@@ -37,20 +37,10 @@
     isaCheck: (instance) => instance instanceof Object && instance.typename && instance.typename == "Bar"
   })
 ```
-
-<<<<<<< HEAD
 registers a class with Polar named `Bar`, and Polar will consider any object with a field `typename` set to `"Bar"`
 as an instance of the type `Bar`.
-=======
-Summary of user-facing changes.
 
-Link to [relevant documentation section]().
 
-#### Other bugs & improvements
-
-- Bulleted list
-- Of smaller improvements
-- Potentially with doc [links]().
 
 ## `sqlalchemy-oso` 0.26.3
 
@@ -64,5 +54,4 @@
   Flask-SQLAlchemy 3.0 is achieved, we've added a runtime check on the
   Flask-SQLAlchemy version that will raise an error if an incompatible version
   is found. Thanks to [`@snstanton`](https://github.com/snstanton) for the
-  report and PR!
->>>>>>> 38bc9151
+  report and PR!