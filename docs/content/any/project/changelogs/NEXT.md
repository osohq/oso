---
title: Release YYYY-MM-DD
menuTitle: YYYY-MM-DD
any: true
description: >-
  Changelog for Release YYYY-MM-DD (RELEASED_VERSIONS) containing new features,
  bug fixes, and more.
draft: true
---

<<<<<<< HEAD
## `oso` `NEW_VERSION`

### Core

#### Other bugs & improvements

- Fixed a variable scope bug affecting the `forall` operator that caused affected
  queries to fail with an `UnhandledPartial` error.
- Subsequent unification of incompatibly type-constrained variables will now fail
  correctly.
- The operators `not`, `forall`, `or`, `<`, `<=`, `>`, and `>=` can now be used
  with data filtering.

### Node.js

#### Breaking changes

{{% callout "Warning" "orange" %}}
  This release contains breaking changes. Be sure to follow migration steps
  before upgrading.
{{% /callout %}}

* Previously we supported `POLAR_LOG=trace` and `POLAR_LOG=on`, both of which enabled slightly different but verbose "TRACE"-level logging of the execution of queries and their constituent goals within the Polar VM.
* `POLAR_LOG=on` was slightly less verbose than `POLAR_LOG=trace` but still produced a voluminous output which made it hard to parse and follow the execution of a particular query.
* To enable easier query debugging we have broken out `POLAR_LOG` into new discrete `INFO` and `TRACE` levels. Specifying `POLAR_LOG=info` will cause Polar to emit a more concise log output intended to be consumed by developers as they build and debug their Polar policies. The more verbose TRACE output is still available through `POLAR_LOG=trace`. Check out our [documentation](/reference/tooling/tracing.html) for more information on tracing.

##### Second parameter of Oso.query() API changed from bindings to options

Pre-seeding the Polar VM with bindings for a query is a bit of an advanced use
case, but if you were previously passing bindings to `Oso.query()`:

```js
const bindings = new Map([['x', 1]]);
oso.query('f(x)', bindings);
```

You'll need to update that call to pass `bindings` as a key in the new
`QueryOpts` object:

```js
const bindings = new Map([['x', 1]]);
oso.query('f(x)', { bindings });
```

#### Other bugs & improvements

- Thanks to [`@Kn99HN`](https://github.com/Kn99HN) for adding the
  `acceptExpression` query flag to the Node.js lib!

## `sqlalchemy-oso` `NEW_VERSION`

### Other bugs & improvements

- `scoped_session` now correctly handles a `get_checked_permission` callback that
  returns `None`.

=======
>>>>>>> ab3b7fb9
## `RELEASED_PACKAGE_1` NEW_VERSION

### LANGUAGE (e.g., 'Core' or 'Python' or 'Node.js')

#### Breaking changes

<!-- TODO: remove warning and replace with "None" if no breaking changes. -->

{{% callout "Warning" "orange" %}}
  This release contains breaking changes. Be sure to follow migration steps
  before upgrading.
{{% /callout %}}

##### Breaking change 1

Summary of breaking change.

Link to [migration guide]().

#### New features

##### Feature 1

Summary of user-facing changes.

Link to [relevant documentation section]().

#### Other bugs & improvements

- Bulleted list
- Of smaller improvements
- Potentially with doc [links]().<|MERGE_RESOLUTION|>--- conflicted
+++ resolved
@@ -8,65 +8,6 @@
 draft: true
 ---
 
-<<<<<<< HEAD
-## `oso` `NEW_VERSION`
-
-### Core
-
-#### Other bugs & improvements
-
-- Fixed a variable scope bug affecting the `forall` operator that caused affected
-  queries to fail with an `UnhandledPartial` error.
-- Subsequent unification of incompatibly type-constrained variables will now fail
-  correctly.
-- The operators `not`, `forall`, `or`, `<`, `<=`, `>`, and `>=` can now be used
-  with data filtering.
-
-### Node.js
-
-#### Breaking changes
-
-{{% callout "Warning" "orange" %}}
-  This release contains breaking changes. Be sure to follow migration steps
-  before upgrading.
-{{% /callout %}}
-
-* Previously we supported `POLAR_LOG=trace` and `POLAR_LOG=on`, both of which enabled slightly different but verbose "TRACE"-level logging of the execution of queries and their constituent goals within the Polar VM.
-* `POLAR_LOG=on` was slightly less verbose than `POLAR_LOG=trace` but still produced a voluminous output which made it hard to parse and follow the execution of a particular query.
-* To enable easier query debugging we have broken out `POLAR_LOG` into new discrete `INFO` and `TRACE` levels. Specifying `POLAR_LOG=info` will cause Polar to emit a more concise log output intended to be consumed by developers as they build and debug their Polar policies. The more verbose TRACE output is still available through `POLAR_LOG=trace`. Check out our [documentation](/reference/tooling/tracing.html) for more information on tracing.
-
-##### Second parameter of Oso.query() API changed from bindings to options
-
-Pre-seeding the Polar VM with bindings for a query is a bit of an advanced use
-case, but if you were previously passing bindings to `Oso.query()`:
-
-```js
-const bindings = new Map([['x', 1]]);
-oso.query('f(x)', bindings);
-```
-
-You'll need to update that call to pass `bindings` as a key in the new
-`QueryOpts` object:
-
-```js
-const bindings = new Map([['x', 1]]);
-oso.query('f(x)', { bindings });
-```
-
-#### Other bugs & improvements
-
-- Thanks to [`@Kn99HN`](https://github.com/Kn99HN) for adding the
-  `acceptExpression` query flag to the Node.js lib!
-
-## `sqlalchemy-oso` `NEW_VERSION`
-
-### Other bugs & improvements
-
-- `scoped_session` now correctly handles a `get_checked_permission` callback that
-  returns `None`.
-
-=======
->>>>>>> ab3b7fb9
 ## `RELEASED_PACKAGE_1` NEW_VERSION
 
 ### LANGUAGE (e.g., 'Core' or 'Python' or 'Node.js')
