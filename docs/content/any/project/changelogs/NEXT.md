---
title: Release YYYY-MM-DD
menuTitle: YYYY-MM-DD
any: true
description: >-
  Changelog for Release YYYY-MM-DD (RELEASED_VERSIONS) containing new features,
  bug fixes, and more.
draft: true
---

<<<<<<< HEAD
## `oso 0.13.0`
=======
## `oso-oso 0.13.0`
>>>>>>> b14559a2

### Ruby

#### Breaking changes

<!-- TODO: remove warning and replace with "None" if no breaking changes. -->

{{% callout "Warning" "orange" %}}
  This release contains breaking changes. Be sure to follow migration steps
  before upgrading.
{{% /callout %}}

The `Query` object returned by `Polar::Polar#query` is now an `Enumerable`.
Previously, you would need to access the `results` attribute which
was an enumerator.

The main impact of this change is that queries are no longer run
on a Fiber, and therefore any methods using Fiber-local variables
(e.g. `Thread.current[:var]`) will work fine.

If you are only using `Oso#allowed?` there is no change needed.

Before:

```ruby
query = oso.query_rule('allow', actor, action, resource)
first = query.results.next
# raises StopIterator if no results
```

After:

```ruby
query = oso.query_rule('allow', actor, action, resource)
first = query.first
# first is nil if there are no results
```

## `sqlalchemy-oso 0.9.0`

<<<<<<< HEAD
### Core

#### Breaking changes

Attempting to create a dictionary with a repeated key is now a parser error.
Previously, the first (key, value) pair would be taken and the others would
be dropped.
=======
### SQLAlchemy (Python)

#### Breaking changes

<!-- TODO: remove warning and replace with "None" if no breaking changes. -->

{{% callout "Warning" "orange" %}}
  This release contains breaking changes. Be sure to follow migration steps
  before upgrading.
{{% /callout %}}

##### Renamed `parent` and `user_in_role` predicates for Role-Based Access Control policies

Two built-in Polar predicates used for implementing [Role-Based Access Control](TODO) have been renamed for
clarity and consistency.

The `parent(child, parent)` predicate has been renamed to `child_parent(child, parent)`.
The `user_in_role(actor, role, resource)` predicate has been renamed to `actor_can_assume_role(actor, role, resource)`.
>>>>>>> b14559a2

Before:

```polar
query> d = {a: 1, a: 2}
d = {'a': 1}
```

After:

```polar
query> d = {a: 1, a: 2}
ParserError
Duplicate key: a at line 1, column 6
```

#### Other bugs & improvements

Trailing commas are now supported in dictionaries and lists.
For example:

```polar
allow(_user, action, repository: Repository) if
  action in [
    "read",
    "write",
  ];
```<|MERGE_RESOLUTION|>--- conflicted
+++ resolved
@@ -8,11 +8,7 @@
 draft: true
 ---
 
-<<<<<<< HEAD
 ## `oso 0.13.0`
-=======
-## `oso-oso 0.13.0`
->>>>>>> b14559a2
 
 ### Ruby
 
@@ -51,9 +47,6 @@
 # first is nil if there are no results
 ```
 
-## `sqlalchemy-oso 0.9.0`
-
-<<<<<<< HEAD
 ### Core
 
 #### Breaking changes
@@ -61,26 +54,6 @@
 Attempting to create a dictionary with a repeated key is now a parser error.
 Previously, the first (key, value) pair would be taken and the others would
 be dropped.
-=======
-### SQLAlchemy (Python)
-
-#### Breaking changes
-
-<!-- TODO: remove warning and replace with "None" if no breaking changes. -->
-
-{{% callout "Warning" "orange" %}}
-  This release contains breaking changes. Be sure to follow migration steps
-  before upgrading.
-{{% /callout %}}
-
-##### Renamed `parent` and `user_in_role` predicates for Role-Based Access Control policies
-
-Two built-in Polar predicates used for implementing [Role-Based Access Control](TODO) have been renamed for
-clarity and consistency.
-
-The `parent(child, parent)` predicate has been renamed to `child_parent(child, parent)`.
-The `user_in_role(actor, role, resource)` predicate has been renamed to `actor_can_assume_role(actor, role, resource)`.
->>>>>>> b14559a2
 
 Before:
 
@@ -108,4 +81,26 @@
     "read",
     "write",
   ];
-```+```
+
+
+## `sqlalchemy-oso 0.9.0`
+
+### SQLAlchemy (Python)
+
+#### Breaking changes
+
+<!-- TODO: remove warning and replace with "None" if no breaking changes. -->
+
+{{% callout "Warning" "orange" %}}
+  This release contains breaking changes. Be sure to follow migration steps
+  before upgrading.
+{{% /callout %}}
+
+##### Renamed `parent` and `user_in_role` predicates for Role-Based Access Control policies
+
+Two built-in Polar predicates used for implementing [Role-Based Access Control](TODO) have been renamed for
+clarity and consistency.
+
+The `parent(child, parent)` predicate has been renamed to `child_parent(child, parent)`.
+The `user_in_role(actor, role, resource)` predicate has been renamed to `actor_can_assume_role(actor, role, resource)`.