---
title: Release YYYY-MM-DD
menuTitle: YYYY-MM-DD
any: true
description: >-
  Changelog for Release YYYY-MM-DD (RELEASED_VERSIONS) containing new features,
  bug fixes, and more.
draft: true
---

## `RELEASED_PACKAGE_1` NEW_VERSION

<<<<<<< HEAD
### Java

#### Other bugs & improvements.

A new `loadFilesFromResources` API has been added to allow loading policy source code from resource files contained in your packaged `.jar`. Special thanks to [`@kovacstamasx`](https://github.com/kovacstamasx) for this contribution.

=======
### Python

#### Other bugs & improvements

- Resolved an `IndexError` exception in `sqlalchemy-oso` Data Filtering. (thanks to @jackdreillyvia for the contribution)
- Resolved a false-negative in `sqlalchemy-oso` Data Filtering when comparing ORM objects. (thanks to @jackdreillyvia for the contribution)
>>>>>>> dc211658

### LANGUAGE (e.g., 'Core' or 'Python' or 'Node.js')

#### Breaking changes

<!-- TODO: remove warning and replace with "None" if no breaking changes. -->

{{% callout "Warning" "orange" %}}
  This release contains breaking changes. Be sure to follow migration steps
  before upgrading.
{{% /callout %}}

##### Breaking change 1

Summary of breaking change.

Link to [migration guide]().

#### New features

##### Feature 1

Summary of user-facing changes.

Link to [relevant documentation section]().

#### Other bugs & improvements

- Bulleted list
- Of smaller improvements
- Potentially with doc [links]().

<|MERGE_RESOLUTION|>--- conflicted
+++ resolved
@@ -10,21 +10,18 @@
 
 ## `RELEASED_PACKAGE_1` NEW_VERSION
 
-<<<<<<< HEAD
 ### Java
 
 #### Other bugs & improvements.
 
 A new `loadFilesFromResources` API has been added to allow loading policy source code from resource files contained in your packaged `.jar`. Special thanks to [`@kovacstamasx`](https://github.com/kovacstamasx) for this contribution.
 
-=======
 ### Python
 
 #### Other bugs & improvements
 
 - Resolved an `IndexError` exception in `sqlalchemy-oso` Data Filtering. (thanks to @jackdreillyvia for the contribution)
 - Resolved a false-negative in `sqlalchemy-oso` Data Filtering when comparing ORM objects. (thanks to @jackdreillyvia for the contribution)
->>>>>>> dc211658
 
 ### LANGUAGE (e.g., 'Core' or 'Python' or 'Node.js')
 
