--- conflicted
+++ resolved
@@ -10,11 +10,7 @@
 
 ## `RELEASED_PACKAGE_1` NEW_VERSION
 
-<<<<<<< HEAD
 ### Go
-=======
-### Python
->>>>>>> 4f81c95c
 
 #### Breaking changes
 
@@ -23,7 +19,6 @@
   before upgrading.
 {{% /callout %}}
 
-<<<<<<< HEAD
 ##### Updated Go type checking behavior
 
 When evaluating whether a given query variable matches a Go type Polar will now use direct instance comparisons instead of Go's `reflect.ConvertibleTo` functionality. This change resolves false-positive type checking results where discrete structs with identical sets of fields were considered to be equivalent.
@@ -33,30 +28,34 @@
 Rules which consume NewTypes must now be specialized over the NewType directly and not the underlying wrapped type.
 
 ```go
-type Role string
+type Action string
 const (
-    Admin Role = "admin"
-    User Role = "user"
+    View Action = "view"
+    Create Action = "create"
+    Update Action = "update"
 )
 ```
 
 Where previously it was possible to utilize this `Role` type as interchangeable with that of `string`:
 ```polar
-has_role(user: User, role: String, resource: Resource) if ...
+user_has_action(user: User, action: String, resource: Resource) if ...
 ```
 
 This rule definition must be rewritten as follows:
 
 ```polar
-has_role(user: User, role: Role, resource: Resource) if ...
+user_has_action(user: User, action: Action, resource: Resource) if ...
 ```
 
-Link to [migration guide]().
-=======
+### Python
+
+#### Breaking Changes
+
 ##### `@polar_class` is deprecated in favor of `Oso#register_class`
 
 The `@polar_class` decorator used to register classes with Polar has been deprecated. To register a class with Polar it is now necessary to use the [`Oso#register_class`](https://docs.osohq.com/reference/api/index.html#oso.Oso.register_class) API.
->>>>>>> 4f81c95c
+
+### `LANGUAGE`
 
 #### New features
 
