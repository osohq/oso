--- conflicted
+++ resolved
@@ -45,48 +45,7 @@
 
 #### Other bugs & improvements
 
-<<<<<<< HEAD
-- Comparison operations on Ruby objects are now fully supported.
-
-### Rust
-
-#### New features
-
-##### Roles in Rust
-
-The Rust library now has
-[built-in support for Role-Based Access Control (RBAC) policies](/guides/roles),
-which you can turn on with `.enable_roles()`.
-
-### Java
-
-#### New features
-
-##### Roles in Java
-
-The Java library now has built-in support for Role-Based Access Control (RBAC)
-policies, which you can turn on with `.enable_roles()`.
-
-### Python
-
-#### Other bugs & improvements
-
-- The python library will no longer call `repr` on every object passed into a
-  query. Instead, instances will be stringified only when needed (during a log,
-  debug, or error event).
-  - This leads to a performance improvement when you have instances with heavy
-    `repr` calls (e.g. when `repr` requires a round-trip to the database).
-
-## `flask-oso` NEW_VERSION
-
-### Other bugs & improvements
-
-- Thanks to [`@arusahni`](https://github.com/arusahni) for surfacing and
-  documenting a potential gotcha when using `flask-oso` with other Flask
-  libraries that rely on `LocalProxy` objects.
-=======
 - The ruby host library now only calls `to_s` on external instances when the
   instance needs to be serialized for a log line, debug message, or error. This
   improves performance in cases where `to_s` is slow (i.e. requires a round-trip
-  to the database).
->>>>>>> c8510184
+  to the database).