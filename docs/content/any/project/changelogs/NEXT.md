---
title: Release YYYY-MM-DD
menuTitle: YYYY-MM-DD
any: true
description: >-
  Changelog for Release YYYY-MM-DD (RELEASED_VERSIONS) containing new features,
  bug fixes, and more.
draft: true
---

## `oso` `NEW_VERSION`

### Core

#### Other bugs & improvements

- Fixed a variable scope bug affecting the `forall` operator that caused affected
  queries to fail with an `UnhandledPartial` error.

<<<<<<< HEAD
## `sqlalchemy-oso` `NEW_VERSION`

### Other bugs & improvements

- `scoped_session` now correctly handles a `get_checked_permission` callback that
  returns `None`.
=======
### Node.js

#### Breaking changes

{{% callout "Warning" "orange" %}}
  This release contains breaking changes. Be sure to follow migration steps
  before upgrading.
{{% /callout %}}

##### Second parameter of Oso.query() API changed from bindings to options

Pre-seeding the Polar VM with bindings for a query is a bit of an advanced use
case, but if you were previously passing bindings to `Oso.query()`:

```js
const bindings = new Map([['x', 1]]);
oso.query('f(x)', bindings);
```

You'll need to update that call to pass `bindings` as a key in the new
`QueryOpts` object:

```js
const bindings = new Map([['x', 1]]);
oso.query('f(x)', { bindings });
```

#### Other bugs & improvements

- Thanks to [`@Kn99HN`](https://github.com/Kn99HN) for adding the
  `acceptExpression` query flag to the Node.js lib!
>>>>>>> 581d0636

## `RELEASED_PACKAGE_1` NEW_VERSION

### LANGUAGE (e.g., 'Core' or 'Python' or 'Node.js')

#### Breaking changes

<!-- TODO: remove warning and replace with "None" if no breaking changes. -->

{{% callout "Warning" "orange" %}}
  This release contains breaking changes. Be sure to follow migration steps
  before upgrading.
{{% /callout %}}

##### Breaking change 1

Summary of breaking change.
Link to [migration guide]().

#### New features

##### Feature 1

Summary of user-facing changes.

Link to [relevant documentation section]().

#### Other bugs & improvements

- Bulleted list
- Of smaller improvements
- Potentially with doc [links]().<|MERGE_RESOLUTION|>--- conflicted
+++ resolved
@@ -17,14 +17,6 @@
 - Fixed a variable scope bug affecting the `forall` operator that caused affected
   queries to fail with an `UnhandledPartial` error.
 
-<<<<<<< HEAD
-## `sqlalchemy-oso` `NEW_VERSION`
-
-### Other bugs & improvements
-
-- `scoped_session` now correctly handles a `get_checked_permission` callback that
-  returns `None`.
-=======
 ### Node.js
 
 #### Breaking changes
@@ -56,7 +48,13 @@
 
 - Thanks to [`@Kn99HN`](https://github.com/Kn99HN) for adding the
   `acceptExpression` query flag to the Node.js lib!
->>>>>>> 581d0636
+
+## `sqlalchemy-oso` `NEW_VERSION`
+
+### Other bugs & improvements
+
+- `scoped_session` now correctly handles a `get_checked_permission` callback that
+  returns `None`.
 
 ## `RELEASED_PACKAGE_1` NEW_VERSION
 
