--- conflicted
+++ resolved
@@ -16,13 +16,7 @@
 
 - Fixed a bug affecting runtime type checking on nested object attributes.
   
-<<<<<<< HEAD
-## `RELEASED_PACKAGE_1` NEW_VERSION
-
 ### Go
-=======
-### Python
->>>>>>> 455f9610
 
 #### Breaking changes
 
