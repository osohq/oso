---
title: Release YYYY-MM-DD
menuTitle: YYYY-MM-DD
any: true
description: >-
  Changelog for Release YYYY-MM-DD (RELEASED_VERSIONS) containing new features,
  bug fixes, and more.
draft: true
---

## `RELEASED_PACKAGE_1` NEW_VERSION

### LANGUAGE (e.g., 'Core' or 'Python' or 'Node.js')

#### Breaking changes

<!-- TODO: remove warning and replace with "None" if no breaking changes. -->

{{% callout "Warning" "orange" %}}
  This release contains breaking changes. Be sure to follow migration steps
  before upgrading.
{{% /callout %}}

##### Breaking change 1

Summary of breaking change.

Link to [migration guide]().

#### New features

##### Feature 1

Summary of user-facing changes.

Link to [relevant documentation section]().

#### Other bugs & improvements

- Bulleted list
- Of smaller improvements
<<<<<<< HEAD
- Potentially with doc [links]().

## `oso` NEW_VERSION

### Core

#### Other bugs & improvements

- Native types (`Integer`, `String`, `Dictionary`, etc.) and
  equivalent host objects created with the `new` operator can now
  be unified transparently.
- The debugger can now break on runtime errors.
- The `var` command  in the debugger now automatically maps variable
  names to their temporary bindings.
- Constraints on unbound variables no longer prevent the variable from
  later being bound.
- The VM can now represent circular data without crashing.
- The `in` operator now correctly handles rest variables.

### Ruby

#### Other bugs & improvements

- Comparison operations on Ruby objects are now fully supported.

### Rust

#### New features

##### Roles in Rust

The Rust library now has
[built-in support for Role-Based Access Control (RBAC) policies](/guides/roles),
which you can turn on with `.enable_roles()`.

### Java

#### New features

##### Roles in Java

The Java library now has built-in support for Role-Based Access Control (RBAC)
policies, which you can turn on with `.enable_roles()`.

### Python

#### Other bugs & improvements

- The python library will no longer call `repr` on every object passed into a
  query. Instead, instances will be stringified only when needed (during a log,
  debug, or error event).
  - This leads to a performance improvement when you have instances with heavy
    `repr` calls (e.g. when `repr` requires a round-trip to the database).

## `flask-oso` NEW_VERSION

### Other bugs & improvements

- Thanks to [`@arusahni`](https://github.com/arusahni) for surfacing and
  documenting a potential gotcha when using `flask-oso` with other Flask
  libraries that rely on `LocalProxy` objects.
=======
- Potentially with doc [links]().
>>>>>>> 783f4ed0
<|MERGE_RESOLUTION|>--- conflicted
+++ resolved
@@ -39,7 +39,6 @@
 
 - Bulleted list
 - Of smaller improvements
-<<<<<<< HEAD
 - Potentially with doc [links]().
 
 ## `oso` NEW_VERSION
@@ -48,59 +47,5 @@
 
 #### Other bugs & improvements
 
-- Native types (`Integer`, `String`, `Dictionary`, etc.) and
-  equivalent host objects created with the `new` operator can now
-  be unified transparently.
-- The debugger can now break on runtime errors.
-- The `var` command  in the debugger now automatically maps variable
-  names to their temporary bindings.
 - Constraints on unbound variables no longer prevent the variable from
-  later being bound.
-- The VM can now represent circular data without crashing.
-- The `in` operator now correctly handles rest variables.
-
-### Ruby
-
-#### Other bugs & improvements
-
-- Comparison operations on Ruby objects are now fully supported.
-
-### Rust
-
-#### New features
-
-##### Roles in Rust
-
-The Rust library now has
-[built-in support for Role-Based Access Control (RBAC) policies](/guides/roles),
-which you can turn on with `.enable_roles()`.
-
-### Java
-
-#### New features
-
-##### Roles in Java
-
-The Java library now has built-in support for Role-Based Access Control (RBAC)
-policies, which you can turn on with `.enable_roles()`.
-
-### Python
-
-#### Other bugs & improvements
-
-- The python library will no longer call `repr` on every object passed into a
-  query. Instead, instances will be stringified only when needed (during a log,
-  debug, or error event).
-  - This leads to a performance improvement when you have instances with heavy
-    `repr` calls (e.g. when `repr` requires a round-trip to the database).
-
-## `flask-oso` NEW_VERSION
-
-### Other bugs & improvements
-
-- Thanks to [`@arusahni`](https://github.com/arusahni) for surfacing and
-  documenting a potential gotcha when using `flask-oso` with other Flask
-  libraries that rely on `LocalProxy` objects.
-=======
-- Potentially with doc [links]().
->>>>>>> 783f4ed0
+  later being bound.